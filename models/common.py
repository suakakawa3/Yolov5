--- conflicted
+++ resolved
@@ -466,11 +466,6 @@
 
         if self.pt:  # PyTorch
             y = self.model(im, augment=augment, visualize=visualize) if augment or visualize else self.model(im)
-<<<<<<< HEAD
-            if isinstance(y, tuple) and not self.segmentation_model:
-                y = y[0]
-=======
->>>>>>> e45d335b
         elif self.jit:  # TorchScript
             y = self.model(im)
         elif self.dnn:  # ONNX OpenCV DNN
