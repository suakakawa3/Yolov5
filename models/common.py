# YOLOv5 🚀 by Ultralytics, GPL-3.0 license
"""
Common modules
"""

import json
import math
import platform
import warnings
from collections import namedtuple
from copy import copy
from pathlib import Path

import cv2
import numpy as np
import pandas as pd
import requests
import torch
import torch.nn as nn
import yaml
from PIL import Image
from torch.cuda import amp

from utils.datasets import exif_transpose, letterbox
from utils.general import (LOGGER, check_requirements, check_suffix, colorstr, increment_path, make_divisible,
                           non_max_suppression, scale_coords, xywh2xyxy, xyxy2xywh)
from utils.plots import Annotator, colors, save_one_box
from utils.torch_utils import copy_attr, time_sync


def autopad(k, p=None):  # kernel, padding
    # Pad to 'same'
    if p is None:
        p = k // 2 if isinstance(k, int) else [x // 2 for x in k]  # auto-pad
    return p


class Conv(nn.Module):
    # Standard convolution
    def __init__(self, c1, c2, k=1, s=1, p=None, g=1, act=True):  # ch_in, ch_out, kernel, stride, padding, groups
        super().__init__()
        self.conv = nn.Conv2d(c1, c2, k, s, autopad(k, p), groups=g, bias=False)
        self.bn = nn.BatchNorm2d(c2)
        self.act = nn.SiLU() if act is True else (act if isinstance(act, nn.Module) else nn.Identity())

    def forward(self, x):
        return self.act(self.bn(self.conv(x)))

    def forward_fuse(self, x):
        return self.act(self.conv(x))


class DWConv(Conv):
    # Depth-wise convolution class
    def __init__(self, c1, c2, k=1, s=1, act=True):  # ch_in, ch_out, kernel, stride, padding, groups
        super().__init__(c1, c2, k, s, g=math.gcd(c1, c2), act=act)


class TransformerLayer(nn.Module):
    # Transformer layer https://arxiv.org/abs/2010.11929 (LayerNorm layers removed for better performance)
    def __init__(self, c, num_heads):
        super().__init__()
        self.q = nn.Linear(c, c, bias=False)
        self.k = nn.Linear(c, c, bias=False)
        self.v = nn.Linear(c, c, bias=False)
        self.ma = nn.MultiheadAttention(embed_dim=c, num_heads=num_heads)
        self.fc1 = nn.Linear(c, c, bias=False)
        self.fc2 = nn.Linear(c, c, bias=False)

    def forward(self, x):
        x = self.ma(self.q(x), self.k(x), self.v(x))[0] + x
        x = self.fc2(self.fc1(x)) + x
        return x


class TransformerBlock(nn.Module):
    # Vision Transformer https://arxiv.org/abs/2010.11929
    def __init__(self, c1, c2, num_heads, num_layers):
        super().__init__()
        self.conv = None
        if c1 != c2:
            self.conv = Conv(c1, c2)
        self.linear = nn.Linear(c2, c2)  # learnable position embedding
        self.tr = nn.Sequential(*(TransformerLayer(c2, num_heads) for _ in range(num_layers)))
        self.c2 = c2

    def forward(self, x):
        if self.conv is not None:
            x = self.conv(x)
        b, _, w, h = x.shape
        p = x.flatten(2).permute(2, 0, 1)
        return self.tr(p + self.linear(p)).permute(1, 2, 0).reshape(b, self.c2, w, h)


class Bottleneck(nn.Module):
    # Standard bottleneck
    def __init__(self, c1, c2, shortcut=True, g=1, e=0.5):  # ch_in, ch_out, shortcut, groups, expansion
        super().__init__()
        c_ = int(c2 * e)  # hidden channels
        self.cv1 = Conv(c1, c_, 1, 1)
        self.cv2 = Conv(c_, c2, 3, 1, g=g)
        self.add = shortcut and c1 == c2

    def forward(self, x):
        return x + self.cv2(self.cv1(x)) if self.add else self.cv2(self.cv1(x))


class BottleneckCSP(nn.Module):
    # CSP Bottleneck https://github.com/WongKinYiu/CrossStagePartialNetworks
    def __init__(self, c1, c2, n=1, shortcut=True, g=1, e=0.5):  # ch_in, ch_out, number, shortcut, groups, expansion
        super().__init__()
        c_ = int(c2 * e)  # hidden channels
        self.cv1 = Conv(c1, c_, 1, 1)
        self.cv2 = nn.Conv2d(c1, c_, 1, 1, bias=False)
        self.cv3 = nn.Conv2d(c_, c_, 1, 1, bias=False)
        self.cv4 = Conv(2 * c_, c2, 1, 1)
        self.bn = nn.BatchNorm2d(2 * c_)  # applied to cat(cv2, cv3)
        self.act = nn.SiLU()
        self.m = nn.Sequential(*(Bottleneck(c_, c_, shortcut, g, e=1.0) for _ in range(n)))

    def forward(self, x):
        y1 = self.cv3(self.m(self.cv1(x)))
        y2 = self.cv2(x)
        return self.cv4(self.act(self.bn(torch.cat((y1, y2), dim=1))))


class C3(nn.Module):
    # CSP Bottleneck with 3 convolutions
    def __init__(self, c1, c2, n=1, shortcut=True, g=1, e=0.5):  # ch_in, ch_out, number, shortcut, groups, expansion
        super().__init__()
        c_ = int(c2 * e)  # hidden channels
        self.cv1 = Conv(c1, c_, 1, 1)
        self.cv2 = Conv(c1, c_, 1, 1)
        self.cv3 = Conv(2 * c_, c2, 1)  # act=FReLU(c2)
        self.m = nn.Sequential(*(Bottleneck(c_, c_, shortcut, g, e=1.0) for _ in range(n)))
        # self.m = nn.Sequential(*[CrossConv(c_, c_, 3, 1, g, 1.0, shortcut) for _ in range(n)])

    def forward(self, x):
        return self.cv3(torch.cat((self.m(self.cv1(x)), self.cv2(x)), dim=1))


class C3TR(C3):
    # C3 module with TransformerBlock()
    def __init__(self, c1, c2, n=1, shortcut=True, g=1, e=0.5):
        super().__init__(c1, c2, n, shortcut, g, e)
        c_ = int(c2 * e)
        self.m = TransformerBlock(c_, c_, 4, n)


class C3SPP(C3):
    # C3 module with SPP()
    def __init__(self, c1, c2, k=(5, 9, 13), n=1, shortcut=True, g=1, e=0.5):
        super().__init__(c1, c2, n, shortcut, g, e)
        c_ = int(c2 * e)
        self.m = SPP(c_, c_, k)


class C3Ghost(C3):
    # C3 module with GhostBottleneck()
    def __init__(self, c1, c2, n=1, shortcut=True, g=1, e=0.5):
        super().__init__(c1, c2, n, shortcut, g, e)
        c_ = int(c2 * e)  # hidden channels
        self.m = nn.Sequential(*(GhostBottleneck(c_, c_) for _ in range(n)))


class SPP(nn.Module):
    # Spatial Pyramid Pooling (SPP) layer https://arxiv.org/abs/1406.4729
    def __init__(self, c1, c2, k=(5, 9, 13)):
        super().__init__()
        c_ = c1 // 2  # hidden channels
        self.cv1 = Conv(c1, c_, 1, 1)
        self.cv2 = Conv(c_ * (len(k) + 1), c2, 1, 1)
        self.m = nn.ModuleList([nn.MaxPool2d(kernel_size=x, stride=1, padding=x // 2) for x in k])

    def forward(self, x):
        x = self.cv1(x)
        with warnings.catch_warnings():
            warnings.simplefilter('ignore')  # suppress torch 1.9.0 max_pool2d() warning
            return self.cv2(torch.cat([x] + [m(x) for m in self.m], 1))


class SPPF(nn.Module):
    # Spatial Pyramid Pooling - Fast (SPPF) layer for YOLOv5 by Glenn Jocher
    def __init__(self, c1, c2, k=5):  # equivalent to SPP(k=(5, 9, 13))
        super().__init__()
        c_ = c1 // 2  # hidden channels
        self.cv1 = Conv(c1, c_, 1, 1)
        self.cv2 = Conv(c_ * 4, c2, 1, 1)
        self.m = nn.MaxPool2d(kernel_size=k, stride=1, padding=k // 2)

    def forward(self, x):
        x = self.cv1(x)
        with warnings.catch_warnings():
            warnings.simplefilter('ignore')  # suppress torch 1.9.0 max_pool2d() warning
            y1 = self.m(x)
            y2 = self.m(y1)
            return self.cv2(torch.cat([x, y1, y2, self.m(y2)], 1))


class Focus(nn.Module):
    # Focus wh information into c-space
    def __init__(self, c1, c2, k=1, s=1, p=None, g=1, act=True):  # ch_in, ch_out, kernel, stride, padding, groups
        super().__init__()
        self.conv = Conv(c1 * 4, c2, k, s, p, g, act)
        # self.contract = Contract(gain=2)

    def forward(self, x):  # x(b,c,w,h) -> y(b,4c,w/2,h/2)
        return self.conv(torch.cat([x[..., ::2, ::2], x[..., 1::2, ::2], x[..., ::2, 1::2], x[..., 1::2, 1::2]], 1))
        # return self.conv(self.contract(x))


class GhostConv(nn.Module):
    # Ghost Convolution https://github.com/huawei-noah/ghostnet
    def __init__(self, c1, c2, k=1, s=1, g=1, act=True):  # ch_in, ch_out, kernel, stride, groups
        super().__init__()
        c_ = c2 // 2  # hidden channels
        self.cv1 = Conv(c1, c_, k, s, None, g, act)
        self.cv2 = Conv(c_, c_, 5, 1, None, c_, act)

    def forward(self, x):
        y = self.cv1(x)
        return torch.cat([y, self.cv2(y)], 1)


class GhostBottleneck(nn.Module):
    # Ghost Bottleneck https://github.com/huawei-noah/ghostnet
    def __init__(self, c1, c2, k=3, s=1):  # ch_in, ch_out, kernel, stride
        super().__init__()
        c_ = c2 // 2
        self.conv = nn.Sequential(GhostConv(c1, c_, 1, 1),  # pw
                                  DWConv(c_, c_, k, s, act=False) if s == 2 else nn.Identity(),  # dw
                                  GhostConv(c_, c2, 1, 1, act=False))  # pw-linear
        self.shortcut = nn.Sequential(DWConv(c1, c1, k, s, act=False),
                                      Conv(c1, c2, 1, 1, act=False)) if s == 2 else nn.Identity()

    def forward(self, x):
        return self.conv(x) + self.shortcut(x)


class Contract(nn.Module):
    # Contract width-height into channels, i.e. x(1,64,80,80) to x(1,256,40,40)
    def __init__(self, gain=2):
        super().__init__()
        self.gain = gain

    def forward(self, x):
        b, c, h, w = x.size()  # assert (h / s == 0) and (W / s == 0), 'Indivisible gain'
        s = self.gain
        x = x.view(b, c, h // s, s, w // s, s)  # x(1,64,40,2,40,2)
        x = x.permute(0, 3, 5, 1, 2, 4).contiguous()  # x(1,2,2,64,40,40)
        return x.view(b, c * s * s, h // s, w // s)  # x(1,256,40,40)


class Expand(nn.Module):
    # Expand channels into width-height, i.e. x(1,64,80,80) to x(1,16,160,160)
    def __init__(self, gain=2):
        super().__init__()
        self.gain = gain

    def forward(self, x):
        b, c, h, w = x.size()  # assert C / s ** 2 == 0, 'Indivisible gain'
        s = self.gain
        x = x.view(b, s, s, c // s ** 2, h, w)  # x(1,2,2,16,80,80)
        x = x.permute(0, 3, 4, 1, 5, 2).contiguous()  # x(1,16,80,2,80,2)
        return x.view(b, c // s ** 2, h * s, w * s)  # x(1,16,160,160)


class Concat(nn.Module):
    # Concatenate a list of tensors along dimension
    def __init__(self, dimension=1):
        super().__init__()
        self.d = dimension

    def forward(self, x):
        return torch.cat(x, self.d)


class DetectMultiBackend(nn.Module):
    # YOLOv5 MultiBackend class for python inference on various backends
    def __init__(self, weights='yolov5s.pt', device=None, dnn=True, cfg=None, data=None):
        # Usage:
        #   PyTorch:      weights = *.pt
        #   TorchScript:            *.torchscript.pt
        #   CoreML:                 *.mlmodel
        #   TensorFlow:             *_saved_model
        #   TensorFlow:             *.pb
        #   TensorFlow Lite:        *.tflite
        #   TensorFlow Edge TPU:    *_edgetpu.tflite
        #   ONNX Runtime:           *.onnx
        #   OpenCV DNN:             *.onnx with dnn=True
        #   TensorRT:               *.engine
        super().__init__()
        w = str(weights[0] if isinstance(weights, list) else weights)
        suffix, suffixes = Path(w).suffix.lower(), ['.pt', '.onnx', '.engine', '.tflite', '.pb', '', '.mlmodel']
        check_suffix(w, suffixes)  # check weights have acceptable suffix
        pt, onnx, engine, tflite, pb, saved_model, coreml = (suffix == x for x in suffixes)  # backend booleans
        edgetpu = False
        jit = pt and 'torchscript' in w.lower()
        stride, names = 64, [f'class{i}' for i in range(1000)]  # assign defaults

        if jit:  # TorchScript
            LOGGER.info(f'Loading {w} for TorchScript inference...')
            extra_files = {'config.txt': ''}  # model metadata
            model = torch.jit.load(w, _extra_files=extra_files)
            if extra_files['config.txt']:
                d = json.loads(extra_files['config.txt'])  # extra_files dict
                stride, names = int(d['stride']), d['names']
        elif pt:  # PyTorch
            from models.experimental import attempt_load  # scoped to avoid circular import
            model = torch.jit.load(w) if 'torchscript' in w else attempt_load(weights, map_location=device)
            stride = int(model.stride.max())  # model stride
            names = model.module.names if hasattr(model, 'module') else model.names  # get class names
        elif coreml:  # CoreML *.mlmodel
            import coremltools as ct
            model = ct.models.MLModel(w)
        elif dnn:  # ONNX OpenCV DNN
            LOGGER.info(f'Loading {w} for ONNX OpenCV DNN inference...')
            check_requirements(('opencv-python>=4.5.4',))
            net = cv2.dnn.readNetFromONNX(w)
        elif onnx:  # ONNX Runtime
            LOGGER.info(f'Loading {w} for ONNX Runtime inference...')
            check_requirements(('onnx', 'onnxruntime-gpu' if torch.has_cuda else 'onnxruntime'))
            import onnxruntime
            session = onnxruntime.InferenceSession(w, None)
        elif engine:  # TensorRT
            LOGGER.info(f'Loading {w} for TensorRT inference...')
            import tensorrt as trt  # https://developer.nvidia.com/nvidia-tensorrt-download
            Binding = namedtuple('Binding', ('name', 'dtype', 'shape', 'data', 'ptr'))
            logger = trt.Logger(trt.Logger.INFO)
            with open(w, 'rb') as f, trt.Runtime(logger) as runtime:
                model = runtime.deserialize_cuda_engine(f.read())
            bindings = dict()
            for index in range(model.num_bindings):
                name = model.get_binding_name(index)
                dtype = trt.nptype(model.get_binding_dtype(index))
                shape = tuple(model.get_binding_shape(index))
                data = torch.from_numpy(np.empty(shape, dtype=np.dtype(dtype))).to(device)
                bindings[name] = Binding(name, dtype, shape, data, int(data.data_ptr()))
            binding_addrs = {n: d.ptr for n, d in bindings.items()}
            context = model.create_execution_context()
            batch_size = bindings['images'].shape[0]
        else:  # TensorFlow model (TFLite, pb, saved_model)
<<<<<<< HEAD
            import tensorflow as tf
            if data:
                with open(data) as f:
                    data = yaml.load(f, Loader=yaml.FullLoader)
                names = data['names']
=======
>>>>>>> 53349dac
            if pb:  # https://www.tensorflow.org/guide/migrate#a_graphpb_or_graphpbtxt
                LOGGER.info(f'Loading {w} for TensorFlow *.pb inference...')
                import tensorflow as tf

                def wrap_frozen_graph(gd, inputs, outputs):
                    x = tf.compat.v1.wrap_function(lambda: tf.compat.v1.import_graph_def(gd, name=""), [])  # wrapped
                    return x.prune(tf.nest.map_structure(x.graph.as_graph_element, inputs),
                                   tf.nest.map_structure(x.graph.as_graph_element, outputs))

                graph_def = tf.Graph().as_graph_def()
                graph_def.ParseFromString(open(w, 'rb').read())
                frozen_func = wrap_frozen_graph(gd=graph_def, inputs="x:0", outputs="Identity:0")
            elif saved_model:
                LOGGER.info(f'Loading {w} for TensorFlow saved_model inference...')
                import tensorflow as tf
                model = tf.keras.models.load_model(w)
            elif tflite:  # https://www.tensorflow.org/lite/guide/python#install_tensorflow_lite_for_python
                if 'edgetpu' in w.lower():
                    LOGGER.info(f'Loading {w} for TensorFlow Lite Edge TPU inference...')
                    edgetpu = True
                    import tflite_runtime.interpreter as tfli
                    delegate = {'Linux': 'libedgetpu.so.1',  # install https://coral.ai/software/#edgetpu-runtime
                                'Darwin': 'libedgetpu.1.dylib',
                                'Windows': 'edgetpu.dll'}[platform.system()]
                    interpreter = tfli.Interpreter(model_path=w, experimental_delegates=[tfli.load_delegate(delegate)])
                    yaml_file = Path(cfg).name
                    with open(cfg) as f:
                        cfg = yaml.load(f, Loader=yaml.FullLoader)
                    anchors = cfg['anchors']
                    nl = len(anchors)
                    nc = cfg['nc']
                    no = nc + 5
                    grid = [torch.zeros(1)] * nl  # init grid
                    a = torch.tensor(anchors).float().view(nl, -1, 2).to(device)
                    anchor_grid = a.clone().view(nl, 1, -1, 1, 2)  # shape(nl,1,na,1,2)
                else:
                    LOGGER.info(f'Loading {w} for TensorFlow Lite inference...')
                    import tensorflow as tf
                    interpreter = tf.lite.Interpreter(model_path=w)  # load TFLite model
                interpreter.allocate_tensors()  # allocate
                input_details = interpreter.get_input_details()  # inputs
                output_details = interpreter.get_output_details()  # outputs
                if 'edgetpu' in w.lower():
                    output_indices = np.argsort([output_details[i]['name'] for i in range(nl)])
        self.__dict__.update(locals())  # assign all variables to self

    def forward(self, im, augment=False, visualize=False, val=False):
        # YOLOv5 MultiBackend inference
        b, ch, h, w = im.shape  # batch, channel, height, width
        if self.pt:  # PyTorch
            y = self.model(im) if self.jit else self.model(im, augment=augment, visualize=visualize)
            return y if val else y[0]
        elif self.coreml:  # CoreML *.mlmodel
            im = im.permute(0, 2, 3, 1).cpu().numpy()  # torch BCHW to numpy BHWC shape(1,320,192,3)
            im = Image.fromarray((im[0] * 255).astype('uint8'))
            # im = im.resize((192, 320), Image.ANTIALIAS)
            y = self.model.predict({'image': im})  # coordinates are xywh normalized
            box = xywh2xyxy(y['coordinates'] * [[w, h, w, h]])  # xyxy pixels
            conf, cls = y['confidence'].max(1), y['confidence'].argmax(1).astype(np.float)
            y = np.concatenate((box, conf.reshape(-1, 1), cls.reshape(-1, 1)), 1)
        elif self.onnx:  # ONNX
            im = im.cpu().numpy()  # torch to numpy
            if self.dnn:  # ONNX OpenCV DNN
                self.net.setInput(im)
                y = self.net.forward()
            else:  # ONNX Runtime
                y = self.session.run([self.session.get_outputs()[0].name], {self.session.get_inputs()[0].name: im})[0]
        elif self.engine:  # TensorRT
            assert im.shape == self.bindings['images'].shape, (im.shape, self.bindings['images'].shape)
            self.binding_addrs['images'] = int(im.data_ptr())
            self.context.execute_v2(list(self.binding_addrs.values()))
            y = self.bindings['output'].data
        else:  # TensorFlow model (TFLite, pb, saved_model)
            im = im.permute(0, 2, 3, 1).cpu().numpy()  # torch BCHW to numpy BHWC shape(1,320,192,3)
            if self.pb:
                y = self.frozen_func(x=self.tf.constant(im)).numpy()
            elif self.saved_model:
                y = self.model(im, training=False).numpy()
            elif self.tflite and not self.edgetpu:
                input, output = self.input_details[0], self.output_details[0]
                int8 = input['dtype'] == np.uint8  # is TFLite quantized uint8 model
                if int8:
                    scale, zero_point = input['quantization']
                    im = (im / scale + zero_point).astype(np.uint8)  # de-scale
                self.interpreter.set_tensor(input['index'], im)
                self.interpreter.invoke()
                y = self.interpreter.get_tensor(output['index'])
                if int8:
                    scale, zero_point = output['quantization']
                    y = (y.astype(np.float32) - zero_point) * scale  # re-scale
            elif self.edgetpu:
                input, outputs = self.input_details[0], self.output_details
                _, *imgsz, _ = input['shape']
                scale, zero_point = input['quantization']
                im = (im / scale + zero_point).astype(np.uint8)  # de-scale
                self.interpreter.set_tensor(input['index'], im)
                self.interpreter.invoke()
                x = [torch.tensor(self.interpreter.get_tensor(outputs[self.output_indices[i]]['index']), device=self.device)
                     for i in range(self.nl)]
                for i in range(self.nl):   # re-scale
                    scale, zero_point = outputs[self.output_indices[i]]['quantization']
                    x[i] = x[i].float()
                    x[i] = (x[i] - zero_point) * scale

                def _make_grid(nx=20, ny=20):
                    yv, xv = torch.meshgrid([torch.arange(ny), torch.arange(nx)])
                    return torch.stack((xv, yv), 2).view((1, 1, ny * nx, 2)).float()

                z = []  # inference output
                for i in range(self.nl):  # reconstruct bounding boxes
                    _, _, ny_nx, _ = x[i].shape
                    r = imgsz[0] / imgsz[1]
                    nx = int(np.sqrt(ny_nx / r))
                    ny = int(r * nx)
                    self.grid[i] = _make_grid(nx, ny).to(x[i].device)
                    stride = imgsz[0] // ny
                    y = x[i].sigmoid()
                    y[..., 0:2] = (y[..., 0:2] * 2. - 0.5 + self.grid[i].to(x[i].device)) * stride  # xy
                    y[..., 2:4] = (y[..., 2:4] * 2) ** 2 * self.anchor_grid[i]  # wh
                    z.append(y.view(-1, self.no))
                y = torch.unsqueeze(torch.cat(z, 0), 0)

            if not self.edgetpu:  # Edge TPU models have no xywh normalization
                y[..., 0] *= w  # x
                y[..., 1] *= h  # y
                y[..., 2] *= w  # w
                y[..., 3] *= h  # h
        y = torch.tensor(y) if isinstance(y, np.ndarray) else y
        return (y, []) if val else y


class AutoShape(nn.Module):
    # YOLOv5 input-robust model wrapper for passing cv2/np/PIL/torch inputs. Includes preprocessing, inference and NMS
    conf = 0.25  # NMS confidence threshold
    iou = 0.45  # NMS IoU threshold
    classes = None  # (optional list) filter by class, i.e. = [0, 15, 16] for COCO persons, cats and dogs
    multi_label = False  # NMS multiple labels per box
    max_det = 1000  # maximum number of detections per image

    def __init__(self, model):
        super().__init__()
        LOGGER.info('Adding AutoShape... ')
        copy_attr(self, model, include=('yaml', 'nc', 'hyp', 'names', 'stride', 'abc'), exclude=())  # copy attributes
        self.model = model.eval()

    def _apply(self, fn):
        # Apply to(), cpu(), cuda(), half() to model tensors that are not parameters or registered buffers
        self = super()._apply(fn)
        m = self.model.model[-1]  # Detect()
        m.stride = fn(m.stride)
        m.grid = list(map(fn, m.grid))
        if isinstance(m.anchor_grid, list):
            m.anchor_grid = list(map(fn, m.anchor_grid))
        return self

    @torch.no_grad()
    def forward(self, imgs, size=640, augment=False, profile=False):
        # Inference from various sources. For height=640, width=1280, RGB images example inputs are:
        #   file:       imgs = 'data/images/zidane.jpg'  # str or PosixPath
        #   URI:             = 'https://ultralytics.com/images/zidane.jpg'
        #   OpenCV:          = cv2.imread('image.jpg')[:,:,::-1]  # HWC BGR to RGB x(640,1280,3)
        #   PIL:             = Image.open('image.jpg') or ImageGrab.grab()  # HWC x(640,1280,3)
        #   numpy:           = np.zeros((640,1280,3))  # HWC
        #   torch:           = torch.zeros(16,3,320,640)  # BCHW (scaled to size=640, 0-1 values)
        #   multiple:        = [Image.open('image1.jpg'), Image.open('image2.jpg'), ...]  # list of images

        t = [time_sync()]
        p = next(self.model.parameters())  # for device and type
        if isinstance(imgs, torch.Tensor):  # torch
            with amp.autocast(enabled=p.device.type != 'cpu'):
                return self.model(imgs.to(p.device).type_as(p), augment, profile)  # inference

        # Pre-process
        n, imgs = (len(imgs), imgs) if isinstance(imgs, list) else (1, [imgs])  # number of images, list of images
        shape0, shape1, files = [], [], []  # image and inference shapes, filenames
        for i, im in enumerate(imgs):
            f = f'image{i}'  # filename
            if isinstance(im, (str, Path)):  # filename or uri
                im, f = Image.open(requests.get(im, stream=True).raw if str(im).startswith('http') else im), im
                im = np.asarray(exif_transpose(im))
            elif isinstance(im, Image.Image):  # PIL Image
                im, f = np.asarray(exif_transpose(im)), getattr(im, 'filename', f) or f
            files.append(Path(f).with_suffix('.jpg').name)
            if im.shape[0] < 5:  # image in CHW
                im = im.transpose((1, 2, 0))  # reverse dataloader .transpose(2, 0, 1)
            im = im[..., :3] if im.ndim == 3 else np.tile(im[..., None], 3)  # enforce 3ch input
            s = im.shape[:2]  # HWC
            shape0.append(s)  # image shape
            g = (size / max(s))  # gain
            shape1.append([y * g for y in s])
            imgs[i] = im if im.data.contiguous else np.ascontiguousarray(im)  # update
        shape1 = [make_divisible(x, int(self.stride.max())) for x in np.stack(shape1, 0).max(0)]  # inference shape
        x = [letterbox(im, new_shape=shape1, auto=False)[0] for im in imgs]  # pad
        x = np.stack(x, 0) if n > 1 else x[0][None]  # stack
        x = np.ascontiguousarray(x.transpose((0, 3, 1, 2)))  # BHWC to BCHW
        x = torch.from_numpy(x).to(p.device).type_as(p) / 255  # uint8 to fp16/32
        t.append(time_sync())

        with amp.autocast(enabled=p.device.type != 'cpu'):
            # Inference
            y = self.model(x, augment, profile)[0]  # forward
            t.append(time_sync())

            # Post-process
            y = non_max_suppression(y, self.conf, iou_thres=self.iou, classes=self.classes,
                                    multi_label=self.multi_label, max_det=self.max_det)  # NMS
            for i in range(n):
                scale_coords(shape1, y[i][:, :4], shape0[i])

            t.append(time_sync())
            return Detections(imgs, y, files, t, self.names, x.shape)


class Detections:
    # YOLOv5 detections class for inference results
    def __init__(self, imgs, pred, files, times=None, names=None, shape=None):
        super().__init__()
        d = pred[0].device  # device
        gn = [torch.tensor([*(im.shape[i] for i in [1, 0, 1, 0]), 1, 1], device=d) for im in imgs]  # normalizations
        self.imgs = imgs  # list of images as numpy arrays
        self.pred = pred  # list of tensors pred[0] = (xyxy, conf, cls)
        self.names = names  # class names
        self.files = files  # image filenames
        self.xyxy = pred  # xyxy pixels
        self.xywh = [xyxy2xywh(x) for x in pred]  # xywh pixels
        self.xyxyn = [x / g for x, g in zip(self.xyxy, gn)]  # xyxy normalized
        self.xywhn = [x / g for x, g in zip(self.xywh, gn)]  # xywh normalized
        self.n = len(self.pred)  # number of images (batch size)
        self.t = tuple((times[i + 1] - times[i]) * 1000 / self.n for i in range(3))  # timestamps (ms)
        self.s = shape  # inference BCHW shape

    def display(self, pprint=False, show=False, save=False, crop=False, render=False, save_dir=Path('')):
        crops = []
        for i, (im, pred) in enumerate(zip(self.imgs, self.pred)):
            s = f'image {i + 1}/{len(self.pred)}: {im.shape[0]}x{im.shape[1]} '  # string
            if pred.shape[0]:
                for c in pred[:, -1].unique():
                    n = (pred[:, -1] == c).sum()  # detections per class
                    s += f"{n} {self.names[int(c)]}{'s' * (n > 1)}, "  # add to string
                if show or save or render or crop:
                    annotator = Annotator(im, example=str(self.names))
                    for *box, conf, cls in reversed(pred):  # xyxy, confidence, class
                        label = f'{self.names[int(cls)]} {conf:.2f}'
                        if crop:
                            file = save_dir / 'crops' / self.names[int(cls)] / self.files[i] if save else None
                            crops.append({'box': box, 'conf': conf, 'cls': cls, 'label': label,
                                          'im': save_one_box(box, im, file=file, save=save)})
                        else:  # all others
                            annotator.box_label(box, label, color=colors(cls))
                    im = annotator.im
            else:
                s += '(no detections)'

            im = Image.fromarray(im.astype(np.uint8)) if isinstance(im, np.ndarray) else im  # from np
            if pprint:
                LOGGER.info(s.rstrip(', '))
            if show:
                im.show(self.files[i])  # show
            if save:
                f = self.files[i]
                im.save(save_dir / f)  # save
                if i == self.n - 1:
                    LOGGER.info(f"Saved {self.n} image{'s' * (self.n > 1)} to {colorstr('bold', save_dir)}")
            if render:
                self.imgs[i] = np.asarray(im)
        if crop:
            if save:
                LOGGER.info(f'Saved results to {save_dir}\n')
            return crops

    def print(self):
        self.display(pprint=True)  # print results
        LOGGER.info(f'Speed: %.1fms pre-process, %.1fms inference, %.1fms NMS per image at shape {tuple(self.s)}' %
                    self.t)

    def show(self):
        self.display(show=True)  # show results

    def save(self, save_dir='runs/detect/exp'):
        save_dir = increment_path(save_dir, exist_ok=save_dir != 'runs/detect/exp', mkdir=True)  # increment save_dir
        self.display(save=True, save_dir=save_dir)  # save results

    def crop(self, save=True, save_dir='runs/detect/exp'):
        save_dir = increment_path(save_dir, exist_ok=save_dir != 'runs/detect/exp', mkdir=True) if save else None
        return self.display(crop=True, save=save, save_dir=save_dir)  # crop results

    def render(self):
        self.display(render=True)  # render results
        return self.imgs

    def pandas(self):
        # return detections as pandas DataFrames, i.e. print(results.pandas().xyxy[0])
        new = copy(self)  # return copy
        ca = 'xmin', 'ymin', 'xmax', 'ymax', 'confidence', 'class', 'name'  # xyxy columns
        cb = 'xcenter', 'ycenter', 'width', 'height', 'confidence', 'class', 'name'  # xywh columns
        for k, c in zip(['xyxy', 'xyxyn', 'xywh', 'xywhn'], [ca, ca, cb, cb]):
            a = [[x[:5] + [int(x[5]), self.names[int(x[5])]] for x in x.tolist()] for x in getattr(self, k)]  # update
            setattr(new, k, [pd.DataFrame(x, columns=c) for x in a])
        return new

    def tolist(self):
        # return a list of Detections objects, i.e. 'for result in results.tolist():'
        x = [Detections([self.imgs[i]], [self.pred[i]], self.names, self.s) for i in range(self.n)]
        for d in x:
            for k in ['imgs', 'pred', 'xyxy', 'xyxyn', 'xywh', 'xywhn']:
                setattr(d, k, getattr(d, k)[0])  # pop out of list
        return x

    def __len__(self):
        return self.n


class Classify(nn.Module):
    # Classification head, i.e. x(b,c1,20,20) to x(b,c2)
    def __init__(self, c1, c2, k=1, s=1, p=None, g=1):  # ch_in, ch_out, kernel, stride, padding, groups
        super().__init__()
        self.aap = nn.AdaptiveAvgPool2d(1)  # to x(b,c1,1,1)
        self.conv = nn.Conv2d(c1, c2, k, s, autopad(k, p), groups=g)  # to x(b,c2,1,1)
        self.flat = nn.Flatten()

    def forward(self, x):
        z = torch.cat([self.aap(y) for y in (x if isinstance(x, list) else [x])], 1)  # cat if list
        return self.flat(self.conv(z))  # flatten to x(b,c2)<|MERGE_RESOLUTION|>--- conflicted
+++ resolved
@@ -340,14 +340,11 @@
             context = model.create_execution_context()
             batch_size = bindings['images'].shape[0]
         else:  # TensorFlow model (TFLite, pb, saved_model)
-<<<<<<< HEAD
             import tensorflow as tf
             if data:
                 with open(data) as f:
                     data = yaml.load(f, Loader=yaml.FullLoader)
                 names = data['names']
-=======
->>>>>>> 53349dac
             if pb:  # https://www.tensorflow.org/guide/migrate#a_graphpb_or_graphpbtxt
                 LOGGER.info(f'Loading {w} for TensorFlow *.pb inference...')
                 import tensorflow as tf
