--- conflicted
+++ resolved
@@ -27,11 +27,8 @@
     parser.add_argument('--img-size', nargs='+', type=int, default=[640, 640], help='image size')  # height, width
     parser.add_argument('--batch-size', type=int, default=1, help='batch size')
     parser.add_argument('--device', default='cpu', help='cuda device, i.e. 0 or 0,1,2,3 or cpu')
-<<<<<<< HEAD
-    parser.add_argument('--inplace', action='store_true', help='inplace ops')  # inplace = True
-=======
     parser.add_argument('--half', action='store_true', help='FP16 half-precision export')
->>>>>>> e2a80c6c
+    parser.add_argument('--inplace', action='store_true', help='inplace ops')  # set YOLOv5 Detect() inplace=True
     parser.add_argument('--dynamic', action='store_true', help='dynamic ONNX axes')  # ONNX-only
     parser.add_argument('--simplify', action='store_true', help='simplify ONNX model')  # ONNX-only
     opt = parser.parse_args()
