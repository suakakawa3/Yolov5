--- conflicted
+++ resolved
@@ -216,13 +216,8 @@
                 c2 = make_divisible(c2 * gw, 8)
 
             args = [c1, c2, *args[1:]]
-<<<<<<< HEAD
             if m in [BottleneckCSP, C3, C3TR]:
-                args.insert(2, n)
-=======
-            if m in [BottleneckCSP, C3]:
                 args.insert(2, n)  # number of repeats
->>>>>>> fab50856
                 n = 1
         elif m is nn.BatchNorm2d:
             args = [ch[f]]
