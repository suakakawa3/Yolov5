# YOLOv5 🚀 by Ultralytics, GPL-3.0 license
"""
YOLO-specific modules

Usage:
    $ python path/to/models/yolo.py --cfg yolov5s.yaml
"""

import argparse
import os
import platform
import sys
from copy import deepcopy
from pathlib import Path

FILE = Path(__file__).resolve()
ROOT = FILE.parents[1]  # YOLOv5 root directory
if str(ROOT) not in sys.path:
    sys.path.append(str(ROOT))  # add ROOT to PATH
if platform.system() != 'Windows':
    ROOT = Path(os.path.relpath(ROOT, Path.cwd()))  # relative

from models.common import *
from models.experimental import *
from utils.autoanchor import check_anchor_order
from utils.general import LOGGER, check_version, check_yaml, make_divisible, print_args
from utils.plots import feature_visualization
from utils.torch_utils import (fuse_conv_and_bn, initialize_weights, model_info, profile, scale_img, select_device,
                               time_sync)

try:
    import thop  # for FLOPs computation
except ImportError:
    thop = None


class Detect(nn.Module):
    stride = None  # strides computed during build
    onnx_dynamic = False  # ONNX export parameter
    export = False  # export mode

    def __init__(self, nc=80, anchors=(), ch=(), inplace=True):  # detection layer
        super().__init__()
        self.nc = nc  # number of classes
        self.no = nc + 5  # number of outputs per anchor
        self.nl = len(anchors)  # number of detection layers
        self.na = len(anchors[0]) // 2  # number of anchors
        self.grid = [torch.zeros(1)] * self.nl  # init grid
        self.anchor_grid = [torch.zeros(1)] * self.nl  # init anchor grid
        self.register_buffer('anchors', torch.tensor(anchors).float().view(self.nl, -1, 2))  # shape(nl,na,2)
        self.m = nn.ModuleList(nn.Conv2d(x, self.no * self.na, 1) for x in ch)  # output conv
        self.inplace = inplace  # use in-place ops (e.g. slice assignment)

    def forward(self, x):
        z = []  # inference output
        for i in range(self.nl):
            x[i] = self.m[i](x[i])  # conv
            bs, _, ny, nx = x[i].shape  # x(bs,255,20,20) to x(bs,3,20,20,85)
            x[i] = x[i].view(bs, self.na, self.no, ny, nx).permute(0, 1, 3, 4, 2).contiguous()

            if not self.training:  # inference
                if self.onnx_dynamic or self.grid[i].shape[2:4] != x[i].shape[2:4]:
                    self.grid[i], self.anchor_grid[i] = self._make_grid(nx, ny, i)

                y = x[i].sigmoid()
                if self.inplace:
                    y[..., 0:2] = (y[..., 0:2] * 2 - 0.5 + self.grid[i]) * self.stride[i]  # xy
                    y[..., 2:4] = (y[..., 2:4] * 2) ** 2 * self.anchor_grid[i]  # wh
                else:  # for YOLOv5 on AWS Inferentia https://github.com/ultralytics/yolov5/pull/2953
<<<<<<< HEAD
                    xy, wh, conf = y.split((2, 2, self.nc + 1), 4)  # y.tensor_split((2, 4, 5), 4)  # torch 1.8.0
                    xy = (xy * 2 - 0.5 + self.grid[i]) * self.stride[i]  # xy
                    wh = (wh * 2) ** 2 * self.anchor_grid[i]  # wh
                    y = torch.cat((xy, wh, conf), -1)
=======
                    xy = (y[..., 0:2] * 2 + (self.grid[i] - 0.5)) * self.stride[i]  # xy
                    wh = (y[..., 2:4] * 2) ** 2 * self.anchor_grid[i]  # wh
                    y = torch.cat((xy, wh, y[..., 4:]), 4)
>>>>>>> 4f839b79
                z.append(y.view(bs, -1, self.no))

        return x if self.training else torch.cat(z, 1) if self.export else (torch.cat(z, 1), x)

    def _make_grid(self, nx=20, ny=20, i=0):
        d = self.anchors[i].device
        shape = 1, self.na, ny, nx, 2  # grid shape
        if check_version(torch.__version__, '1.10.0'):  # torch>=1.10.0 meshgrid workaround for torch>=0.7 compatibility
            yv, xv = torch.meshgrid(torch.arange(ny, device=d), torch.arange(nx, device=d), indexing='ij')
        else:
            yv, xv = torch.meshgrid(torch.arange(ny, device=d), torch.arange(nx, device=d))
        grid = torch.stack((xv, yv), 2).expand(shape).float()
        anchor_grid = (self.anchors[i] * self.stride[i]).view((1, self.na, 1, 1, 2)).expand(shape).float()
        return grid, anchor_grid


class Model(nn.Module):
    def __init__(self, cfg='yolov5s.yaml', ch=3, nc=None, anchors=None):  # model, input channels, number of classes
        super().__init__()
        if isinstance(cfg, dict):
            self.yaml = cfg  # model dict
        else:  # is *.yaml
            import yaml  # for torch hub
            self.yaml_file = Path(cfg).name
            with open(cfg, encoding='ascii', errors='ignore') as f:
                self.yaml = yaml.safe_load(f)  # model dict

        # Define model
        ch = self.yaml['ch'] = self.yaml.get('ch', ch)  # input channels
        if nc and nc != self.yaml['nc']:
            LOGGER.info(f"Overriding model.yaml nc={self.yaml['nc']} with nc={nc}")
            self.yaml['nc'] = nc  # override yaml value
        if anchors:
            LOGGER.info(f'Overriding model.yaml anchors with anchors={anchors}')
            self.yaml['anchors'] = round(anchors)  # override yaml value
        self.model, self.save = parse_model(deepcopy(self.yaml), ch=[ch])  # model, savelist
        self.names = [str(i) for i in range(self.yaml['nc'])]  # default names
        self.inplace = self.yaml.get('inplace', True)

        # Build strides, anchors
        m = self.model[-1]  # Detect()
        if isinstance(m, Detect):
            s = 256  # 2x min stride
            m.inplace = self.inplace
            m.stride = torch.tensor([s / x.shape[-2] for x in self.forward(torch.zeros(1, ch, s, s))])  # forward
            check_anchor_order(m)  # must be in pixel-space (not grid-space)
            m.anchors /= m.stride.view(-1, 1, 1)
            self.stride = m.stride
            self._initialize_biases()  # only run once

        # Init weights, biases
        initialize_weights(self)
        self.info()
        LOGGER.info('')

    def forward(self, x, augment=False, profile=False, visualize=False):
        if augment:
            return self._forward_augment(x)  # augmented inference, None
        return self._forward_once(x, profile, visualize)  # single-scale inference, train

    def _forward_augment(self, x):
        img_size = x.shape[-2:]  # height, width
        s = [1, 0.83, 0.67]  # scales
        f = [None, 3, None]  # flips (2-ud, 3-lr)
        y = []  # outputs
        for si, fi in zip(s, f):
            xi = scale_img(x.flip(fi) if fi else x, si, gs=int(self.stride.max()))
            yi = self._forward_once(xi)[0]  # forward
            # cv2.imwrite(f'img_{si}.jpg', 255 * xi[0].cpu().numpy().transpose((1, 2, 0))[:, :, ::-1])  # save
            yi = self._descale_pred(yi, fi, si, img_size)
            y.append(yi)
        y = self._clip_augmented(y)  # clip augmented tails
        return torch.cat(y, 1), None  # augmented inference, train

    def _forward_once(self, x, profile=False, visualize=False):
        y, dt = [], []  # outputs
        for m in self.model:
            if m.f != -1:  # if not from previous layer
                x = y[m.f] if isinstance(m.f, int) else [x if j == -1 else y[j] for j in m.f]  # from earlier layers
            if profile:
                self._profile_one_layer(m, x, dt)
            x = m(x)  # run
            y.append(x if m.i in self.save else None)  # save output
            if visualize:
                feature_visualization(x, m.type, m.i, save_dir=visualize)
        return x

    def _descale_pred(self, p, flips, scale, img_size):
        # de-scale predictions following augmented inference (inverse operation)
        if self.inplace:
            p[..., :4] /= scale  # de-scale
            if flips == 2:
                p[..., 1] = img_size[0] - p[..., 1]  # de-flip ud
            elif flips == 3:
                p[..., 0] = img_size[1] - p[..., 0]  # de-flip lr
        else:
            x, y, wh = p[..., 0:1] / scale, p[..., 1:2] / scale, p[..., 2:4] / scale  # de-scale
            if flips == 2:
                y = img_size[0] - y  # de-flip ud
            elif flips == 3:
                x = img_size[1] - x  # de-flip lr
            p = torch.cat((x, y, wh, p[..., 4:]), -1)
        return p

    def _clip_augmented(self, y):
        # Clip YOLOv5 augmented inference tails
        nl = self.model[-1].nl  # number of detection layers (P3-P5)
        g = sum(4 ** x for x in range(nl))  # grid points
        e = 1  # exclude layer count
        i = (y[0].shape[1] // g) * sum(4 ** x for x in range(e))  # indices
        y[0] = y[0][:, :-i]  # large
        i = (y[-1].shape[1] // g) * sum(4 ** (nl - 1 - x) for x in range(e))  # indices
        y[-1] = y[-1][:, i:]  # small
        return y

    def _profile_one_layer(self, m, x, dt):
        c = isinstance(m, Detect)  # is final layer, copy input as inplace fix
        o = thop.profile(m, inputs=(x.copy() if c else x,), verbose=False)[0] / 1E9 * 2 if thop else 0  # FLOPs
        t = time_sync()
        for _ in range(10):
            m(x.copy() if c else x)
        dt.append((time_sync() - t) * 100)
        if m == self.model[0]:
            LOGGER.info(f"{'time (ms)':>10s} {'GFLOPs':>10s} {'params':>10s}  {'module'}")
        LOGGER.info(f'{dt[-1]:10.2f} {o:10.2f} {m.np:10.0f}  {m.type}')
        if c:
            LOGGER.info(f"{sum(dt):10.2f} {'-':>10s} {'-':>10s}  Total")

    def _initialize_biases(self, cf=None):  # initialize biases into Detect(), cf is class frequency
        # https://arxiv.org/abs/1708.02002 section 3.3
        # cf = torch.bincount(torch.tensor(np.concatenate(dataset.labels, 0)[:, 0]).long(), minlength=nc) + 1.
        m = self.model[-1]  # Detect() module
        for mi, s in zip(m.m, m.stride):  # from
            b = mi.bias.view(m.na, -1)  # conv.bias(255) to (3,85)
            b.data[:, 4] += math.log(8 / (640 / s) ** 2)  # obj (8 objects per 640 image)
            b.data[:, 5:] += math.log(0.6 / (m.nc - 0.999999)) if cf is None else torch.log(cf / cf.sum())  # cls
            mi.bias = torch.nn.Parameter(b.view(-1), requires_grad=True)

    def _print_biases(self):
        m = self.model[-1]  # Detect() module
        for mi in m.m:  # from
            b = mi.bias.detach().view(m.na, -1).T  # conv.bias(255) to (3,85)
            LOGGER.info(
                ('%6g Conv2d.bias:' + '%10.3g' * 6) % (mi.weight.shape[1], *b[:5].mean(1).tolist(), b[5:].mean()))

    # def _print_weights(self):
    #     for m in self.model.modules():
    #         if type(m) is Bottleneck:
    #             LOGGER.info('%10.3g' % (m.w.detach().sigmoid() * 2))  # shortcut weights

    def fuse(self):  # fuse model Conv2d() + BatchNorm2d() layers
        LOGGER.info('Fusing layers... ')
        for m in self.model.modules():
            if isinstance(m, (Conv, DWConv)) and hasattr(m, 'bn'):
                m.conv = fuse_conv_and_bn(m.conv, m.bn)  # update conv
                delattr(m, 'bn')  # remove batchnorm
                m.forward = m.forward_fuse  # update forward
        self.info()
        return self

    def info(self, verbose=False, img_size=640):  # print model information
        model_info(self, verbose, img_size)

    def _apply(self, fn):
        # Apply to(), cpu(), cuda(), half() to model tensors that are not parameters or registered buffers
        self = super()._apply(fn)
        m = self.model[-1]  # Detect()
        if isinstance(m, Detect):
            m.stride = fn(m.stride)
            m.grid = list(map(fn, m.grid))
            if isinstance(m.anchor_grid, list):
                m.anchor_grid = list(map(fn, m.anchor_grid))
        return self


def parse_model(d, ch):  # model_dict, input_channels(3)
    LOGGER.info(f"\n{'':>3}{'from':>18}{'n':>3}{'params':>10}  {'module':<40}{'arguments':<30}")
    anchors, nc, gd, gw = d['anchors'], d['nc'], d['depth_multiple'], d['width_multiple']
    na = (len(anchors[0]) // 2) if isinstance(anchors, list) else anchors  # number of anchors
    no = na * (nc + 5)  # number of outputs = anchors * (classes + 5)

    layers, save, c2 = [], [], ch[-1]  # layers, savelist, ch out
    for i, (f, n, m, args) in enumerate(d['backbone'] + d['head']):  # from, number, module, args
        m = eval(m) if isinstance(m, str) else m  # eval strings
        for j, a in enumerate(args):
            try:
                args[j] = eval(a) if isinstance(a, str) else a  # eval strings
            except NameError:
                pass

        n = n_ = max(round(n * gd), 1) if n > 1 else n  # depth gain
        if m in (Conv, GhostConv, Bottleneck, GhostBottleneck, SPP, SPPF, DWConv, MixConv2d, Focus, CrossConv,
                 BottleneckCSP, C3, C3TR, C3SPP, C3Ghost):
            c1, c2 = ch[f], args[0]
            if c2 != no:  # if not output
                c2 = make_divisible(c2 * gw, 8)

            args = [c1, c2, *args[1:]]
            if m in [BottleneckCSP, C3, C3TR, C3Ghost]:
                args.insert(2, n)  # number of repeats
                n = 1
        elif m is nn.BatchNorm2d:
            args = [ch[f]]
        elif m is Concat:
            c2 = sum(ch[x] for x in f)
        elif m is Detect:
            args.append([ch[x] for x in f])
            if isinstance(args[1], int):  # number of anchors
                args[1] = [list(range(args[1] * 2))] * len(f)
        elif m is Contract:
            c2 = ch[f] * args[0] ** 2
        elif m is Expand:
            c2 = ch[f] // args[0] ** 2
        else:
            c2 = ch[f]

        m_ = nn.Sequential(*(m(*args) for _ in range(n))) if n > 1 else m(*args)  # module
        t = str(m)[8:-2].replace('__main__.', '')  # module type
        np = sum(x.numel() for x in m_.parameters())  # number params
        m_.i, m_.f, m_.type, m_.np = i, f, t, np  # attach index, 'from' index, type, number params
        LOGGER.info(f'{i:>3}{str(f):>18}{n_:>3}{np:10.0f}  {t:<40}{str(args):<30}')  # print
        save.extend(x % i for x in ([f] if isinstance(f, int) else f) if x != -1)  # append to savelist
        layers.append(m_)
        if i == 0:
            ch = []
        ch.append(c2)
    return nn.Sequential(*layers), sorted(save)


if __name__ == '__main__':
    parser = argparse.ArgumentParser()
    parser.add_argument('--cfg', type=str, default='yolov5s.yaml', help='model.yaml')
    parser.add_argument('--batch-size', type=int, default=1, help='total batch size for all GPUs')
    parser.add_argument('--device', default='', help='cuda device, i.e. 0 or 0,1,2,3 or cpu')
    parser.add_argument('--profile', action='store_true', help='profile model speed')
    parser.add_argument('--line-profile', action='store_true', help='profile model speed layer by layer')
    parser.add_argument('--test', action='store_true', help='test all yolo*.yaml')
    opt = parser.parse_args()
    opt.cfg = check_yaml(opt.cfg)  # check YAML
    print_args(vars(opt))
    device = select_device(opt.device)

    # Create model
    im = torch.rand(opt.batch_size, 3, 640, 640).to(device)
    model = Model(opt.cfg).to(device)

    # Options
    if opt.line_profile:  # profile layer by layer
        _ = model(im, profile=True)

    elif opt.profile:  # profile forward-backward
        results = profile(input=im, ops=[model], n=3)

    elif opt.test:  # test all models
        for cfg in Path(ROOT / 'models').rglob('yolo*.yaml'):
            try:
                _ = Model(cfg)
            except Exception as e:
                print(f'Error in {cfg}: {e}')<|MERGE_RESOLUTION|>--- conflicted
+++ resolved
@@ -67,16 +67,10 @@
                     y[..., 0:2] = (y[..., 0:2] * 2 - 0.5 + self.grid[i]) * self.stride[i]  # xy
                     y[..., 2:4] = (y[..., 2:4] * 2) ** 2 * self.anchor_grid[i]  # wh
                 else:  # for YOLOv5 on AWS Inferentia https://github.com/ultralytics/yolov5/pull/2953
-<<<<<<< HEAD
                     xy, wh, conf = y.split((2, 2, self.nc + 1), 4)  # y.tensor_split((2, 4, 5), 4)  # torch 1.8.0
-                    xy = (xy * 2 - 0.5 + self.grid[i]) * self.stride[i]  # xy
+                    xy = (xy * 2 + (self.grid[i] - 0.5)) * self.stride[i]  # xy
                     wh = (wh * 2) ** 2 * self.anchor_grid[i]  # wh
-                    y = torch.cat((xy, wh, conf), -1)
-=======
-                    xy = (y[..., 0:2] * 2 + (self.grid[i] - 0.5)) * self.stride[i]  # xy
-                    wh = (y[..., 2:4] * 2) ** 2 * self.anchor_grid[i]  # wh
-                    y = torch.cat((xy, wh, y[..., 4:]), 4)
->>>>>>> 4f839b79
+                    y = torch.cat((xy, wh, conf), 4)
                 z.append(y.view(bs, -1, self.no))
 
         return x if self.training else torch.cat(z, 1) if self.export else (torch.cat(z, 1), x)
