# YOLOv5 🚀 by Ultralytics, GPL-3.0 license
"""
YOLO-specific modules

Usage:
    $ python path/to/models/yolo.py --cfg yolov5s.yaml
"""

import argparse
import os
import platform
import sys
from copy import deepcopy
from pathlib import Path

FILE = Path(__file__).resolve()
ROOT = FILE.parents[1]  # YOLOv5 root directory
if str(ROOT) not in sys.path:
    sys.path.append(str(ROOT))  # add ROOT to PATH
if platform.system() != 'Windows':
    ROOT = Path(os.path.relpath(ROOT, Path.cwd()))  # relative

<<<<<<< HEAD
from data.models.yolov5.yolov5_git.models.common import *
from data.models.yolov5.yolov5_git.models.experimental import *
from data.models.yolov5.yolov5_git.utils.autoanchor import check_anchor_order
from data.models.yolov5.yolov5_git.utils.general import LOGGER, check_version, check_yaml, make_divisible, print_args
from data.models.yolov5.yolov5_git.utils.plots import feature_visualization
from data.models.yolov5.yolov5_git.utils.torch_utils import fuse_conv_and_bn, initialize_weights, model_info, scale_img, select_device, time_sync
=======
from models.common import *
from models.experimental import *
from utils.autoanchor import check_anchor_order
from utils.general import LOGGER, check_version, check_yaml, make_divisible, print_args
from utils.plots import feature_visualization
from utils.torch_utils import (fuse_conv_and_bn, initialize_weights, model_info, profile, scale_img, select_device,
                               time_sync)
>>>>>>> 8d0291f3

try:
    import thop  # for FLOPs computation
except ImportError:
    thop = None


class Detect(nn.Module):
    stride = None  # strides computed during build
    onnx_dynamic = False  # ONNX export parameter
    export = False  # export mode

    def __init__(self, nc=80, anchors=(), ch=(), inplace=True):  # detection layer
        super().__init__()
        self.nc = nc  # number of classes
        self.no = nc + 5  # number of outputs per anchor
        self.nl = len(anchors)  # number of detection layers
        self.na = len(anchors[0]) // 2  # number of anchors
        self.grid = [torch.zeros(1)] * self.nl  # init grid
        self.anchor_grid = [torch.zeros(1)] * self.nl  # init anchor grid
        self.register_buffer('anchors', torch.tensor(anchors).float().view(self.nl, -1, 2))  # shape(nl,na,2)
        self.m = nn.ModuleList(nn.Conv2d(x, self.no * self.na, 1) for x in ch)  # output conv
        self.inplace = inplace  # use in-place ops (e.g. slice assignment)

    def forward(self, x):
        z = []  # inference output
        for i in range(self.nl):
            x[i] = self.m[i](x[i])  # conv
            bs, _, ny, nx = x[i].shape  # x(bs,255,20,20) to x(bs,3,20,20,85)
            x[i] = x[i].view(bs, self.na, self.no, ny, nx).permute(0, 1, 3, 4, 2).contiguous()

            if not self.training:  # inference
                if self.onnx_dynamic or self.grid[i].shape[2:4] != x[i].shape[2:4]:
                    self.grid[i], self.anchor_grid[i] = self._make_grid(nx, ny, i)

                y = x[i].sigmoid()
                if self.inplace:
                    y[..., 0:2] = (y[..., 0:2] * 2 + self.grid[i]) * self.stride[i]  # xy
                    y[..., 2:4] = (y[..., 2:4] * 2) ** 2 * self.anchor_grid[i]  # wh
                else:  # for YOLOv5 on AWS Inferentia https://github.com/ultralytics/yolov5/pull/2953
                    xy, wh, conf = y.split((2, 2, self.nc + 1), 4)  # y.tensor_split((2, 4, 5), 4)  # torch 1.8.0
                    xy = (xy * 2 + self.grid[i]) * self.stride[i]  # xy
                    wh = (wh * 2) ** 2 * self.anchor_grid[i]  # wh
                    y = torch.cat((xy, wh, conf), 4)
                z.append(y.view(bs, -1, self.no))

        return x if self.training else (torch.cat(z, 1),) if self.export else (torch.cat(z, 1), x)

    def _make_grid(self, nx=20, ny=20, i=0):
        d = self.anchors[i].device
        shape = 1, self.na, ny, nx, 2  # grid shape
        if check_version(torch.__version__, '1.10.0'):  # torch>=1.10.0 meshgrid workaround for torch>=0.7 compatibility
            yv, xv = torch.meshgrid(torch.arange(ny, device=d), torch.arange(nx, device=d), indexing='ij')
        else:
            yv, xv = torch.meshgrid(torch.arange(ny, device=d), torch.arange(nx, device=d))
        grid = torch.stack((xv, yv), 2).expand(shape).float() - 0.5  # add grid offset, i.e. y = 2.0 * x - 0.5
        anchor_grid = (self.anchors[i] * self.stride[i]).view((1, self.na, 1, 1, 2)).expand(shape).float()
        return grid, anchor_grid


class Model(nn.Module):
    # YOLOv5 model
    def __init__(self, cfg='yolov5s.yaml', ch=3, nc=None, anchors=None):  # model, input channels, number of classes
        super().__init__()
        if isinstance(cfg, dict):
            self.yaml = cfg  # model dict
        else:  # is *.yaml
            import yaml  # for torch hub
            self.yaml_file = Path(cfg).name
            with open(cfg, encoding='ascii', errors='ignore') as f:
                self.yaml = yaml.safe_load(f)  # model dict

        # Define model
        ch = self.yaml['ch'] = self.yaml.get('ch', ch)  # input channels
        if nc and nc != self.yaml['nc']:
            LOGGER.info(f"Overriding model.yaml nc={self.yaml['nc']} with nc={nc}")
            self.yaml['nc'] = nc  # override yaml value
        if anchors:
            LOGGER.info(f'Overriding model.yaml anchors with anchors={anchors}')
            self.yaml['anchors'] = round(anchors)  # override yaml value
        self.model, self.save = parse_model(deepcopy(self.yaml), ch=[ch])  # model, savelist
        self.names = [str(i) for i in range(self.yaml['nc'])]  # default names
        self.inplace = self.yaml.get('inplace', True)

        # Build strides, anchors
        m = self.model[-1]  # Detect()
        if isinstance(m, Detect):
            s = 256  # 2x min stride
            m.inplace = self.inplace
            m.stride = torch.tensor([s / x.shape[-2] for x in self.forward(torch.zeros(1, ch, s, s))])  # forward
            check_anchor_order(m)  # must be in pixel-space (not grid-space)
            m.anchors /= m.stride.view(-1, 1, 1)
            self.stride = m.stride
            self._initialize_biases()  # only run once

        # Init weights, biases
        initialize_weights(self)
        self.info()
        LOGGER.info('')

    def forward(self, x, augment=False, profile=False, visualize=False):
        if augment:
            return self._forward_augment(x)  # augmented inference, None
        return self._forward_once(x, profile, visualize)  # single-scale inference, train

    def _forward_augment(self, x):
        img_size = x.shape[-2:]  # height, width
        s = [1, 0.83, 0.67]  # scales
        f = [None, 3, None]  # flips (2-ud, 3-lr)
        y = []  # outputs
        for si, fi in zip(s, f):
            xi = scale_img(x.flip(fi) if fi else x, si, gs=int(self.stride.max()))
            yi = self._forward_once(xi)[0]  # forward
            # cv2.imwrite(f'img_{si}.jpg', 255 * xi[0].cpu().numpy().transpose((1, 2, 0))[:, :, ::-1])  # save
            yi = self._descale_pred(yi, fi, si, img_size)
            y.append(yi)
        y = self._clip_augmented(y)  # clip augmented tails
        return torch.cat(y, 1), None  # augmented inference, train

    def _forward_once(self, x, profile=False, visualize=False):
        y, dt = [], []  # outputs
        for m in self.model:
            if m.f != -1:  # if not from previous layer
                x = y[m.f] if isinstance(m.f, int) else [x if j == -1 else y[j] for j in m.f]  # from earlier layers
            if profile:
                self._profile_one_layer(m, x, dt)
            x = m(x)  # run
            y.append(x if m.i in self.save else None)  # save output
            if visualize:
                feature_visualization(x, m.type, m.i, save_dir=visualize)
        return x

    def _descale_pred(self, p, flips, scale, img_size):
        # de-scale predictions following augmented inference (inverse operation)
        if self.inplace:
            p[..., :4] /= scale  # de-scale
            if flips == 2:
                p[..., 1] = img_size[0] - p[..., 1]  # de-flip ud
            elif flips == 3:
                p[..., 0] = img_size[1] - p[..., 0]  # de-flip lr
        else:
            x, y, wh = p[..., 0:1] / scale, p[..., 1:2] / scale, p[..., 2:4] / scale  # de-scale
            if flips == 2:
                y = img_size[0] - y  # de-flip ud
            elif flips == 3:
                x = img_size[1] - x  # de-flip lr
            p = torch.cat((x, y, wh, p[..., 4:]), -1)
        return p

    def _clip_augmented(self, y):
        # Clip YOLOv5 augmented inference tails
        nl = self.model[-1].nl  # number of detection layers (P3-P5)
        g = sum(4 ** x for x in range(nl))  # grid points
        e = 1  # exclude layer count
        i = (y[0].shape[1] // g) * sum(4 ** x for x in range(e))  # indices
        y[0] = y[0][:, :-i]  # large
        i = (y[-1].shape[1] // g) * sum(4 ** (nl - 1 - x) for x in range(e))  # indices
        y[-1] = y[-1][:, i:]  # small
        return y

    def _profile_one_layer(self, m, x, dt):
        c = isinstance(m, Detect)  # is final layer, copy input as inplace fix
        o = thop.profile(m, inputs=(x.copy() if c else x,), verbose=False)[0] / 1E9 * 2 if thop else 0  # FLOPs
        t = time_sync()
        for _ in range(10):
            m(x.copy() if c else x)
        dt.append((time_sync() - t) * 100)
        if m == self.model[0]:
            LOGGER.info(f"{'time (ms)':>10s} {'GFLOPs':>10s} {'params':>10s}  {'module'}")
        LOGGER.info(f'{dt[-1]:10.2f} {o:10.2f} {m.np:10.0f}  {m.type}')
        if c:
            LOGGER.info(f"{sum(dt):10.2f} {'-':>10s} {'-':>10s}  Total")

    def _initialize_biases(self, cf=None):  # initialize biases into Detect(), cf is class frequency
        # https://arxiv.org/abs/1708.02002 section 3.3
        # cf = torch.bincount(torch.tensor(np.concatenate(dataset.labels, 0)[:, 0]).long(), minlength=nc) + 1.
        m = self.model[-1]  # Detect() module
        for mi, s in zip(m.m, m.stride):  # from
            b = mi.bias.view(m.na, -1)  # conv.bias(255) to (3,85)
            b.data[:, 4] += math.log(8 / (640 / s) ** 2)  # obj (8 objects per 640 image)
            b.data[:, 5:] += math.log(0.6 / (m.nc - 0.999999)) if cf is None else torch.log(cf / cf.sum())  # cls
            mi.bias = torch.nn.Parameter(b.view(-1), requires_grad=True)

    def _print_biases(self):
        m = self.model[-1]  # Detect() module
        for mi in m.m:  # from
            b = mi.bias.detach().view(m.na, -1).T  # conv.bias(255) to (3,85)
            LOGGER.info(
                ('%6g Conv2d.bias:' + '%10.3g' * 6) % (mi.weight.shape[1], *b[:5].mean(1).tolist(), b[5:].mean()))

    # def _print_weights(self):
    #     for m in self.model.modules():
    #         if type(m) is Bottleneck:
    #             LOGGER.info('%10.3g' % (m.w.detach().sigmoid() * 2))  # shortcut weights

    def fuse(self):  # fuse model Conv2d() + BatchNorm2d() layers
        LOGGER.info('Fusing layers... ')
        for m in self.model.modules():
            if isinstance(m, (Conv, DWConv)) and hasattr(m, 'bn'):
                m.conv = fuse_conv_and_bn(m.conv, m.bn)  # update conv
                delattr(m, 'bn')  # remove batchnorm
                m.forward = m.forward_fuse  # update forward
        self.info()
        return self

    def info(self, verbose=False, img_size=640):  # print model information
        model_info(self, verbose, img_size)

    def _apply(self, fn):
        # Apply to(), cpu(), cuda(), half() to model tensors that are not parameters or registered buffers
        self = super()._apply(fn)
        m = self.model[-1]  # Detect()
        if isinstance(m, Detect):
            m.stride = fn(m.stride)
            m.grid = list(map(fn, m.grid))
            if isinstance(m.anchor_grid, list):
                m.anchor_grid = list(map(fn, m.anchor_grid))
        return self


def parse_model(d, ch):  # model_dict, input_channels(3)
    LOGGER.info(f"\n{'':>3}{'from':>18}{'n':>3}{'params':>10}  {'module':<40}{'arguments':<30}")
    anchors, nc, gd, gw = d['anchors'], d['nc'], d['depth_multiple'], d['width_multiple']
    na = (len(anchors[0]) // 2) if isinstance(anchors, list) else anchors  # number of anchors
    no = na * (nc + 5)  # number of outputs = anchors * (classes + 5)

    layers, save, c2 = [], [], ch[-1]  # layers, savelist, ch out
    for i, (f, n, m, args) in enumerate(d['backbone'] + d['head']):  # from, number, module, args
        m = eval(m) if isinstance(m, str) else m  # eval strings
        for j, a in enumerate(args):
            try:
                args[j] = eval(a) if isinstance(a, str) else a  # eval strings
            except NameError:
                pass

        n = n_ = max(round(n * gd), 1) if n > 1 else n  # depth gain
        if m in (Conv, GhostConv, Bottleneck, GhostBottleneck, SPP, SPPF, DWConv, MixConv2d, Focus, CrossConv,
                 BottleneckCSP, C3, C3TR, C3SPP, C3Ghost):
            c1, c2 = ch[f], args[0]
            if c2 != no:  # if not output
                c2 = make_divisible(c2 * gw, 8)

            args = [c1, c2, *args[1:]]
            if m in [BottleneckCSP, C3, C3TR, C3Ghost]:
                args.insert(2, n)  # number of repeats
                n = 1
        elif m is nn.BatchNorm2d:
            args = [ch[f]]
        elif m is Concat:
            c2 = sum(ch[x] for x in f)
        elif m is Detect:
            args.append([ch[x] for x in f])
            if isinstance(args[1], int):  # number of anchors
                args[1] = [list(range(args[1] * 2))] * len(f)
        elif m is Contract:
            c2 = ch[f] * args[0] ** 2
        elif m is Expand:
            c2 = ch[f] // args[0] ** 2
        else:
            c2 = ch[f]

        m_ = nn.Sequential(*(m(*args) for _ in range(n))) if n > 1 else m(*args)  # module
        t = str(m)[8:-2].replace('__main__.', '')  # module type
        np = sum(x.numel() for x in m_.parameters())  # number params
        m_.i, m_.f, m_.type, m_.np = i, f, t, np  # attach index, 'from' index, type, number params
        LOGGER.info(f'{i:>3}{str(f):>18}{n_:>3}{np:10.0f}  {t:<40}{str(args):<30}')  # print
        save.extend(x % i for x in ([f] if isinstance(f, int) else f) if x != -1)  # append to savelist
        layers.append(m_)
        if i == 0:
            ch = []
        ch.append(c2)
    return nn.Sequential(*layers), sorted(save)


if __name__ == '__main__':
    parser = argparse.ArgumentParser()
    parser.add_argument('--cfg', type=str, default='yolov5s.yaml', help='model.yaml')
    parser.add_argument('--batch-size', type=int, default=1, help='total batch size for all GPUs')
    parser.add_argument('--device', default='', help='cuda device, i.e. 0 or 0,1,2,3 or cpu')
    parser.add_argument('--profile', action='store_true', help='profile model speed')
    parser.add_argument('--line-profile', action='store_true', help='profile model speed layer by layer')
    parser.add_argument('--test', action='store_true', help='test all yolo*.yaml')
    opt = parser.parse_args()
    opt.cfg = check_yaml(opt.cfg)  # check YAML
    print_args(vars(opt))
    device = select_device(opt.device)

    # Create model
    im = torch.rand(opt.batch_size, 3, 640, 640).to(device)
    model = Model(opt.cfg).to(device)

    # Options
    if opt.line_profile:  # profile layer by layer
        _ = model(im, profile=True)

    elif opt.profile:  # profile forward-backward
        results = profile(input=im, ops=[model], n=3)

    elif opt.test:  # test all models
        for cfg in Path(ROOT / 'models').rglob('yolo*.yaml'):
            try:
                _ = Model(cfg)
            except Exception as e:
                print(f'Error in {cfg}: {e}')<|MERGE_RESOLUTION|>--- conflicted
+++ resolved
@@ -20,22 +20,13 @@
 if platform.system() != 'Windows':
     ROOT = Path(os.path.relpath(ROOT, Path.cwd()))  # relative
 
-<<<<<<< HEAD
 from data.models.yolov5.yolov5_git.models.common import *
 from data.models.yolov5.yolov5_git.models.experimental import *
 from data.models.yolov5.yolov5_git.utils.autoanchor import check_anchor_order
 from data.models.yolov5.yolov5_git.utils.general import LOGGER, check_version, check_yaml, make_divisible, print_args
 from data.models.yolov5.yolov5_git.utils.plots import feature_visualization
-from data.models.yolov5.yolov5_git.utils.torch_utils import fuse_conv_and_bn, initialize_weights, model_info, scale_img, select_device, time_sync
-=======
-from models.common import *
-from models.experimental import *
-from utils.autoanchor import check_anchor_order
-from utils.general import LOGGER, check_version, check_yaml, make_divisible, print_args
-from utils.plots import feature_visualization
-from utils.torch_utils import (fuse_conv_and_bn, initialize_weights, model_info, profile, scale_img, select_device,
+from data.models.yolov5.yolov5_git.utils.torch_utils import (fuse_conv_and_bn, initialize_weights, model_info, profile, scale_img, select_device,
                                time_sync)
->>>>>>> 8d0291f3
 
 try:
     import thop  # for FLOPs computation
