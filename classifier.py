# YOLOv5 🚀 by Ultralytics, GPL-3.0 license
"""
Train a YOLOv5 classifier model on a classification dataset

Usage - train:
    $ python classifier.py --model yolov5s --data cifar100 --epochs 5 --img 224 --batch 128
    $ python -m torch.distributed.run --nproc_per_node 4 --master_port 1 classifier.py --model yolov5s --data imagenet --epochs 5 --img 224 --device 4,5,6,7

Usage - inference:
    from classifier import *

    model = torch.load('path/to/best.pt', map_location=torch.device('cpu'))['model'].float()
    files = Path('../datasets/mnist/test/7').glob('*.png')  # images from dir
    for f in list(files)[:10]:  # first 10 images
        classify(model, size=128, file=f)
"""

import argparse
import math
import os
import sys
import time
from copy import deepcopy
from datetime import datetime
from pathlib import Path

import torch
import torch.distributed as dist
import torch.hub as hub
import torch.nn as nn
import torch.optim.lr_scheduler as lr_scheduler
import torchvision
from torch.cuda import amp
from tqdm import tqdm

FILE = Path(__file__).resolve()
ROOT = FILE.parents[0]  # YOLOv5 root directory
if str(ROOT) not in sys.path:
    sys.path.append(str(ROOT))  # add ROOT to PATH
ROOT = Path(os.path.relpath(ROOT, Path.cwd()))  # relative

from models.common import Classify, DetectMultiBackend
from utils.augmentations import denormalize, normalize
from utils.dataloaders import create_classification_dataloader
from utils.general import (LOGGER, check_file, check_git_status, check_requirements, colorstr, download, increment_path,
                           init_seeds, print_args)
from utils.loggers import GenericLogger
from utils.torch_utils import (ModelEMA, model_info, select_device, smart_DDP, smart_optimizer,
<<<<<<< HEAD
                               torch_distributed_zero_first)
=======
                               torch_distributed_zero_first, update_classifier_model)
>>>>>>> a5452070

LOCAL_RANK = int(os.getenv('LOCAL_RANK', -1))  # https://pytorch.org/docs/stable/elastic/run.html
RANK = int(os.getenv('RANK', -1))
WORLD_SIZE = int(os.getenv('WORLD_SIZE', 1))


def train():
    init_seeds(1 + RANK, deterministic=True)
    save_dir, data, bs, epochs, nw, imgsz, pretrained = \
        Path(opt.save_dir), opt.data, opt.batch_size, opt.epochs, min(os.cpu_count() - 1, opt.workers), opt.imgsz, \
        str(opt.pretrained).lower() == 'true'

    # Directories
    wdir = save_dir / 'weights'
    wdir.mkdir(parents=True, exist_ok=True)  # make dir
    last, best = wdir / 'last.pt', wdir / 'best.pt'

    # Logger
    logger = GenericLogger(opt=opt, console_logger=LOGGER) if RANK in {-1, 0} else None

    # Download Dataset
    data_dir = FILE.parents[1] / 'datasets' / data
    with torch_distributed_zero_first(LOCAL_RANK):
        if not data_dir.is_dir():
            url = f'https://github.com/ultralytics/yolov5/releases/download/v1.0/{data}.zip'
            download(url, dir=data_dir.parent)

    # Dataloaders
    trainloader = create_classification_dataloader(path=data_dir / 'train',
                                                   imgsz=imgsz,
                                                   batch_size=bs // WORLD_SIZE,
                                                   augment=True,
                                                   cache=opt.cache,
                                                   rank=LOCAL_RANK,
                                                   workers=nw)

    if RANK in {-1, 0}:
        test_dir = data_dir / 'test' if (data_dir / 'test').exists() else data_dir / 'val'  # data/test or data/val
        testloader = create_classification_dataloader(path=test_dir,
                                                      imgsz=imgsz,
                                                      batch_size=bs // WORLD_SIZE * 2,
                                                      augment=False,
                                                      cache=opt.cache,
                                                      rank=-1,
                                                      workers=nw)

    # Initialize
    names = trainloader.dataset.classes  # class names
    nc = len(names)  # number of classes
    LOGGER.info(f'Training {opt.model} on {data} dataset with {nc} classes...')

    # Model
    repo1, repo2 = 'ultralytics/yolov5', 'pytorch/vision'
    with torch_distributed_zero_first(LOCAL_RANK):
        if opt.model == 'list':
            models = hub.list(repo1) + hub.list(repo2)
            LOGGER.info('\nAvailable models. Usage: python classifier.py --model MODEL\n' + '\n'.join(models))
            return
        elif opt.model.startswith('yolov5'):  # YOLOv5 models, i.e. yolov5s, yolov5m
            kwargs = {'_verbose': False, 'pretrained': pretrained, 'autoshape': False, 'trust_repo': True}
            try:
                model = hub.load(repo1, opt.model, **kwargs)
            except Exception:
                model = hub.load(repo1, opt.model, force_reload=True, **kwargs)
            if isinstance(model, DetectMultiBackend):
                model = model.model  # unwrap DetectMultiBackend
            ic = opt.cutoff or (12 if opt.model.endswith('6') else 10)  # cutoff index
            model.model = model.model[:ic]  # backbone
            m = model.model[-1]  # last layer
            ch = m.conv.in_channels if hasattr(m, 'conv') else m.cv1.conv.in_channels  # ch into module
            c = Classify(ch, nc)  # Classify()
            c.i, c.f, c.type = m.i, m.f, 'models.common.Classify'  # index, from, type
            model.model[-1] = c  # replace
        elif opt.model in hub.list(repo2):  # TorchVision models i.e. resnet50, efficientnet_b0, efficientnet_v2_s
            model = hub.load(repo2, opt.model, weights='IMAGENET1K_V1' if pretrained else None)
            update_classifier_model(model, nc)  # update class count
        else:  # try torchvision
            model = torchvision.models.__dict__[opt.model](weights='IMAGENET1K_V1' if pretrained else None)
            update_classifier_model(model, nc)  # update class count
    for p in model.parameters():
        p.requires_grad = True  # for training
    if opt.dropout is not None:
        for _, m in model.named_modules():
            if isinstance(m, torch.nn.Dropout):
                m.p = opt.dropout  # set dropout
    model = model.to(device)

    # Info
    if RANK in {-1, 0}:
        model_info(model)
        if opt.verbose:
            LOGGER.info(model)
        images, labels = next(iter(trainloader))
        file = imshow(denormalize(images[:25]), labels[:25], names=names, f=save_dir / 'train_images.jpg')
        logger.log_images(file, name='Train Examples')
        logger.log_graph(model, imgsz)  # log model

    # EMA
    ema = ModelEMA(model) if RANK in {-1, 0} else None

    # Optimizer
    opt.lr0 *= bs if opt.optimizer == 'SGD' else 1  # sale lr with batch size for SGD
    optimizer = smart_optimizer(model, opt.optimizer, opt.lr0, momentum=0.9, weight_decay=1e-5)

    # Scheduler
    lrf = 0.01  # final lr (fraction of lr0)
    # lf = lambda x: ((1 + math.cos(x * math.pi / epochs)) / 2) * (1 - lrf) + lrf  # cosine
    lf = lambda x: (1 - x / epochs) * (1.0 - lrf) + lrf  # linear
    scheduler = lr_scheduler.LambdaLR(optimizer, lr_lambda=lf)
    # scheduler = lr_scheduler.OneCycleLR(optimizer, max_lr=lr0, total_steps=epochs, pct_start=0.1,
    #                                    final_div_factor=1 / 25 / lrf)

    # DDP mode
    if cuda and RANK != -1:
        model = smart_DDP(model)

    # Train
    t0 = time.time()
    criterion = nn.CrossEntropyLoss(label_smoothing=opt.label_smoothing)  # loss function
    best_fitness = 0.0
    scaler = amp.GradScaler(enabled=cuda)
    LOGGER.info(f'Image sizes {imgsz} train, {imgsz} test\n'
                f'Using {nw * WORLD_SIZE} dataloader workers\n'
                f"Logging results to {colorstr('bold', save_dir)}\n"
                f'Starting training for {epochs} epochs...\n\n'
                f"{'epoch':10s}{'gpu_mem':10s}{'train_loss':12s}{'val_loss':12s}{'accuracy':12s}")
    for epoch in range(epochs):  # loop over the dataset multiple times
        tloss, vloss, fitness = 0.0, 0.0, 0.0  # train loss, val loss, fitness
        model.train()
        if RANK != -1:
            trainloader.sampler.set_epoch(epoch)
        pbar = enumerate(trainloader)
        if RANK in {-1, 0}:
            pbar = tqdm(enumerate(trainloader), total=len(trainloader), bar_format='{l_bar}{bar:10}{r_bar}{bar:-10b}')
        for i, (images, labels) in pbar:  # progress bar
            images, labels = images.to(device, non_blocking=True), labels.to(device)

            # Forward
            with amp.autocast(enabled=cuda):  # stability issues when enabled
                loss = criterion(model(images), labels)

            # Backward
            scaler.scale(loss).backward()

            # Optimize
            scaler.step(optimizer)
            scaler.update()
            optimizer.zero_grad()
            if ema:
                ema.update(model)

            if RANK in {-1, 0}:
                # Print
                tloss = (tloss * i + loss.item()) / (i + 1)  # update mean losses
                mem = '%.3gG' % (torch.cuda.memory_reserved() / 1E9 if torch.cuda.is_available() else 0)  # (GB)
                pbar.desc = f"{f'{epoch + 1}/{epochs}':10s}{mem:10s}{tloss:<12.3g}"

                # Test
                if i == len(pbar) - 1:  # last batch
                    fitness, vloss = test(ema.ema, testloader, names, criterion, pbar=pbar)  # test accuracy, loss

        # Scheduler
        scheduler.step()

        # Log metrics
        if RANK in {-1, 0}:
            # Best fitness
            if fitness > best_fitness:
                best_fitness = fitness

            # Log
            lr = optimizer.param_groups[0]['lr']  # learning rate
            logger.log_metrics({"train/loss": tloss, "val/loss": vloss, "metrics/accuracy": fitness, "lr/0": lr}, epoch)

            # Save model
            final_epoch = epoch + 1 == epochs
            if (not opt.nosave) or final_epoch:
                ckpt = {
                    'epoch': epoch,
                    'best_fitness': best_fitness,
                    'model': deepcopy(ema.ema).half(),  # deepcopy(de_parallel(model)).half(),
                    'ema': None,  # deepcopy(ema.ema).half(),
                    'updates': ema.updates,
                    'optimizer': None,  # optimizer.state_dict(),
                    'date': datetime.now().isoformat()}

                # Save last, best and delete
                torch.save(ckpt, last)
                if best_fitness == fitness:
                    torch.save(ckpt, best)
                del ckpt

    # Train complete
    if RANK in {-1, 0} and final_epoch:
        LOGGER.info(f'\nTraining complete {(time.time() - t0) / 3600:.3f} hours.'
                    f"\nResults saved to {colorstr('bold', save_dir)}")

        # Show predictions
        images, labels = (x[:25] for x in next(iter(testloader)))  # first 25 images and labels
        images = images.to(device)
        pred = torch.max(ema.ema(images), 1)[1]
        file = imshow(denormalize(images), labels, pred, names, verbose=True, f=save_dir / 'test_images.jpg')
        logger.log_images(file, name='Test Examples (true-predicted)', epoch=epoch)


@torch.no_grad()
def test(model, dataloader, names, criterion=None, verbose=False, pbar=None):
    model.eval()
    pred, targets, loss = [], [], 0
    n = len(dataloader)  # number of batches
    desc = f'{pbar.desc}validating'
    bar = tqdm(dataloader, desc, n, False, bar_format='{l_bar}{bar:10}{r_bar}{bar:-10b}', position=0)
    with amp.autocast(enabled=cuda):  # stability issues when enabled
        for images, labels in bar:
            images, labels = images.to(device, non_blocking=True), labels.to(device)
            y = model(images)
            pred.append(torch.max(y, 1)[1])
            targets.append(labels)
            if criterion:
                loss += criterion(y, labels)

    loss /= n
    pred, targets = torch.cat(pred), torch.cat(targets)
    correct = (targets == pred).float()

    if pbar:
        pbar.desc += f"{loss:<12.3g}{correct.mean().item():<12.3g}"

    accuracy = correct.mean().item()
    if verbose:  # all classes
        LOGGER.info(f"{'class':10s}{'number':10s}{'accuracy':10s}")
        LOGGER.info(f"{'all':10s}{correct.shape[0]:10s}{accuracy:10.5g}")
        for i, c in enumerate(names):
            t = correct[targets == i]
            LOGGER.info(f"{c:10s}{t.shape[0]:10s}{t.mean().item():10.5g}")

    return accuracy, loss


@torch.no_grad()
def classify(model, size=128, file='../datasets/mnist/test/3/30.png', plot=False):
    # YOLOv5 classification model inference
    import cv2
    import numpy as np
    import torch.nn.functional as F

    resize = torch.nn.Upsample(size=(size, size), mode='bilinear', align_corners=False)  # image resize

    # Image
    im = cv2.imread(str(file))[..., ::-1]  # HWC, BGR to RGB
    im = np.ascontiguousarray(np.asarray(im).transpose((2, 0, 1)))  # HWC to CHW
    im = torch.tensor(im).float().unsqueeze(0) / 255.0  # to Tensor, to BCWH, rescale
    im = resize(im)

    # Inference
    results = model(normalize(im))
    p = F.softmax(results, dim=1)  # probabilities
    i = p.argmax()  # max index
    LOGGER.info(f'{file} prediction: {i} ({p[0, i]:.2f})')

    # Plot
    if plot:
        imshow(im, f=Path(file).name)

    return p


def imshow(img, labels=None, pred=None, names=None, nmax=25, verbose=False, f=Path('images.jpg')):
    # Show classification image grid with labels (optional) and predictions (optional)
    import matplotlib.pyplot as plt

    names = names or [f'class{i}' for i in range(1000)]
    blocks = torch.chunk(img.cpu(), len(img), dim=0)  # select batch index 0, block by channels
    n = min(len(blocks), nmax)  # number of plots
    m = min(8, round(n ** 0.5))  # 8 x 8 default
    fig, ax = plt.subplots(math.ceil(n / m), m)  # 8 rows x n/8 cols
    ax = ax.ravel() if m > 1 else [ax]
    # plt.subplots_adjust(wspace=0.05, hspace=0.05)
    for i in range(n):
        ax[i].imshow(blocks[i].squeeze().permute((1, 2, 0)).numpy().clip(0.0, 1.0))
        ax[i].axis('off')
        if labels is not None:
            s = names[labels[i]] + (f'—{names[pred[i]]}' if pred is not None else '')
            ax[i].set_title(s, fontsize=8, verticalalignment='top')
    plt.savefig(f, dpi=300, bbox_inches='tight')
    plt.close()
    LOGGER.info(colorstr('imshow: ') + f"examples saved to {f}")
    if verbose:
        if labels is not None:
            LOGGER.info('True:     ' + ' '.join(f'{names[i]:3s}' for i in labels[:nmax]))
        if pred is not None:
            LOGGER.info('Predicted:' + ' '.join(f'{names[i]:3s}' for i in pred[:nmax]))
    return f


if __name__ == '__main__':
    parser = argparse.ArgumentParser()
    parser.add_argument('--model', type=str, default='yolov5s', help='initial weights path')
    parser.add_argument('--data', type=str, default='mnist', help='cifar10, cifar100, mnist or mnist-fashion')
    parser.add_argument('--hyp', type=str, default='data/hyps/hyp.scratch-low.yaml', help='hyperparameters path')
    parser.add_argument('--epochs', type=int, default=10)
    parser.add_argument('--batch-size', type=int, default=128, help='total batch size for all GPUs')
    parser.add_argument('--imgsz', '--img', '--img-size', type=int, default=128, help='train, val image size (pixels)')
    parser.add_argument('--nosave', action='store_true', help='only save final checkpoint')
    parser.add_argument('--evolve', action='store_true', help='evolve hyperparameters')
    parser.add_argument('--cache', type=str, nargs='?', const='ram', help='--cache images in "ram" (default) or "disk"')
    parser.add_argument('--device', default='', help='cuda device, i.e. 0 or 0,1,2,3 or cpu')
    parser.add_argument('--workers', type=int, default=8, help='max dataloader workers (per RANK in DDP mode)')
    parser.add_argument('--project', default='runs/train', help='save to project/name')
    parser.add_argument('--name', default='exp', help='save to project/name')
    parser.add_argument('--exist-ok', action='store_true', help='existing project/name ok, do not increment')
    parser.add_argument('--pretrained', nargs='?', const=True, default=True, help='start from i.e. --pretrained False')
    parser.add_argument('--local_rank', type=int, default=-1, help='DDP parameter, do not modify')
    parser.add_argument('--optimizer', choices=['SGD', 'Adam', 'AdamW', 'RMSProp'], default='Adam', help='optimizer')
    parser.add_argument('--lr0', type=float, default=0.0015, help='initial learning rate')
    parser.add_argument('--label-smoothing', type=float, default=0.15, help='Label smoothing epsilon')
    parser.add_argument('--cutoff', type=int, default=None, help='Model layer cutoff index for Classify() head')
    parser.add_argument('--dropout', type=float, default=None, help='Dropout (fraction)')
    parser.add_argument('--verbose', action='store_true', help='Verbose mode')
    opt = parser.parse_args()

    # Checks
    if RANK in {-1, 0}:
        print_args(vars(opt))
        check_git_status()
        check_requirements()

    # Parameters
    device = select_device(opt.device, batch_size=opt.batch_size)
    cuda = device.type != 'cpu'
    opt.hyp = check_file(opt.hyp)  # check files
    opt.save_dir = increment_path(Path(opt.project) / opt.name, exist_ok=opt.exist_ok | opt.evolve)  # increment run

    # DDP
    if LOCAL_RANK != -1:
        msg = 'is not compatible with YOLOv5 Multi-GPU DDP training'
        # TODO assert opt.batch_size != -1, f'AutoBatch with --batch-size -1 {msg}, please pass a valid --batch-size'
        assert opt.batch_size % WORLD_SIZE == 0, f'--batch-size {opt.batch_size} must be multiple of WORLD_SIZE'
        assert torch.cuda.device_count() > LOCAL_RANK, 'insufficient CUDA devices for DDP command'
        torch.cuda.set_device(LOCAL_RANK)
        device = torch.device('cuda', LOCAL_RANK)
        dist.init_process_group(backend="nccl" if dist.is_nccl_available() else "gloo")

    # Train
    train()
    if WORLD_SIZE > 1 and RANK == 0:
        LOGGER.info('Destroying process group... ')
        dist.destroy_process_group()<|MERGE_RESOLUTION|>--- conflicted
+++ resolved
@@ -46,11 +46,7 @@
                            init_seeds, print_args)
 from utils.loggers import GenericLogger
 from utils.torch_utils import (ModelEMA, model_info, select_device, smart_DDP, smart_optimizer,
-<<<<<<< HEAD
-                               torch_distributed_zero_first)
-=======
                                torch_distributed_zero_first, update_classifier_model)
->>>>>>> a5452070
 
 LOCAL_RANK = int(os.getenv('LOCAL_RANK', -1))  # https://pytorch.org/docs/stable/elastic/run.html
 RANK = int(os.getenv('RANK', -1))
