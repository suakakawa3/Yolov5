--- conflicted
+++ resolved
@@ -268,13 +268,9 @@
     ax = ax.ravel() if m > 1 else [ax]
     plt.subplots_adjust(wspace=0.05, hspace=0.05)
     for i in range(n):
-<<<<<<< HEAD
         im = blocks[i].squeeze().permute((1, 2, 0)).numpy()
         img_n = cv2.normalize(src=im, dst=None, alpha=0, beta=255, norm_type=cv2.NORM_MINMAX, dtype=cv2.CV_8U)
         ax[i].imshow(img_n)  # cmap='gray'
-=======
-        ax[i].imshow(blocks[i].squeeze().permute((1, 2, 0)))  # cmap='gray'
->>>>>>> 6b44c8e5
         ax[i].axis('off')
         if labels is not None:
             s = names[labels[i]] + (f'—{names[pred[i]]}' if pred is not None else '')
