#!/bin/bash
# PASCAL VOC dataset http://host.robots.ox.ac.uk/pascal/VOC/
# Download command: bash data/scripts/get_voc.sh
# Train command: python train.py --data voc.yaml
# Default dataset location is next to /yolov5:
#   /parent_folder
#     /VOC
#     /yolov5

start=$(date +%s)
mkdir -p ../tmp
cd ../tmp/

# Download/unzip images and labels
d='.' # unzip directory
url=https://github.com/ultralytics/yolov5/releases/download/v1.0/
f1=VOCtrainval_06-Nov-2007.zip # 446MB, 5012 images
f2=VOCtest_06-Nov-2007.zip     # 438MB, 4953 images
f3=VOCtrainval_11-May-2012.zip # 1.95GB, 17126 images
for f in $f3 $f2 $f1; do
<<<<<<< HEAD
  #echo 'Downloading' $url$f '...' && curl -L $url$f -o $f # download, (unzip, remove in background)
  echo 'Downloading' $url$f '...' && wget $url$f
  unzip -q $f -d $d && rm $f &
=======
  echo 'Downloading' $url$f '...' 
  curl -L $url$f -o $f && unzip -q $f -d $d && rm $f & # download, unzip, remove in background
>>>>>>> 404749a3
done
wait # finish background tasks

end=$(date +%s)
runtime=$((end - start))
echo "Completed in" $runtime "seconds"

echo "Splitting dataset..."
python3 - "$@" <<END
import xml.etree.ElementTree as ET
import pickle
import os
from os import listdir, getcwd
from os.path import join

sets=[('2012', 'train'), ('2012', 'val'), ('2007', 'train'), ('2007', 'val'), ('2007', 'test')]

classes = ["aeroplane", "bicycle", "bird", "boat", "bottle", "bus", "car", "cat", "chair", "cow", "diningtable", "dog", "horse", "motorbike", "person", "pottedplant", "sheep", "sofa", "train", "tvmonitor"]


def convert(size, box):
    dw = 1./(size[0])
    dh = 1./(size[1])
    x = (box[0] + box[1])/2.0 - 1
    y = (box[2] + box[3])/2.0 - 1
    w = box[1] - box[0]
    h = box[3] - box[2]
    x = x*dw
    w = w*dw
    y = y*dh
    h = h*dh
    return (x,y,w,h)

def convert_annotation(year, image_id):
    in_file = open('VOCdevkit/VOC%s/Annotations/%s.xml'%(year, image_id))
    out_file = open('VOCdevkit/VOC%s/labels/%s.txt'%(year, image_id), 'w')
    tree=ET.parse(in_file)
    root = tree.getroot()
    size = root.find('size')
    w = int(size.find('width').text)
    h = int(size.find('height').text)

    for obj in root.iter('object'):
        difficult = obj.find('difficult').text
        cls = obj.find('name').text
        if cls not in classes or int(difficult)==1:
            continue
        cls_id = classes.index(cls)
        xmlbox = obj.find('bndbox')
        b = (float(xmlbox.find('xmin').text), float(xmlbox.find('xmax').text), float(xmlbox.find('ymin').text), float(xmlbox.find('ymax').text))
        bb = convert((w,h), b)
        out_file.write(str(cls_id) + " " + " ".join([str(a) for a in bb]) + '\n')

wd = getcwd()

for year, image_set in sets:
    if not os.path.exists('VOCdevkit/VOC%s/labels/'%(year)):
        os.makedirs('VOCdevkit/VOC%s/labels/'%(year))
    image_ids = open('VOCdevkit/VOC%s/ImageSets/Main/%s.txt'%(year, image_set)).read().strip().split()
    list_file = open('%s_%s.txt'%(year, image_set), 'w')
    for image_id in image_ids:
        list_file.write('%s/VOCdevkit/VOC%s/JPEGImages/%s.jpg\n'%(wd, year, image_id))
        convert_annotation(year, image_id)
    list_file.close()

END

cat 2007_train.txt 2007_val.txt 2012_train.txt 2012_val.txt >train.txt
cat 2007_train.txt 2007_val.txt 2007_test.txt 2012_train.txt 2012_val.txt >train.all.txt

python3 - "$@" <<END

import shutil
import os
os.system('mkdir ../VOC/')
os.system('mkdir ../VOC/images')
os.system('mkdir ../VOC/images/train')
os.system('mkdir ../VOC/images/val')

os.system('mkdir ../VOC/labels')
os.system('mkdir ../VOC/labels/train')
os.system('mkdir ../VOC/labels/val')

import os
print(os.path.exists('../tmp/train.txt'))
f = open('../tmp/train.txt', 'r')
lines = f.readlines()

for line in lines:
    line = "/".join(line.split('/')[-5:]).strip()
    if (os.path.exists("../" + line)):
        os.system("cp ../"+ line + " ../VOC/images/train")
        
    line = line.replace('JPEGImages', 'labels')
    line = line.replace('jpg', 'txt')
    if (os.path.exists("../" + line)):
        os.system("cp ../"+ line + " ../VOC/labels/train")


print(os.path.exists('../tmp/2007_test.txt'))
f = open('../tmp/2007_test.txt', 'r')
lines = f.readlines()

for line in lines:
    line = "/".join(line.split('/')[-5:]).strip()
    if (os.path.exists("../" + line)):
        os.system("cp ../"+ line + " ../VOC/images/val")
        
    line = line.replace('JPEGImages', 'labels')
    line = line.replace('jpg', 'txt')
    if (os.path.exists("../" + line)):
        os.system("cp ../"+ line + " ../VOC/labels/val")

END

rm -rf ../tmp # remove temporary directory
echo "VOC download done."<|MERGE_RESOLUTION|>--- conflicted
+++ resolved
@@ -18,14 +18,8 @@
 f2=VOCtest_06-Nov-2007.zip     # 438MB, 4953 images
 f3=VOCtrainval_11-May-2012.zip # 1.95GB, 17126 images
 for f in $f3 $f2 $f1; do
-<<<<<<< HEAD
-  #echo 'Downloading' $url$f '...' && curl -L $url$f -o $f # download, (unzip, remove in background)
-  echo 'Downloading' $url$f '...' && wget $url$f
-  unzip -q $f -d $d && rm $f &
-=======
   echo 'Downloading' $url$f '...' 
   curl -L $url$f -o $f && unzip -q $f -d $d && rm $f & # download, unzip, remove in background
->>>>>>> 404749a3
 done
 wait # finish background tasks
 
