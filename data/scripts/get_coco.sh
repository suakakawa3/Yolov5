--- conflicted
+++ resolved
@@ -10,15 +10,9 @@
 # Download/unzip labels
 d='../' # unzip directory
 url=https://github.com/ultralytics/yolov5/releases/download/v1.0/
-<<<<<<< HEAD
-f='coco2017labels.zip'                                                                 # 68 MB
-#echo 'Downloading' $url$f ' ...' && curl -L $url$f -o $f && unzip -q $f -d $d && rm $f # download, unzip, remove
-echo 'Downloading' $url$f ' ...' && wget $url$f && unzip -q $f -d $d && rm $f
-=======
 f='coco2017labels.zip' # 68 MB
 echo 'Downloading' $url$f ' ...'
 curl -L $url$f -o $f && unzip -q $f -d $d && rm $f & # download, unzip, remove in background
->>>>>>> 404749a3
 
 # Download/unzip images
 d='../coco/images' # unzip directory
@@ -27,13 +21,7 @@
 f2='val2017.zip'   # 1G, 5k images
 f3='test2017.zip'  # 7G, 41k images (optional)
 for f in $f1 $f2; do
-<<<<<<< HEAD
-  #echo 'Downloading' $url$f '...' && curl -L $url$f -o $f # download, (unzip, remove in background)
-  #echo 'Downloading' $url$f '...' && wget $url$f
-  unzip -q $f -d $d # && rm $f &
-=======
   echo 'Downloading' $url$f '...'
   curl -L $url$f -o $f && unzip -q $f -d $d && rm $f & # download, unzip, remove in background
->>>>>>> 404749a3
 done
 wait # finish background tasks