import argparse
import json

from models.experimental import *
from utils.datasets import *


def test(data,
         weights=None,
         batch_size=16,
         imgsz=640,
         conf_thres=0.001,
         iou_thres=0.6,  # for NMS
         save_json=False,
         single_cls=False,
         augment=False,
         verbose=False,
         model=None,
         dataloader=None,
<<<<<<< HEAD
         save_dir='test',
         merge=False):
=======
         save_dir='',
         merge=False,
         save_txt=False):
>>>>>>> 4b5f4806
    # Initialize/load model and set device
    training = model is not None
    if training:  # called by train.py
        save_dir = ''
        device = next(model.parameters()).device  # get model device

    else:  # called directly
        device = torch_utils.select_device(opt.device, batch_size=batch_size)
        merge, save_txt = opt.merge, opt.save_txt  # use Merge NMS, save *.txt labels
        if save_txt:
            out = Path('inference/output')
            if os.path.exists(out):
                shutil.rmtree(out)  # delete output folder
            os.makedirs(out)  # make new output folder

        # Remove previous
        for f in glob.glob(str(Path(save_dir) / 'test_batch*.jpg')):
            os.remove(f)

        # Load model
        model = attempt_load(weights, map_location=device)  # load FP32 model
        imgsz = check_img_size(imgsz, s=model.stride.max())  # check img_size

        # Multi-GPU disabled, incompatible with .half() https://github.com/ultralytics/yolov5/issues/99
        # if device.type != 'cpu' and torch.cuda.device_count() > 1:
        #     model = nn.DataParallel(model)

    # Half
    half = device.type != 'cpu'  # half precision only supported on CUDA
    if half:
        model.half()

    # Configure
    model.eval()
    with open(data) as f:
        data = yaml.load(f, Loader=yaml.FullLoader)  # model dict
    nc = 1 if single_cls else int(data['nc'])  # number of classes
    iouv = torch.linspace(0.5, 0.95, 10).to(device)  # iou vector for mAP@0.5:0.95
    niou = iouv.numel()

    # Dataloader
    if not training:
        img = torch.zeros((1, 3, imgsz, imgsz), device=device)  # init img
        _ = model(img.half() if half else img) if device.type != 'cpu' else None  # run once
        path = data['test'] if opt.task == 'test' else data['val']  # path to val/test images
        dataloader = create_dataloader(path, imgsz, batch_size, model.stride.max(), opt,
                                       hyp=None, augment=False, cache=False, pad=0.5, rect=True)[0]

    seen = 0
    names = model.names if hasattr(model, 'names') else model.module.names
    coco91class = coco80_to_coco91_class()
    s = ('%20s' + '%12s' * 6) % ('Class', 'Images', 'Targets', 'P', 'R', 'mAP@.5', 'mAP@.5:.95')
    p, r, f1, mp, mr, map50, map, t0, t1 = 0., 0., 0., 0., 0., 0., 0., 0., 0.
    loss = torch.zeros(3, device=device)
    jdict, stats, ap, ap_class = [], [], [], []
    for batch_i, (img, targets, paths, shapes) in enumerate(tqdm(dataloader, desc=s)):
        img = img.to(device, non_blocking=True)
        img = img.half() if half else img.float()  # uint8 to fp16/32
        img /= 255.0  # 0 - 255 to 0.0 - 1.0
        targets = targets.to(device)
        nb, _, height, width = img.shape  # batch size, channels, height, width
        whwh = torch.Tensor([width, height, width, height]).to(device)

        # Disable gradients
        with torch.no_grad():
            # Run model
            t = torch_utils.time_synchronized()
            inf_out, train_out = model(img, augment=augment)  # inference and training outputs
            t0 += torch_utils.time_synchronized() - t

            # Compute loss
            if training:  # if model has loss hyperparameters
                loss += compute_loss([x.float() for x in train_out], targets, model)[1][:3]  # GIoU, obj, cls

            # Run NMS
            t = torch_utils.time_synchronized()
            output = non_max_suppression(inf_out, conf_thres=conf_thres, iou_thres=iou_thres, merge=merge)
            t1 += torch_utils.time_synchronized() - t

        # Statistics per image
        for si, pred in enumerate(output):
            labels = targets[targets[:, 0] == si, 1:]
            nl = len(labels)
            tcls = labels[:, 0].tolist() if nl else []  # target class
            seen += 1

            if pred is None:
                if nl:
                    stats.append((torch.zeros(0, niou, dtype=torch.bool), torch.Tensor(), torch.Tensor(), tcls))
                continue

            # Append to text file
            if save_txt:
                gn = torch.tensor(shapes[si][0])[[1, 0, 1, 0]]  # normalization gain whwh
                txt_path = str(out / Path(paths[si]).stem)
                pred[:, :4] = scale_coords(img[si].shape[1:], pred[:, :4], shapes[si][0], shapes[si][1])  # to original
                for *xyxy, conf, cls in pred:
                    xywh = (xyxy2xywh(torch.tensor(xyxy).view(1, 4)) / gn).view(-1).tolist()  # normalized xywh
                    with open(txt_path + '.txt', 'a') as f:
                        f.write(('%g ' * 5 + '\n') % (cls, *xywh))  # label format

            # Clip boxes to image bounds
            clip_coords(pred, (height, width))
            # pred = pred[torch.logical_and((pred[:, 2] - pred[:, 0] > 5), (pred[:, 3] - pred[:, 1] > 5))]
            # Append to pycocotools JSON dictionary
            if save_json:
                # [{"image_id": 42, "category_id": 18, "bbox": [258.15, 41.29, 348.26, 243.78], "score": 0.236}, ...
                image_id = Path(paths[si]).stem
                box = pred[:, :4].clone()  # xyxy
                scale_coords(img[si].shape[1:], box, shapes[si][0], shapes[si][1])  # to original shape
                box = xyxy2xywh(box)  # xywh
                box[:, :2] -= box[:, 2:] / 2  # xy center to top-left corner
                for p, b in zip(pred.tolist(), box.tolist()):
                    jdict.append({'image_id': int(image_id) if image_id.isnumeric() else image_id,
                                  'category_id': coco91class[int(p[5])],
                                  'bbox': [round(x, 3) for x in b],
                                  'score': round(p[4], 5)})

            # Assign all predictions as incorrect
            correct = torch.zeros(pred.shape[0], niou, dtype=torch.bool, device=device)
            if nl:
                detected = []  # target indices
                tcls_tensor = labels[:, 0]

                # target boxes
                tbox = xywh2xyxy(labels[:, 1:5]) * whwh

                # Per target class
                for cls in torch.unique(tcls_tensor):
                    ti = (cls == tcls_tensor).nonzero().view(-1)  # prediction indices
                    pi = (cls == pred[:, 5]).nonzero().view(-1)  # target indices

                    # Search for detections
                    if pi.shape[0]:
                        # Prediction to target ious
                        ious, i = box_iou(pred[pi, :4], tbox[ti]).max(1)  # best ious, indices

                        # Append detections
                        for j in (ious > iouv[0]).nonzero():
                            d = ti[i[j]]  # detected target
                            if d not in detected:
                                detected.append(d)
                                correct[pi[j]] = ious[j] > iouv  # iou_thres is 1xn
                                if len(detected) == nl:  # all targets already located in image
                                    break

            # Append statistics (correct, conf, pcls, tcls)
            stats.append((correct.cpu(), pred[:, 4].cpu(), pred[:, 5].cpu(), tcls))

        # Plot images
        if batch_i in [20, 30, 40, 50, 60, 120, 130, 140, 150, 160]:
            f = Path(save_dir) / ('test_batch%g_gt.jpg' % batch_i)  # filename
            plot_images(img, targets, paths, str(f), names)  # ground truth
            f = Path(save_dir) / ('test_batch%g_pred.jpg' % batch_i)
            plot_images(img, output_to_target(output, width, height), paths, str(f), names)  # predictions

    # Compute statistics
    stats = [np.concatenate(x, 0) for x in zip(*stats)]  # to numpy
    if len(stats) and stats[0].any():
        p, r, ap, f1, ap_class = ap_per_class(*stats)
        p, r, ap50, ap = p[:, 0], r[:, 0], ap[:, 0], ap.mean(1)  # [P, R, AP@0.5, AP@0.5:0.95]
        mp, mr, map50, map = p.mean(), r.mean(), ap50.mean(), ap.mean()
        nt = np.bincount(stats[3].astype(np.int64), minlength=nc)  # number of targets per class
    else:
        nt = torch.zeros(1)

    # Print results
    pf = '%20s' + '%12.3g' * 6  # print format
    print(pf % ('all', seen, nt.sum(), mp, mr, map50, map))

    # Print results per class
    if verbose and nc > 1 and len(stats):
        for i, c in enumerate(ap_class):
            print(pf % (names[c], seen, nt[c], p[i], r[i], ap50[i], ap[i]))

    # Print speeds
    t = tuple(x / seen * 1E3 for x in (t0, t1, t0 + t1)) + (imgsz, imgsz, batch_size)  # tuple
    if not training:
        print('Speed: %.1f/%.1f/%.1f ms inference/NMS/total per %gx%g image at batch-size %g' % t)

    # Save JSON
    if save_json and len(jdict):
        f = 'detections_val2017_%s_results.json' % \
            (weights.split(os.sep)[-1].replace('.pt', '') if isinstance(weights, str) else '')  # filename
        print('\nCOCO mAP with pycocotools... saving %s...' % f)
        with open(f, 'w') as file:
            json.dump(jdict, file)

        try:  # https://github.com/cocodataset/cocoapi/blob/master/PythonAPI/pycocoEvalDemo.ipynb
            from pycocotools.coco import COCO
            from pycocotools.cocoeval import COCOeval

            imgIds = [int(Path(x).stem) for x in dataloader.dataset.img_files]
            cocoGt = COCO(glob.glob('../coco/annotations/instances_val*.json')[0])  # initialize COCO ground truth api
            cocoDt = cocoGt.loadRes(f)  # initialize COCO pred api
            cocoEval = COCOeval(cocoGt, cocoDt, 'bbox')
            cocoEval.params.imgIds = imgIds  # image IDs to evaluate
            cocoEval.evaluate()
            cocoEval.accumulate()
            cocoEval.summarize()
            map, map50 = cocoEval.stats[:2]  # update results (mAP@0.5:0.95, mAP@0.5)
        except Exception as e:
            print('ERROR: pycocotools unable to run: %s' % e)

    # Return results
    model.float()  # for training
    maps = np.zeros(nc) + map
    for i, c in enumerate(ap_class):
        maps[c] = ap[i]
    return (mp, mr, map50, map, *(loss.cpu() / len(dataloader)).tolist()), maps, t


if __name__ == '__main__':
    parser = argparse.ArgumentParser(prog='test.py')
    parser.add_argument('--weights', nargs='+', type=str, default='yolov5s.pt', help='model.pt path(s)')
    parser.add_argument('--data', type=str, default='data/coco128.yaml', help='*.data path')
    parser.add_argument('--batch-size', type=int, default=32, help='size of each image batch')
    parser.add_argument('--img-size', type=int, default=640, help='inference size (pixels)')
    parser.add_argument('--conf-thres', type=float, default=0.001, help='object confidence threshold')
    parser.add_argument('--iou-thres', type=float, default=0.65, help='IOU threshold for NMS')
    parser.add_argument('--save-json', action='store_true', help='save a cocoapi-compatible JSON results file')
    parser.add_argument('--task', default='val', help="'val', 'test', 'study'")
    parser.add_argument('--device', default='', help='cuda device, i.e. 0 or 0,1,2,3 or cpu')
    parser.add_argument('--single-cls', action='store_true', help='treat as single-class dataset')
    parser.add_argument('--augment', action='store_true', help='augmented inference')
    parser.add_argument('--merge', action='store_true', help='use Merge NMS')
    parser.add_argument('--verbose', action='store_true', help='report mAP by class')
    parser.add_argument('--save-txt', action='store_true', help='save results to *.txt')
    opt = parser.parse_args()
    opt.save_json |= opt.data.endswith('coco.yaml')
    opt.data = check_file(opt.data)  # check file
    print(opt)

    if opt.task in ['val', 'test']:  # run normally
        test(opt.data,
             opt.weights,
             opt.batch_size,
             opt.img_size,
             opt.conf_thres,
             opt.iou_thres,
             opt.save_json,
             opt.single_cls,
             opt.augment,
             opt.verbose)

    elif opt.task == 'study':  # run over a range of settings and save/plot
        for weights in ['yolov5s.pt', 'yolov5m.pt', 'yolov5l.pt', 'yolov5x.pt', 'yolov3-spp.pt']:
            f = 'study_%s_%s.txt' % (Path(opt.data).stem, Path(weights).stem)  # filename to save to
            x = list(range(352, 832, 64))  # x axis
            y = []  # y axis
            for i in x:  # img-size
                print('\nRunning %s point %s...' % (f, i))
                r, _, t = test(opt.data, weights, opt.batch_size, i, opt.conf_thres, opt.iou_thres, opt.save_json)
                y.append(r + t)  # results and times
            np.savetxt(f, y, fmt='%10.4g')  # save
        os.system('zip -r study.zip study_*.txt')
        # plot_study_txt(f, x)  # plot<|MERGE_RESOLUTION|>--- conflicted
+++ resolved
@@ -17,14 +17,10 @@
          verbose=False,
          model=None,
          dataloader=None,
-<<<<<<< HEAD
          save_dir='test',
-         merge=False):
-=======
-         save_dir='',
          merge=False,
          save_txt=False):
->>>>>>> 4b5f4806
+
     # Initialize/load model and set device
     training = model is not None
     if training:  # called by train.py
