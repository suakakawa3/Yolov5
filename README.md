<div align="center">
  <p>
    <a align="center" href="https://ultralytics.com/yolov5" target="_blank">
      <img width="850" src="https://raw.githubusercontent.com/ultralytics/assets/main/yolov5/v70/splash.png"></a>
  </p>

[English](README.md) | [简体中文](README.zh-CN.md)
<br>

<div>
    <a href="https://github.com/ultralytics/yolov5/actions/workflows/ci-testing.yml"><img src="https://github.com/ultralytics/yolov5/actions/workflows/ci-testing.yml/badge.svg" alt="YOLOv5 CI"></a>
    <a href="https://zenodo.org/badge/latestdoi/264818686"><img src="https://zenodo.org/badge/264818686.svg" alt="YOLOv5 Citation"></a>
    <a href="https://hub.docker.com/r/ultralytics/yolov5"><img src="https://img.shields.io/docker/pulls/ultralytics/yolov5?logo=docker" alt="Docker Pulls"></a>
    <br>
    <a href="https://bit.ly/yolov5-paperspace-notebook"><img src="https://assets.paperspace.io/img/gradient-badge.svg" alt="Run on Gradient"></a>
    <a href="https://colab.research.google.com/github/ultralytics/yolov5/blob/master/tutorial.ipynb"><img src="https://colab.research.google.com/assets/colab-badge.svg" alt="Open In Colab"></a>
    <a href="https://www.kaggle.com/ultralytics/yolov5"><img src="https://kaggle.com/static/images/open-in-kaggle.svg" alt="Open In Kaggle"></a>
  </div>
  <br>

YOLOv5 🚀 is the world's most loved vision AI, representing <a href="https://ultralytics.com">Ultralytics</a> open-source research into future vision AI methods, incorporating lessons learned and best practices evolved over thousands of hours of research and development.

To request an Enterprise License please complete the form at <a href="https://ultralytics.com/license">Ultralytics Licensing</a>.

<div align="center">
    <a href="https://github.com/ultralytics" style="text-decoration:none;">
      <img src="https://github.com/ultralytics/assets/raw/main/social/logo-social-github.png" width="2%" alt="" /></a>
    <img src="https://github.com/ultralytics/assets/raw/main/social/logo-transparent.png" width="2%" alt="" />
    <a href="https://www.linkedin.com/company/ultralytics" style="text-decoration:none;">
      <img src="https://github.com/ultralytics/assets/raw/main/social/logo-social-linkedin.png" width="2%" alt="" /></a>
    <img src="https://github.com/ultralytics/assets/raw/main/social/logo-transparent.png" width="2%" alt="" />
    <a href="https://twitter.com/ultralytics" style="text-decoration:none;">
      <img src="https://github.com/ultralytics/assets/raw/main/social/logo-social-twitter.png" width="2%" alt="" /></a>
    <img src="https://github.com/ultralytics/assets/raw/main/social/logo-transparent.png" width="2%" alt="" />
    <a href="https://www.producthunt.com/@glenn_jocher" style="text-decoration:none;">
      <img src="https://github.com/ultralytics/assets/raw/main/social/logo-social-producthunt.png" width="2%" alt="" /></a>
    <img src="https://github.com/ultralytics/assets/raw/main/social/logo-transparent.png" width="2%" alt="" />
    <a href="https://youtube.com/ultralytics" style="text-decoration:none;">
      <img src="https://github.com/ultralytics/assets/raw/main/social/logo-social-youtube.png" width="2%" alt="" /></a>
    <img src="https://github.com/ultralytics/assets/raw/main/social/logo-transparent.png" width="2%" alt="" />
    <a href="https://www.facebook.com/ultralytics" style="text-decoration:none;">
      <img src="https://github.com/ultralytics/assets/raw/main/social/logo-social-facebook.png" width="2%" alt="" /></a>
    <img src="https://github.com/ultralytics/assets/raw/main/social/logo-transparent.png" width="2%" alt="" />
    <a href="https://www.instagram.com/ultralytics/" style="text-decoration:none;">
      <img src="https://github.com/ultralytics/assets/raw/main/social/logo-social-instagram.png" width="2%" alt="" /></a>
  </div>
</div>


## <div align="center">Ultralytics Live Session</div>

<div align="center">

⚡️ Stay tuned for [Ultralytics Live Session 4](https://www.youtube.com/watch?v=FXIbVnat2eU) ⚡️

Over the past couple of years we found that 22% percent of you experience difficulty in deploying your vision AI models. To improve this step in the ML pipeline, we've partnered with [Neural Magic](https://bit.ly/yolov5-neuralmagic), whose DeepSparse tool takes advantage of sparsity and low-precision arithmetic within neural networks to offer exceptional performance on commodity hardware.

Glenn will be joined by Michael Goin of Neural Magic on February 8th at 12 EST/18 CET to discuss how to achieve GPU-class performance for YOLOv5 on CPUs. Be sure to come prepared with any questions you have about the model deployment process!

To join the webinar, visit our [YouTube Channel](https://www.youtube.com/@Ultralytics/streams) and turn on your notifications!

<a align="center" href="https://www.youtube.com/watch?v=FXIbVnat2eU" target="_blank">
<img width="80%" src="https://user-images.githubusercontent.com/26833433/216767629-85a1bafb-8e7e-45e0-b342-35444ff65b2e.png"></a>

</div>

## <div align="center">Segmentation ⭐ NEW</div>


## <div align="center">Ultralytics Framework and YOLOv8 ⭐ NEW </div>
<div align="center">
   <p><b>Recommended</b>: Try the new Ultralytics framework with SOTA YOLOv8, YOLOv5 models and more </p>
    <a align="center" href="https://github.com/ultralytics/ultralytics" target="_blank">
      <img width="850" src="https://raw.githubusercontent.com/ultralytics/assets/main/yolov8/banner-yolov8.png"></a></div>

## <div align="center">Segmentation</div>
<div align="center">
<a align="center" href="https://ultralytics.com/yolov5" target="_blank">
<img width="800" src="https://user-images.githubusercontent.com/61612323/204180385-84f3aca9-a5e9-43d8-a617-dda7ca12e54a.png"></a>
</div>

Our new YOLOv5 [release v7.0](https://github.com/ultralytics/yolov5/releases/v7.0) instance segmentation models are the fastest and most accurate in the world, beating all current [SOTA benchmarks](https://paperswithcode.com/sota/real-time-instance-segmentation-on-mscoco). We've made them super simple to train, validate and deploy. See full details in our [Release Notes](https://github.com/ultralytics/yolov5/releases/v7.0) and visit our [YOLOv5 Segmentation Colab Notebook](https://github.com/ultralytics/yolov5/blob/master/segment/tutorial.ipynb) for quickstart tutorials.

<details>
  <summary>Segmentation Checkpoints</summary>

<br>

We trained YOLOv5 segmentations models on COCO for 300 epochs at image size 640 using A100 GPUs. We exported all models to ONNX FP32 for CPU speed tests and to TensorRT FP16 for GPU speed tests. We ran all speed tests on Google [Colab Pro](https://colab.research.google.com/signup) notebooks for easy reproducibility.

| Model                                                                                      | size<br><sup>(pixels) | mAP<sup>box<br>50-95 | mAP<sup>mask<br>50-95 | Train time<br><sup>300 epochs<br>A100 (hours) | Speed<br><sup>ONNX CPU<br>(ms) | Speed<br><sup>TRT A100<br>(ms) | params<br><sup>(M) | FLOPs<br><sup>@640 (B) |
| ------------------------------------------------------------------------------------------ | --------------------- | -------------------- | --------------------- | --------------------------------------------- | ------------------------------ | ------------------------------ | ------------------ | ---------------------- |
| [YOLOv5n-seg](https://github.com/ultralytics/yolov5/releases/download/v7.0/yolov5n-seg.pt) | 640                   | 27.6                 | 23.4                  | 80:17                                         | **62.7**                       | **1.2**                        | **2.0**            | **7.1**                |
| [YOLOv5s-seg](https://github.com/ultralytics/yolov5/releases/download/v7.0/yolov5s-seg.pt) | 640                   | 37.6                 | 31.7                  | 88:16                                         | 173.3                          | 1.4                            | 7.6                | 26.4                   |
| [YOLOv5m-seg](https://github.com/ultralytics/yolov5/releases/download/v7.0/yolov5m-seg.pt) | 640                   | 45.0                 | 37.1                  | 108:36                                        | 427.0                          | 2.2                            | 22.0               | 70.8                   |
| [YOLOv5l-seg](https://github.com/ultralytics/yolov5/releases/download/v7.0/yolov5l-seg.pt) | 640                   | 49.0                 | 39.9                  | 66:43 (2x)                                    | 857.4                          | 2.9                            | 47.9               | 147.7                  |
| [YOLOv5x-seg](https://github.com/ultralytics/yolov5/releases/download/v7.0/yolov5x-seg.pt) | 640                   | **50.7**             | **41.4**              | 62:56 (3x)                                    | 1579.2                         | 4.5                            | 88.8               | 265.7                  |

- All checkpoints are trained to 300 epochs with SGD optimizer with `lr0=0.01` and `weight_decay=5e-5` at image size 640 and all default settings.<br>Runs logged to https://wandb.ai/glenn-jocher/YOLOv5_v70_official
- **Accuracy** values are for single-model single-scale on COCO dataset.<br>Reproduce by `python segment/val.py --data coco.yaml --weights yolov5s-seg.pt`
- **Speed** averaged over 100 inference images using a [Colab Pro](https://colab.research.google.com/signup) A100 High-RAM instance. Values indicate inference speed only (NMS adds about 1ms per image). <br>Reproduce by `python segment/val.py --data coco.yaml --weights yolov5s-seg.pt --batch 1`
- **Export** to ONNX at FP32 and TensorRT at FP16 done with `export.py`. <br>Reproduce by `python export.py --weights yolov5s-seg.pt --include engine --device 0 --half`

</details>

<details>
  <summary>Segmentation Usage Examples &nbsp;<a href="https://colab.research.google.com/github/ultralytics/yolov5/blob/master/segment/tutorial.ipynb"><img src="https://colab.research.google.com/assets/colab-badge.svg" alt="Open In Colab"></a></summary>

### Train

YOLOv5 segmentation training supports auto-download COCO128-seg segmentation dataset with `--data coco128-seg.yaml` argument and manual download of COCO-segments dataset with `bash data/scripts/get_coco.sh --train --val --segments` and then `python train.py --data coco.yaml`.

```bash
# Single-GPU
python segment/train.py --data coco128-seg.yaml --weights yolov5s-seg.pt --img 640

# Multi-GPU DDP
python -m torch.distributed.run --nproc_per_node 4 --master_port 1 segment/train.py --data coco128-seg.yaml --weights yolov5s-seg.pt --img 640 --device 0,1,2,3
```

### Val

Validate YOLOv5s-seg mask mAP on COCO dataset:

```bash
bash data/scripts/get_coco.sh --val --segments  # download COCO val segments split (780MB, 5000 images)
python segment/val.py --weights yolov5s-seg.pt --data coco.yaml --img 640  # validate
```

### Predict

Use pretrained YOLOv5m-seg.pt to predict bus.jpg:

```bash
python segment/predict.py --weights yolov5m-seg.pt --data data/images/bus.jpg
```

```python
model = torch.hub.load(
    "ultralytics/yolov5", "custom", "yolov5m-seg.pt"
)  # load from PyTorch Hub (WARNING: inference not yet supported)
```

| ![zidane](https://user-images.githubusercontent.com/26833433/203113421-decef4c4-183d-4a0a-a6c2-6435b33bc5d3.jpg) | ![bus](https://user-images.githubusercontent.com/26833433/203113416-11fe0025-69f7-4874-a0a6-65d0bfe2999a.jpg) |
| ---------------------------------------------------------------------------------------------------------------- | ------------------------------------------------------------------------------------------------------------- |

### Export

Export YOLOv5s-seg model to ONNX and TensorRT:

```bash
python export.py --weights yolov5s-seg.pt --include onnx engine --img 640 --device 0
```

</details>

## <div align="center">Documentation</div>

See the [YOLOv5 Docs](https://docs.ultralytics.com) for full documentation on training, testing and deployment. See below for quickstart examples.

<details open>
<summary>Install</summary>

Clone repo and install [requirements.txt](https://github.com/ultralytics/yolov5/blob/master/requirements.txt) in a
[**Python>=3.7.0**](https://www.python.org/) environment, including
[**PyTorch>=1.7**](https://pytorch.org/get-started/locally/).

```bash
git clone https://github.com/ultralytics/yolov5  # clone
cd yolov5
pip install -r requirements.txt  # install
```
### Python pip package with improved yolov5u models 🌟 NEW
  ```bash
  pip install ultralytics
  ```
  ```python
  from ultralytics import YOLO
  model = YOLO("yolov5n.pt")
  result = model(img)
  model.train(data="coco128.yaml")
  ```
  
</details>

<details>
<summary>Inference</summary>

YOLOv5 [PyTorch Hub](https://github.com/ultralytics/yolov5/issues/36) inference. [Models](https://github.com/ultralytics/yolov5/tree/master/models) download automatically from the latest
YOLOv5 [release](https://github.com/ultralytics/yolov5/releases).

```python
import torch

# Model
model = torch.hub.load("ultralytics/yolov5", "yolov5s")  # or yolov5n - yolov5x6, custom

# Images
img = "https://ultralytics.com/images/zidane.jpg"  # or file, Path, PIL, OpenCV, numpy, list

# Inference
results = model(img)

# Results
results.print()  # or .show(), .save(), .crop(), .pandas(), etc.
```

</details>

<details>
<summary>Inference with detect.py</summary>

`detect.py` runs inference on a variety of sources, downloading [models](https://github.com/ultralytics/yolov5/tree/master/models) automatically from
the latest YOLOv5 [release](https://github.com/ultralytics/yolov5/releases) and saving results to `runs/detect`.

```bash
python detect.py --weights yolov5s.pt --source 0                               # webcam
                                               img.jpg                         # image
                                               vid.mp4                         # video
                                               screen                          # screenshot
                                               path/                           # directory
                                               list.txt                        # list of images
                                               list.streams                    # list of streams
                                               'path/*.jpg'                    # glob
                                               'https://youtu.be/Zgi9g1ksQHc'  # YouTube
                                               'rtsp://example.com/media.mp4'  # RTSP, RTMP, HTTP stream
```

</details>

<details>
<summary>Training</summary>

The commands below reproduce YOLOv5 [COCO](https://github.com/ultralytics/yolov5/blob/master/data/scripts/get_coco.sh)
results. [Models](https://github.com/ultralytics/yolov5/tree/master/models)
and [datasets](https://github.com/ultralytics/yolov5/tree/master/data) download automatically from the latest
YOLOv5 [release](https://github.com/ultralytics/yolov5/releases). Training times for YOLOv5n/s/m/l/x are
1/2/4/6/8 days on a V100 GPU ([Multi-GPU](https://github.com/ultralytics/yolov5/issues/475) times faster). Use the
largest `--batch-size` possible, or pass `--batch-size -1` for
YOLOv5 [AutoBatch](https://github.com/ultralytics/yolov5/pull/5092). Batch sizes shown for V100-16GB.

```bash
python train.py --data coco.yaml --epochs 300 --weights '' --cfg yolov5n.yaml  --batch-size 128
                                                                 yolov5s                    64
                                                                 yolov5m                    40
                                                                 yolov5l                    24
                                                                 yolov5x                    16
```

<img width="800" src="https://user-images.githubusercontent.com/26833433/90222759-949d8800-ddc1-11ea-9fa1-1c97eed2b963.png">

</details>

<details open>
<summary>Tutorials</summary>

- [Train Custom Data](https://github.com/ultralytics/yolov5/wiki/Train-Custom-Data)  🚀 RECOMMENDED
- [Tips for Best Training Results](https://github.com/ultralytics/yolov5/wiki/Tips-for-Best-Training-Results)  ☘️
  RECOMMENDED
- [Multi-GPU Training](https://github.com/ultralytics/yolov5/issues/475)
- [PyTorch Hub](https://github.com/ultralytics/yolov5/issues/36) 🌟 NEW
- [TFLite, ONNX, CoreML, TensorRT Export](https://github.com/ultralytics/yolov5/issues/251) 🚀
- [NVIDIA Jetson Nano Deployment](https://github.com/ultralytics/yolov5/issues/9627) 🌟 NEW
- [Test-Time Augmentation (TTA)](https://github.com/ultralytics/yolov5/issues/303)
- [Model Ensembling](https://github.com/ultralytics/yolov5/issues/318)
- [Model Pruning/Sparsity](https://github.com/ultralytics/yolov5/issues/304)
- [Hyperparameter Evolution](https://github.com/ultralytics/yolov5/issues/607)
- [Transfer Learning with Frozen Layers](https://github.com/ultralytics/yolov5/issues/1314)
- [Architecture Summary](https://github.com/ultralytics/yolov5/issues/6998) 🌟 NEW
- [Roboflow for Datasets, Labeling, and Active Learning](https://github.com/ultralytics/yolov5/issues/4975)  🌟 NEW
- [ClearML Logging](https://github.com/ultralytics/yolov5/tree/master/utils/loggers/clearml) 🌟 NEW
- [YOLOv5 with Neural Magic's Deepsparse](https://bit.ly/yolov5-neuralmagic) 🌟 NEW
- [Comet Logging](https://github.com/ultralytics/yolov5/tree/master/utils/loggers/comet) 🌟 NEW

</details>

## <div align="center">Integrations</div>

<br>
<a align="center" href="https://bit.ly/ultralytics_hub" target="_blank">
<img width="100%" src="https://github.com/ultralytics/assets/raw/main/im/integrations-loop.png"></a>
<br>
<br>

<div align="center">
  <a href="https://roboflow.com/?ref=ultralytics">
    <img src="https://github.com/ultralytics/yolov5/releases/download/v1.0/logo-roboflow.png" width="10%" /></a>
  <img src="https://github.com/ultralytics/assets/raw/main/social/logo-transparent.png" width="15%" height="0" alt="" />
  <a href="https://cutt.ly/yolov5-readme-clearml">
    <img src="https://github.com/ultralytics/yolov5/releases/download/v1.0/logo-clearml.png" width="10%" /></a>
  <img src="https://github.com/ultralytics/assets/raw/main/social/logo-transparent.png" width="15%" height="0" alt="" />
  <a href="https://bit.ly/yolov5-readme-comet">
    <img src="https://github.com/ultralytics/yolov5/releases/download/v1.0/logo-comet.png" width="10%" /></a>
  <img src="https://github.com/ultralytics/assets/raw/main/social/logo-transparent.png" width="15%" height="0" alt="" />
  <a href="https://bit.ly/yolov5-neuralmagic">
    <img src="https://github.com/ultralytics/yolov5/releases/download/v1.0/logo-neuralmagic.png" width="10%" /></a>
</div>

|                                                           Roboflow                                                           |                                                            ClearML ⭐ NEW                                                            |                                                                        Comet ⭐ NEW                                                                         |                                           Neural Magic ⭐ NEW                                           |
| :--------------------------------------------------------------------------------------------------------------------------: | :---------------------------------------------------------------------------------------------------------------------------------: | :--------------------------------------------------------------------------------------------------------------------------------------------------------: | :----------------------------------------------------------------------------------------------------: |
| Label and export your custom datasets directly to YOLOv5 for training with [Roboflow](https://roboflow.com/?ref=ultralytics) | Automatically track, visualize and even remotely train YOLOv5 using [ClearML](https://cutt.ly/yolov5-readme-clearml) (open-source!) | Free forever, [Comet](https://bit.ly/yolov5-readme-comet2) lets you save YOLOv5 models, resume training, and interactively visualise and debug predictions | Run YOLOv5 inference up to 6x faster with [Neural Magic DeepSparse](https://bit.ly/yolov5-neuralmagic) |

## <div align="center">Ultralytics HUB</div>

[Ultralytics HUB](https://bit.ly/ultralytics_hub) is our ⭐ **NEW** no-code solution to visualize datasets, train YOLOv5 🚀 models, and deploy to the real world in a seamless experience. Get started for **Free** now!

<a align="center" href="https://bit.ly/ultralytics_hub" target="_blank">
<img width="100%" src="https://github.com/ultralytics/assets/raw/main/im/ultralytics-hub.png"></a>

## <div align="center">Why YOLOv5</div>

YOLOv5 has been designed to be super easy to get started and simple to learn. We prioritize real-world results.

<p align="left"><img width="800" src="https://user-images.githubusercontent.com/26833433/155040763-93c22a27-347c-4e3c-847a-8094621d3f4e.png"></p>
<details>
  <summary>YOLOv5-P5 640 Figure</summary>

<p align="left"><img width="800" src="https://user-images.githubusercontent.com/26833433/155040757-ce0934a3-06a6-43dc-a979-2edbbd69ea0e.png"></p>
</details>
<details>
  <summary>Figure Notes</summary>

- **COCO AP val** denotes mAP@0.5:0.95 metric measured on the 5000-image [COCO val2017](http://cocodataset.org) dataset over various inference sizes from 256 to 1536.
- **GPU Speed** measures average inference time per image on [COCO val2017](http://cocodataset.org) dataset using a [AWS p3.2xlarge](https://aws.amazon.com/ec2/instance-types/p3/) V100 instance at batch-size 32.
- **EfficientDet** data from [google/automl](https://github.com/google/automl) at batch size 8.
- **Reproduce** by `python val.py --task study --data coco.yaml --iou 0.7 --weights yolov5n6.pt yolov5s6.pt yolov5m6.pt yolov5l6.pt yolov5x6.pt`

</details>

### Pretrained Checkpoints

| Model                                                                                           | size<br><sup>(pixels) | mAP<sup>val<br>50-95 | mAP<sup>val<br>50 | Speed<br><sup>CPU b1<br>(ms) | Speed<br><sup>V100 b1<br>(ms) | Speed<br><sup>V100 b32<br>(ms) | params<br><sup>(M) | FLOPs<br><sup>@640 (B) |
| ----------------------------------------------------------------------------------------------- | --------------------- | -------------------- | ----------------- | ---------------------------- | ----------------------------- | ------------------------------ | ------------------ | ---------------------- |
| [YOLOv5n](https://github.com/ultralytics/yolov5/releases/download/v6.2/yolov5n.pt)              | 640                   | 28.0                 | 45.7              | **45**                       | **6.3**                       | **0.6**                        | **1.9**            | **4.5**                |
| [YOLOv5s](https://github.com/ultralytics/yolov5/releases/download/v6.2/yolov5s.pt)              | 640                   | 37.4                 | 56.8              | 98                           | 6.4                           | 0.9                            | 7.2                | 16.5                   |
| [YOLOv5m](https://github.com/ultralytics/yolov5/releases/download/v6.2/yolov5m.pt)              | 640                   | 45.4                 | 64.1              | 224                          | 8.2                           | 1.7                            | 21.2               | 49.0                   |
| [YOLOv5l](https://github.com/ultralytics/yolov5/releases/download/v6.2/yolov5l.pt)              | 640                   | 49.0                 | 67.3              | 430                          | 10.1                          | 2.7                            | 46.5               | 109.1                  |
| [YOLOv5x](https://github.com/ultralytics/yolov5/releases/download/v6.2/yolov5x.pt)              | 640                   | 50.7                 | 68.9              | 766                          | 12.1                          | 4.8                            | 86.7               | 205.7                  |
|                                                                                                 |                       |                      |                   |                              |                               |                                |                    |                        |
| [YOLOv5n6](https://github.com/ultralytics/yolov5/releases/download/v6.2/yolov5n6.pt)            | 1280                  | 36.0                 | 54.4              | 153                          | 8.1                           | 2.1                            | 3.2                | 4.6                    |
| [YOLOv5s6](https://github.com/ultralytics/yolov5/releases/download/v6.2/yolov5s6.pt)            | 1280                  | 44.8                 | 63.7              | 385                          | 8.2                           | 3.6                            | 12.6               | 16.8                   |
| [YOLOv5m6](https://github.com/ultralytics/yolov5/releases/download/v6.2/yolov5m6.pt)            | 1280                  | 51.3                 | 69.3              | 887                          | 11.1                          | 6.8                            | 35.7               | 50.0                   |
| [YOLOv5l6](https://github.com/ultralytics/yolov5/releases/download/v6.2/yolov5l6.pt)            | 1280                  | 53.7                 | 71.3              | 1784                         | 15.8                          | 10.5                           | 76.8               | 111.4                  |
| [YOLOv5x6](https://github.com/ultralytics/yolov5/releases/download/v6.2/yolov5x6.pt)<br>+ [TTA] | 1280<br>1536          | 55.0<br>**55.8**     | 72.7<br>**72.7**  | 3136<br>-                    | 26.2<br>-                     | 19.4<br>-                      | 140.7<br>-         | 209.8<br>-             |

<details>
  <summary>Table Notes</summary>

- All checkpoints are trained to 300 epochs with default settings. Nano and Small models use [hyp.scratch-low.yaml](https://github.com/ultralytics/yolov5/blob/master/data/hyps/hyp.scratch-low.yaml) hyps, all others use [hyp.scratch-high.yaml](https://github.com/ultralytics/yolov5/blob/master/data/hyps/hyp.scratch-high.yaml).
- **mAP<sup>val</sup>** values are for single-model single-scale on [COCO val2017](http://cocodataset.org) dataset.<br>Reproduce by `python val.py --data coco.yaml --img 640 --conf 0.001 --iou 0.65`
- **Speed** averaged over COCO val images using a [AWS p3.2xlarge](https://aws.amazon.com/ec2/instance-types/p3/) instance. NMS times (~1 ms/img) not included.<br>Reproduce by `python val.py --data coco.yaml --img 640 --task speed --batch 1`
- **TTA** [Test Time Augmentation](https://github.com/ultralytics/yolov5/issues/303) includes reflection and scale augmentations.<br>Reproduce by `python val.py --data coco.yaml --img 1536 --iou 0.7 --augment`

</details>

## <div align="center">Classification ⭐ NEW</div>

YOLOv5 [release v6.2](https://github.com/ultralytics/yolov5/releases) brings support for classification model training, validation and deployment! See full details in our [Release Notes](https://github.com/ultralytics/yolov5/releases/v6.2) and visit our [YOLOv5 Classification Colab Notebook](https://github.com/ultralytics/yolov5/blob/master/classify/tutorial.ipynb) for quickstart tutorials.

<details>
  <summary>Classification Checkpoints</summary>

<br>

We trained YOLOv5-cls classification models on ImageNet for 90 epochs using a 4xA100 instance, and we trained ResNet and EfficientNet models alongside with the same default training settings to compare. We exported all models to ONNX FP32 for CPU speed tests and to TensorRT FP16 for GPU speed tests. We ran all speed tests on Google [Colab Pro](https://colab.research.google.com/signup) for easy reproducibility.

| Model                                                                                              | size<br><sup>(pixels) | acc<br><sup>top1 | acc<br><sup>top5 | Training<br><sup>90 epochs<br>4xA100 (hours) | Speed<br><sup>ONNX CPU<br>(ms) | Speed<br><sup>TensorRT V100<br>(ms) | params<br><sup>(M) | FLOPs<br><sup>@224 (B) |
| -------------------------------------------------------------------------------------------------- | --------------------- | ---------------- | ---------------- | -------------------------------------------- | ------------------------------ | ----------------------------------- | ------------------ | ---------------------- |
| [YOLOv5n-cls](https://github.com/ultralytics/yolov5/releases/download/v6.2/yolov5n-cls.pt)         | 224                   | 64.6             | 85.4             | 7:59                                         | **3.3**                        | **0.5**                             | **2.5**            | **0.5**                |
| [YOLOv5s-cls](https://github.com/ultralytics/yolov5/releases/download/v6.2/yolov5s-cls.pt)         | 224                   | 71.5             | 90.2             | 8:09                                         | 6.6                            | 0.6                                 | 5.4                | 1.4                    |
| [YOLOv5m-cls](https://github.com/ultralytics/yolov5/releases/download/v6.2/yolov5m-cls.pt)         | 224                   | 75.9             | 92.9             | 10:06                                        | 15.5                           | 0.9                                 | 12.9               | 3.9                    |
| [YOLOv5l-cls](https://github.com/ultralytics/yolov5/releases/download/v6.2/yolov5l-cls.pt)         | 224                   | 78.0             | 94.0             | 11:56                                        | 26.9                           | 1.4                                 | 26.5               | 8.5                    |
| [YOLOv5x-cls](https://github.com/ultralytics/yolov5/releases/download/v6.2/yolov5x-cls.pt)         | 224                   | **79.0**         | **94.4**         | 15:04                                        | 54.3                           | 1.8                                 | 48.1               | 15.9                   |
|                                                                                                    |                       |                  |                  |                                              |                                |                                     |                    |                        |
| [ResNet18](https://github.com/ultralytics/yolov5/releases/download/v6.2/resnet18.pt)               | 224                   | 70.3             | 89.5             | **6:47**                                     | 11.2                           | 0.5                                 | 11.7               | 3.7                    |
| [ResNet34](https://github.com/ultralytics/yolov5/releases/download/v6.2/resnet34.pt)               | 224                   | 73.9             | 91.8             | 8:33                                         | 20.6                           | 0.9                                 | 21.8               | 7.4                    |
| [ResNet50](https://github.com/ultralytics/yolov5/releases/download/v6.2/resnet50.pt)               | 224                   | 76.8             | 93.4             | 11:10                                        | 23.4                           | 1.0                                 | 25.6               | 8.5                    |
| [ResNet101](https://github.com/ultralytics/yolov5/releases/download/v6.2/resnet101.pt)             | 224                   | 78.5             | 94.3             | 17:10                                        | 42.1                           | 1.9                                 | 44.5               | 15.9                   |
|                                                                                                    |                       |                  |                  |                                              |                                |                                     |                    |                        |
| [EfficientNet_b0](https://github.com/ultralytics/yolov5/releases/download/v6.2/efficientnet_b0.pt) | 224                   | 75.1             | 92.4             | 13:03                                        | 12.5                           | 1.3                                 | 5.3                | 1.0                    |
| [EfficientNet_b1](https://github.com/ultralytics/yolov5/releases/download/v6.2/efficientnet_b1.pt) | 224                   | 76.4             | 93.2             | 17:04                                        | 14.9                           | 1.6                                 | 7.8                | 1.5                    |
| [EfficientNet_b2](https://github.com/ultralytics/yolov5/releases/download/v6.2/efficientnet_b2.pt) | 224                   | 76.6             | 93.4             | 17:10                                        | 15.9                           | 1.6                                 | 9.1                | 1.7                    |
| [EfficientNet_b3](https://github.com/ultralytics/yolov5/releases/download/v6.2/efficientnet_b3.pt) | 224                   | 77.7             | 94.0             | 19:19                                        | 18.9                           | 1.9                                 | 12.2               | 2.4                    |

<details>
  <summary>Table Notes (click to expand)</summary>

- All checkpoints are trained to 90 epochs with SGD optimizer with `lr0=0.001` and `weight_decay=5e-5` at image size 224 and all default settings.<br>Runs logged to https://wandb.ai/glenn-jocher/YOLOv5-Classifier-v6-2
- **Accuracy** values are for single-model single-scale on [ImageNet-1k](https://www.image-net.org/index.php) dataset.<br>Reproduce by `python classify/val.py --data ../datasets/imagenet --img 224`
- **Speed** averaged over 100 inference images using a Google [Colab Pro](https://colab.research.google.com/signup) V100 High-RAM instance.<br>Reproduce by `python classify/val.py --data ../datasets/imagenet --img 224 --batch 1`
- **Export** to ONNX at FP32 and TensorRT at FP16 done with `export.py`. <br>Reproduce by `python export.py --weights yolov5s-cls.pt --include engine onnx --imgsz 224`

</details>
</details>

<details>
  <summary>Classification Usage Examples &nbsp;<a href="https://colab.research.google.com/github/ultralytics/yolov5/blob/master/classify/tutorial.ipynb"><img src="https://colab.research.google.com/assets/colab-badge.svg" alt="Open In Colab"></a></summary>

### Train

YOLOv5 classification training supports auto-download of MNIST, Fashion-MNIST, CIFAR10, CIFAR100, Imagenette, Imagewoof, and ImageNet datasets with the `--data` argument. To start training on MNIST for example use `--data mnist`.

```bash
# Single-GPU
python classify/train.py --model yolov5s-cls.pt --data cifar100 --epochs 5 --img 224 --batch 128

# Multi-GPU DDP
python -m torch.distributed.run --nproc_per_node 4 --master_port 1 classify/train.py --model yolov5s-cls.pt --data imagenet --epochs 5 --img 224 --device 0,1,2,3
```

### Val

Validate YOLOv5m-cls accuracy on ImageNet-1k dataset:

```bash
bash data/scripts/get_imagenet.sh --val  # download ImageNet val split (6.3G, 50000 images)
python classify/val.py --weights yolov5m-cls.pt --data ../datasets/imagenet --img 224  # validate
```

### Predict

Use pretrained YOLOv5s-cls.pt to predict bus.jpg:

```bash
python classify/predict.py --weights yolov5s-cls.pt --data data/images/bus.jpg
```

```python
model = torch.hub.load(
    "ultralytics/yolov5", "custom", "yolov5s-cls.pt"
)  # load from PyTorch Hub
```

### Export

Export a group of trained YOLOv5s-cls, ResNet and EfficientNet models to ONNX and TensorRT:

```bash
python export.py --weights yolov5s-cls.pt resnet50.pt efficientnet_b0.pt --include onnx engine --img 224
```

</details>

## <div align="center">Environments</div>

Get started in seconds with our verified environments. Click each icon below for details.

<div align="center">
  <a href="https://bit.ly/yolov5-paperspace-notebook">
    <img src="https://github.com/ultralytics/yolov5/releases/download/v1.0/logo-gradient.png" width="10%" /></a>
  <img src="https://github.com/ultralytics/assets/raw/main/social/logo-transparent.png" width="5%" alt="" />
  <a href="https://colab.research.google.com/github/ultralytics/yolov5/blob/master/tutorial.ipynb">
    <img src="https://github.com/ultralytics/yolov5/releases/download/v1.0/logo-colab-small.png" width="10%" /></a>
  <img src="https://github.com/ultralytics/assets/raw/main/social/logo-transparent.png" width="5%" alt="" />
  <a href="https://www.kaggle.com/ultralytics/yolov5">
    <img src="https://github.com/ultralytics/yolov5/releases/download/v1.0/logo-kaggle-small.png" width="10%" /></a>
  <img src="https://github.com/ultralytics/assets/raw/main/social/logo-transparent.png" width="5%" alt="" />
  <a href="https://hub.docker.com/r/ultralytics/yolov5">
    <img src="https://github.com/ultralytics/yolov5/releases/download/v1.0/logo-docker-small.png" width="10%" /></a>
  <img src="https://github.com/ultralytics/assets/raw/main/social/logo-transparent.png" width="5%" alt="" />
  <a href="https://github.com/ultralytics/yolov5/wiki/AWS-Quickstart">
    <img src="https://github.com/ultralytics/yolov5/releases/download/v1.0/logo-aws-small.png" width="10%" /></a>
  <img src="https://github.com/ultralytics/assets/raw/main/social/logo-transparent.png" width="5%" alt="" />
  <a href="https://github.com/ultralytics/yolov5/wiki/GCP-Quickstart">
    <img src="https://github.com/ultralytics/yolov5/releases/download/v1.0/logo-gcp-small.png" width="10%" /></a>
</div>

<<<<<<< HEAD

=======
>>>>>>> c3c8e71d
## <div align="center">Contribute</div>

We love your input! We want to make contributing to YOLOv5 as easy and transparent as possible. Please see our [Contributing Guide](CONTRIBUTING.md) to get started, and fill out the [YOLOv5 Survey](https://ultralytics.com/survey?utm_source=github&utm_medium=social&utm_campaign=Survey) to send us feedback on your experiences. Thank you to all our contributors!

<!-- SVG image from https://opencollective.com/ultralytics/contributors.svg?width=990 -->

<a href="https://github.com/ultralytics/yolov5/graphs/contributors"><img src="https://github.com/ultralytics/yolov5/releases/download/v1.0/image-contributors-1280.png" /></a>

## <div align="center">License</div>

YOLOv5 is available under two different licenses:

- **GPL-3.0 License**: See [LICENSE](https://github.com/ultralytics/yolov5/blob/master/LICENSE) file for details.
- **Enterprise License**: Provides greater flexibility for commercial product development without the open-source requirements of GPL-3.0. Typical use cases are embedding Ultralytics software and AI models in commercial products and applications. Request an Enterprise License at [Ultralytics Licensing](https://ultralytics.com/license).

## <div align="center">Contact</div>

For YOLOv5 bugs and feature requests please visit [GitHub Issues](https://github.com/ultralytics/yolov5/issues). For professional support please [Contact Us](https://ultralytics.com/contact).

<br>
<div align="center">
  <a href="https://github.com/ultralytics" style="text-decoration:none;">
    <img src="https://github.com/ultralytics/assets/raw/main/social/logo-social-github.png" width="3%" alt="" /></a>
  <img src="https://github.com/ultralytics/assets/raw/main/social/logo-transparent.png" width="3%" alt="" />
  <a href="https://www.linkedin.com/company/ultralytics" style="text-decoration:none;">
    <img src="https://github.com/ultralytics/assets/raw/main/social/logo-social-linkedin.png" width="3%" alt="" /></a>
  <img src="https://github.com/ultralytics/assets/raw/main/social/logo-transparent.png" width="3%" alt="" />
  <a href="https://twitter.com/ultralytics" style="text-decoration:none;">
    <img src="https://github.com/ultralytics/assets/raw/main/social/logo-social-twitter.png" width="3%" alt="" /></a>
  <img src="https://github.com/ultralytics/assets/raw/main/social/logo-transparent.png" width="3%" alt="" />
  <a href="https://www.producthunt.com/@glenn_jocher" style="text-decoration:none;">
    <img src="https://github.com/ultralytics/assets/raw/main/social/logo-social-producthunt.png" width="3%" alt="" /></a>
  <img src="https://github.com/ultralytics/assets/raw/main/social/logo-transparent.png" width="3%" alt="" />
  <a href="https://youtube.com/ultralytics" style="text-decoration:none;">
    <img src="https://github.com/ultralytics/assets/raw/main/social/logo-social-youtube.png" width="3%" alt="" /></a>
  <img src="https://github.com/ultralytics/assets/raw/main/social/logo-transparent.png" width="3%" alt="" />
  <a href="https://www.facebook.com/ultralytics" style="text-decoration:none;">
    <img src="https://github.com/ultralytics/assets/raw/main/social/logo-social-facebook.png" width="3%" alt="" /></a>
  <img src="https://github.com/ultralytics/assets/raw/main/social/logo-transparent.png" width="3%" alt="" />
  <a href="https://www.instagram.com/ultralytics/" style="text-decoration:none;">
    <img src="https://github.com/ultralytics/assets/raw/main/social/logo-social-instagram.png" width="3%" alt="" /></a>
</div>

[tta]: https://github.com/ultralytics/yolov5/issues/303<|MERGE_RESOLUTION|>--- conflicted
+++ resolved
@@ -465,10 +465,7 @@
     <img src="https://github.com/ultralytics/yolov5/releases/download/v1.0/logo-gcp-small.png" width="10%" /></a>
 </div>
 
-<<<<<<< HEAD
-
-=======
->>>>>>> c3c8e71d
+
 ## <div align="center">Contribute</div>
 
 We love your input! We want to make contributing to YOLOv5 as easy and transparent as possible. Please see our [Contributing Guide](CONTRIBUTING.md) to get started, and fill out the [YOLOv5 Survey](https://ultralytics.com/survey?utm_source=github&utm_medium=social&utm_campaign=Survey) to send us feedback on your experiences. Thank you to all our contributors!
