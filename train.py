--- conflicted
+++ resolved
@@ -472,15 +472,9 @@
     # Train
     if not opt.evolve:
         tb_writer = None
-<<<<<<< HEAD
-        if opt.local_rank in [-1, 0]:
+        if opt.global_rank in [-1, 0]:
             print('Start Tensorboard with "tensorboard --logdir %s", view at http://localhost:6006/' % opt.logdir)
             tb_writer = SummaryWriter(log_dir=increment_dir(Path(opt.logdir) / 'exp', opt.name))  # runs/exp
-=======
-        if opt.global_rank in [-1, 0]:
-            print('Start Tensorboard with "tensorboard --logdir=runs", view at http://localhost:6006/')
-            tb_writer = SummaryWriter(log_dir=increment_dir('runs/exp', opt.name))
->>>>>>> 886b9841
 
         train(hyp, opt, device, tb_writer)
 
