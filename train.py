import argparse
import logging
import math
import os
import random
import time
from copy import deepcopy
from pathlib import Path
from threading import Thread

import numpy as np
import torch.distributed as dist
import torch.nn as nn
import torch.nn.functional as F
import torch.optim as optim
import torch.optim.lr_scheduler as lr_scheduler
import torch.utils.data
import yaml
from torch.cuda import amp
from torch.nn.parallel import DistributedDataParallel as DDP
from torch.utils.tensorboard import SummaryWriter
from tqdm import tqdm

import test  # import test.py to get mAP after each epoch
from models.experimental import attempt_load
from models.yolo import Model
from utils.autoanchor import check_anchors
from utils.datasets import create_dataloader
from utils.general import labels_to_class_weights, increment_path, labels_to_image_weights, init_seeds, \
    fitness, strip_optimizer, get_latest_run, check_dataset, check_file, check_git_status, check_img_size, \
    check_requirements, print_mutation, set_logging, one_cycle, colorstr
from utils.google_utils import attempt_download
from utils.loss import ComputeLoss
from utils.plots import plot_images, plot_labels, plot_results, plot_evolution
from utils.torch_utils import ModelEMA, select_device, intersect_dicts, torch_distributed_zero_first, is_parallel
from utils.wandb_logging.wandb_utils import WandbLogger, resume_and_get_id, check_wandb_config_file

logger = logging.getLogger(__name__)


def train(hyp, opt, device, tb_writer=None):
    logger.info(colorstr('hyperparameters: ') +
                ', '.join(f'{k}={v}' for k, v in hyp.items()))
    save_dir, epochs, batch_size, total_batch_size, weights, rank = \
        Path(opt.save_dir), opt.epochs, opt.batch_size, opt.total_batch_size, opt.weights, opt.global_rank

    # Directories
    wdir = save_dir / 'weights'
    wdir.mkdir(parents=True, exist_ok=True)  # make dir
    last = wdir / 'last.pt'
    best = wdir / 'best.pt'
    results_file = save_dir / 'results.txt'

    # Save run settings
    with open(save_dir / 'hyp.yaml', 'w') as f:
        yaml.dump(hyp, f, sort_keys=False)
    with open(save_dir / 'opt.yaml', 'w') as f:
        yaml.dump(vars(opt), f, sort_keys=False)

    # Configure
    plots = not opt.evolve  # create plots
    cuda = device.type != 'cpu'
    init_seeds(2 + rank)
    with open(opt.data) as f:
        data_dict = yaml.load(f, Loader=yaml.SafeLoader)  # data dict
    is_coco = opt.data.endswith('coco.yaml')
    # Logging- Doing this before checking the dataset. Might update data_dict
    if rank in [-1, 0]:
        opt.hyp = hyp  # add hyperparameters
        run_id = ckpt.get('wandb_id') if 'ckpt' in locals() else None
        wandb_logger = WandbLogger(
            opt, Path(opt.save_dir).stem, run_id, data_dict)
        data_dict = wandb_logger.data_dict
        if wandb_logger.wandb:
            import wandb
            weights = opt.weights  # WandbLogger might update weights path
    loggers = {'wandb': wandb_logger.wandb}  # loggers dict
    nc = 1 if opt.single_cls else int(data_dict['nc'])  # number of classes
    names = ['item'] if opt.single_cls and len(
        data_dict['names']) != 1 else data_dict['names']  # class names
    assert len(names) == nc, '%g names found for nc=%g dataset in %s' % (
        len(names), nc, opt.data)  # check
    # Model
    pretrained = weights.endswith('.pt')
    if pretrained:
        with torch_distributed_zero_first(rank):
            attempt_download(weights)  # download if not found locally
        ckpt = torch.load(weights, map_location=device)  # load checkpoint
        if hyp.get('anchors'):
            ckpt['model'].yaml['anchors'] = round(hyp['anchors'])  # force autoanchor
        model = Model(opt.cfg or ckpt['model'].yaml,ch=3, nc=nc).to(device)  # create
        exclude = ['anchor'] if opt.cfg or hyp.get('anchors') else []  # exclude keys
        state_dict = ckpt['model'].float().state_dict()  # to FP32
        state_dict = intersect_dicts(state_dict, model.state_dict(), exclude=exclude)  # intersect
        model.load_state_dict(state_dict, strict=False)  # load
        logger.info('Transferred %g/%g items from %s' %(len(state_dict), len(model.state_dict()), weights))  # report
    else:
        model = Model(opt.cfg, ch=3, nc=nc).to(device)  # create
    with torch_distributed_zero_first(rank):
        check_dataset(data_dict)  # check
    train_path = data_dict['train']
    test_path = data_dict['val']
    # Freeze
    freeze = []  # parameter names to freeze (full or partial)
    for k, v in model.named_parameters():
        v.requires_grad = True  # train all layers
        if any(x in k for x in freeze):
            print('freezing %s' % k)
            v.requires_grad = False

    # Optimizer
    nbs = 64  # nominal batch size
    # accumulate loss before optimizing
    accumulate = max(round(nbs / total_batch_size), 1)
    hyp['weight_decay'] *= total_batch_size * accumulate / nbs  # scale weight_decay
    logger.info(f"Scaled weight_decay = {hyp['weight_decay']}")
    pg0, pg1, pg2 = [], [], []  # optimizer parameter groups
    for k, v in model.named_modules():
        if hasattr(v, 'bias') and isinstance(v.bias, nn.Parameter):
            pg2.append(v.bias)  # biases
        if isinstance(v, nn.BatchNorm2d):
            pg0.append(v.weight)  # no decay
        elif hasattr(v, 'weight') and isinstance(v.weight, nn.Parameter):
            pg1.append(v.weight)  # apply decay

    if opt.adam:
        optimizer = optim.Adam(pg0, lr=hyp['lr0'], betas=(hyp['momentum'], 0.999))  # adjust beta1 to momentum
    else:
        optimizer = optim.SGD(pg0, lr=hyp['lr0'], momentum=hyp['momentum'], nesterov=True)
    # add pg1 with weight_decay
    optimizer.add_param_group({'params': pg1, 'weight_decay': hyp['weight_decay']})
    optimizer.add_param_group({'params': pg2})  # add pg2 (biases)
    logger.info('Optimizer groups: %g .bias, %g conv.weight, %g other' % (len(pg2), len(pg1), len(pg0)))
    del pg0, pg1, pg2

    # Scheduler https://arxiv.org/pdf/1812.01187.pdf
    # https://pytorch.org/docs/stable/_modules/torch/optim/lr_scheduler.html#OneCycleLR
    if opt.linear_lr:
        def lf(x): return (1 - x / (epochs - 1)) * 1.0 - hyp['lrf']) + hyp['lrf']  # linear
    else:
        lf = one_cycle(1, hyp['lrf'], epochs)  # cosine 1->hyp['lrf']
    scheduler = lr_scheduler.LambdaLR(optimizer, lr_lambda=lf)
    # plot_lr_scheduler(optimizer, scheduler, epochs)
    # EMA
    ema = ModelEMA(model) if rank in [-1, 0] else None
    # Resume
    start_epoch, best_fitness = 0, 0.0
    if pretrained:
        # Optimizer
        if ckpt['optimizer'] is not None:
            optimizer.load_state_dict(ckpt['optimizer'])
            best_fitness = ckpt['best_fitness']
        # EMA
        if ema and ckpt.get('ema'):
<<<<<<< HEAD
            ema.ema.load_state_dict(ckpt['ema'][0].float().state_dict())
            ema.updates = ckpt['ema'][1]
=======
            ema.ema.load_state_dict(ckpt['ema'].float().state_dict())
            ema.updates = ckpt['updates']

>>>>>>> fab50856
        # Results
        if ckpt.get('training_results') is not None:
            results_file.write_text(
                ckpt['training_results'])  # write results.txt

        # Epochs
        start_epoch = ckpt['epoch'] + 1
        if opt.resume:
            assert start_epoch > 0, '%s training to %g epochs is finished, nothing to resume.' % (weights, epochs)
        if epochs < start_epoch:
            logger.info('%s has been trained for %g epochs. Fine-tuning for %g additional epochs.' % (weights, ckpt['epoch'], epochs))
            epochs += ckpt['epoch']  # finetune additional epochs

        del ckpt, state_dict

    # Image sizes
    gs = max(int(model.stride.max()), 32)  # grid size (max stride)
    nl = model.model[-1].nl  # number of detection layers (used for scaling hyp['obj'])
    imgsz, imgsz_test = [check_img_size(x, gs) for x in opt.img_size]  # verify imgsz are gs-multiples

    # DP mode
    if cuda and rank == -1 and torch.cuda.device_count() > 1:
        model = torch.nn.DataParallel(model)

    # SyncBatchNorm
    if opt.sync_bn and cuda and rank != -1:
        model = torch.nn.SyncBatchNorm.convert_sync_batchnorm(model).to(device)
        logger.info('Using SyncBatchNorm()')

    # DDP mode
    if cuda and rank != -1:
        model = DDP(model, device_ids=[opt.local_rank], output_device=opt.local_rank)

    # Trainloader
    dataloader, dataset = create_dataloader(train_path, imgsz, batch_size, gs, opt,
                                            hyp=hyp, augment=True, cache=opt.cache_images, rect=opt.rect, rank=rank,
                                            world_size=opt.world_size, workers=opt.workers,
                                            image_weights=opt.image_weights, quad=opt.quad, prefix=colorstr('train: '))
    mlc = np.concatenate(dataset.labels, 0)[:, 0].max()  # max label class
    nb = len(dataloader)  # number of batches
    assert mlc < nc, 'Label class %g exceeds nc=%g in %s. Possible class labels are 0-%g' % (mlc, nc, opt.data, nc - 1)

    # Process 0
    if rank in [-1, 0]:
        testloader = create_dataloader(test_path, imgsz_test, batch_size * 2, gs, opt,  # testloader
                                       hyp=hyp, cache=opt.cache_images and not opt.notest, rect=True, rank=-1,
                                       world_size=opt.world_size, workers=opt.workers,
                                       pad=0.5, prefix=colorstr('val: '))[0]

        if not opt.resume:
            labels = np.concatenate(dataset.labels, 0)
            c = torch.tensor(labels[:, 0])  # classes
            # cf = torch.bincount(c.long(), minlength=nc) + 1.  # frequency
            # model._initialize_biases(cf.to(device))
            if plots:
                plot_labels(labels, save_dir, loggers)
                if tb_writer:
                    tb_writer.add_histogram('classes', c, 0)

            # Anchors
            if not opt.noautoanchor:
                check_anchors(dataset, model=model,thr=hyp['anchor_t'], imgsz=imgsz)

    # Model parameters
    hyp['box'] *= 3. / nl  # scale to layers
    hyp['cls'] *= nc / 80. * 3. / nl  # scale to classes and layers
    hyp['obj'] *= (imgsz / 640) ** 2 * 3. / nl     # scale to image size and layers
    model.nc = nc  # attach number of classes to model
    model.hyp = hyp  # attach hyperparameters to model
    model.gr = 1.0  # iou loss ratio (obj_loss = 1.0 or iou)
    model.class_weights = labels_to_class_weights(dataset.labels, nc).to(device) * nc  # attach class weights
    model.names = names

    # Start training
    t0 = time.time()
    # number of warmup iterations, max(3 epochs, 1k iterations)
    nw = max(round(hyp['warmup_epochs'] * nb), 1000)
    # nw = min(nw, (epochs - start_epoch) / 2 * nb)  # limit warmup to < 1/2 of training
    maps = np.zeros(nc)  # mAP per class
    results = (0, 0, 0, 0, 0, 0, 0)   # P, R, mAP@.5, mAP@.5-.95, val_loss(box, obj, cls)
    scheduler.last_epoch = start_epoch - 1  # do not move
    scaler = amp.GradScaler(enabled=cuda)
    compute_loss = ComputeLoss(model)  # init loss class
    logger.info(f'Image sizes {imgsz} train, {imgsz_test} test\n'
                f'Using {dataloader.num_workers} dataloader workers\n'
                f'Logging results to {save_dir}\n'
                f'Starting training for {epochs} epochs...')
    # epoch ------------------------------------------------------------------
    for epoch in range(start_epoch, epochs):
        model.train()

        # Update image weights (optional)
        if opt.image_weights:
            # Generate indices
            if rank in [-1, 0]:
                cw = model.class_weights.cpu().numpy() * (1 - maps) ** 2 / nc  # class weights
                iw = labels_to_image_weights(dataset.labels, nc=nc, class_weights=cw)  # image weights
                dataset.indices = random.choices(range(dataset.n), weights=iw, k=dataset.n)  # rand weighted idx
            # Broadcast if DDP
            if rank != -1:
                indices = (torch.tensor(dataset.indices) if rank == 0 else torch.zeros(dataset.n)).int()
                dist.broadcast(indices, 0)
                if rank != 0:
                    dataset.indices = indices.cpu().numpy()

        # Update mosaic border
        # b = int(random.uniform(0.25 * imgsz, 0.75 * imgsz + gs) // gs * gs)
        # dataset.mosaic_border = [b - imgsz, -b]  # height, width borders

        mloss = torch.zeros(4, device=device)  # mean losses
        if rank != -1:
            dataloader.sampler.set_epoch(epoch)
        pbar = enumerate(dataloader)
        logger.info(('\n' + '%10s' * 8) % ('Epoch', 'gpu_mem', 'box', 'obj', 'cls', 'total', 'targets', 'img_size'))
        if rank in [-1, 0]:
            pbar = tqdm(pbar, total=nb)  # progress bar
        optimizer.zero_grad()
        # batch -------------------------------------------------------------
        for i, (imgs, targets, paths, _) in pbar:
            ni = i + nb * epoch # # number integrated batches (since train start)
            imgs = imgs.to(device, non_blocking=True).float() /  255.0  # uint8 to float32, 0-255 to 0.0-1.0

            # Warmup
            if ni <= nw:
                xi = [0, nw]  # x interp
                # model.gr = np.interp(ni, xi, [0.0, 1.0])  # iou loss ratio (obj_loss = 1.0 or iou)
                accumulate = max(1, np.interp(
                    ni, xi, [1, nbs / total_batch_size]).round())
                for j, x in enumerate(optimizer.param_groups):
                    # bias lr falls from 0.1 to lr0, all other lrs rise from 0.0 to lr0
                    x['lr'] = np.interp(
                        ni, xi, [hyp['warmup_bias_lr'] if j == 2 else 0.0, x['initial_lr'] * lf(epoch)])
                    if 'momentum' in x:
                        x['momentum'] = np.interp(ni, xi, [hyp['warmup_momentum'], hyp['momentum']])

            # Multi-scale
            if opt.multi_scale:
                sz = random.randrange(imgsz * 0.5, imgsz * 1.5 + gs) // gs * gs  # size
                sf = sz / max(imgs.shape[2:])  # scale factor
                if sf != 1:
                    # new shape (stretched to gs-multiple)
                    ns = [math.ceil(x * sf / gs) * gs for x in imgs.shape[2:]]
                    imgs = F.interpolate(imgs, size=ns, mode='bilinear', align_corners=False)

            # Forward
            with amp.autocast(enabled=cuda):
                pred = model(imgs)  # forward
                loss, loss_items = compute_loss(pred, targets.to(device))  # loss scaled by batch_size
                if rank != -1:
                    loss *= opt.world_size  # gradient averaged between devices in DDP mode
                if opt.quad:
                    loss *= 4.

            # Backward
            scaler.scale(loss).backward()

            # Optimize
            if ni % accumulate == 0:
                scaler.step(optimizer)  # optimizer.step
                scaler.update()
                optimizer.zero_grad()
                if ema:
                    ema.update(model)

            # Print
            if rank in [-1, 0]:
                mloss = (mloss * i + loss_items) / (i + 1)  # update mean losses
                mem = '%.3gG' % (torch.cuda.memory_reserved() / 1E9 if torch.cuda.is_available() else 0)  # (GB)
                s = ('%10s' * 2 + '%10.4g' * 6) % ('%g/%g' % (epoch, epochs - 1), mem, *mloss, targets.shape[0], imgs.shape[-1])
                pbar.set_description(s)

                # Plot
                if plots and ni < 3:
                    f = save_dir / f'train_batch{ni}.jpg'  # filename
                    Thread(target=plot_images, args=(imgs, targets, paths, f), daemon=True).start()
                    # if tb_writer:
                    #     tb_writer.add_image(f, result, dataformats='HWC', global_step=epoch)
                    #     tb_writer.add_graph(model, imgs)  # add model to tensorboard
                elif plots and ni == 10 and wandb_logger.wandb:
                    wandb_logger.log({"Mosaics": [wandb.Image(str(x), caption=x.name) for x in save_dir.glob('train*.jpg')
                                                  if x.exists()]})

            # end batch ------------------------------------------------------------------------------------------------
        # end epoch ----------------------------------------------------------------------------------------------------

        # Scheduler
        lr = [x['lr'] for x in optimizer.param_groups]  # for tensorboard
        scheduler.step()

        # DDP process 0 or single-GPU
        if rank in [-1, 0]:
            # mAP
            ema.update_attr(
                model, include=['yaml', 'nc', 'hyp', 'gr', 'names', 'stride', 'class_weights'])
            final_epoch = epoch + 1 == epochs
            if not opt.notest or final_epoch:  # Calculate mAP
                wandb_logger.current_epoch = epoch + 1
                results, maps, times = test.test(data_dict,
                                                 batch_size=total_batch_size,
                                                 imgsz=imgsz_test,
                                                 model=ema.ema,
                                                 single_cls=opt.single_cls,
                                                 dataloader=testloader,
                                                 save_dir=save_dir,
                                                 verbose=nc < 50 and final_epoch,
                                                 plots=plots and final_epoch,
                                                 wandb_logger=wandb_logger,
                                                 compute_loss=compute_loss,
                                                 is_coco=is_coco)

            # Write
            with open(results_file, 'a') as f:
                # append metrics, val_loss
                f.write(s + '%10.4g' * 7 % results + '\n')
            if len(opt.name) and opt.bucket:
                os.system('gsutil cp %s gs://%s/results/results%s.txt' %
                          (results_file, opt.bucket, opt.name))

            # Log
            tags = ['train/box_loss', 'train/obj_loss', 'train/cls_loss',  # train loss
                    'metrics/precision', 'metrics/recall', 'metrics/mAP_0.5', 'metrics/mAP_0.5:0.95',
                    'val/box_loss', 'val/obj_loss', 'val/cls_loss',  # val loss
                    'x/lr0', 'x/lr1', 'x/lr2']  # params
            for x, tag in zip(list(mloss[:-1]) + list(results) + lr, tags):
                if tb_writer:
                    tb_writer.add_scalar(tag, x, epoch)  # tensorboard
                if wandb_logger.wandb:
                    wandb_logger.log({tag: x})  # W&B

            # Update best mAP
            # weighted combination of [P, R, mAP@.5, mAP@.5-.95]
            fi = fitness(np.array(results).reshape(1, -1))
            if fi > best_fitness:
                best_fitness = fi

            # Save model
            if (not opt.nosave) or (final_epoch and not opt.evolve):  # if save
                ckpt = {'epoch': epoch,
                        'best_fitness': best_fitness,
                        'training_results': results_file.read_text(),
                        'model': deepcopy(model.module if is_parallel(model) else model).half(),
                        'ema': deepcopy(ema.ema).half(),
                        'updates': ema.updates,
                        'optimizer': optimizer.state_dict(),
                        'wandb_id': wandb_logger.wandb_run.id if wandb_logger.wandb else None}
                # Save last, best and delete
                torch.save(ckpt, last)
                if best_fitness == fi:
                    torch.save(ckpt, best)
                if wandb_logger.wandb:
                    if ((epoch+1) % opt.save_period == 0 or final_epoch) and opt.save_period != -1:
                        wandb_logger.log_model(last.parent, opt, epoch, fi, best_model=best_fitness==fi)
                del ckpt
        wandb_logger.end_epoch(best_result=best_fitness == fi)
        # end epoch ----------------------------------------------------------------------------------------------------
    # end training
    if rank in [-1, 0]:
        # Plots
        if plots:
            plot_results(save_dir=save_dir)  # save as results.png
            if wandb_logger.wandb:
                files = ['results.png', 'confusion_matrix.png', *
                         [f'{x}_curve.png' for x in ('F1', 'PR', 'P', 'R')]]
                wandb_logger.log({"Results": [wandb.Image(str(save_dir / f), caption=f) for f in files
                                              if (save_dir / f).exists()]})
        # Test best.pt
        logger.info('%g epochs completed in %.3f hours.\n' %
                    (epoch - start_epoch + 1, (time.time() - t0) / 3600))
        if opt.data.endswith('coco.yaml') and nc == 80:  # if COCO
            for m in (last, best) if best.exists() else (last):  # speed, mAP tests
                results, _, _ = test.test(opt.data,
                                          batch_size=batch_size * 2,
                                          imgsz=imgsz_test,
                                          conf_thres=0.001,
                                          iou_thres=0.7,
                                          model=attempt_load(m, device).half(),
                                          single_cls=opt.single_cls,
                                          dataloader=testloader,
                                          save_dir=save_dir,
                                          save_json=save_json,
                                          plots=False,
                                          is_coco=is_coco)
        wandb_logger.finish_run()
        # Strip optimizers
        final = best if best.exists() else last  # final model
        for f in [last, best]:
            if f.exists():
                strip_optimizer(f)  # strip optimizers
        if opt.bucket:
            os.system(f'gsutil cp {final} gs://{opt.bucket}/weights')  # upload
    else:
        dist.destroy_process_group()
    torch.cuda.empty_cache()
    return results


if __name__ == '__main__':
    parser = argparse.ArgumentParser()
    parser.add_argument('--weights', type=str,
                        default='yolov5s.pt', help='initial weights path')
    parser.add_argument('--cfg', type=str, default='', help='model.yaml path')
    parser.add_argument('--data', type=str,
                        default='data/coco128.yaml', help='data.yaml path')
    parser.add_argument(
        '--hyp', type=str, default='data/hyp.scratch.yaml', help='hyperparameters path')
    parser.add_argument('--epochs', type=int, default=300)
    parser.add_argument('--batch-size', type=int, default=16,
                        help='total batch size for all GPUs')
    parser.add_argument('--img-size', nargs='+', type=int,
                        default=[640, 640], help='[train, test] image sizes')
    parser.add_argument('--rect', action='store_true',
                        help='rectangular training')
    parser.add_argument('--resume', nargs='?', const=True,
                        default=False, help='resume most recent training')
    parser.add_argument('--nosave', action='store_true',
                        help='only save final checkpoint')
    parser.add_argument('--notest', action='store_true',
                        help='only test final epoch')
    parser.add_argument('--noautoanchor', action='store_true',
                        help='disable autoanchor check')
    parser.add_argument('--evolve', action='store_true',
                        help='evolve hyperparameters')
    parser.add_argument('--bucket', type=str, default='', help='gsutil bucket')
    parser.add_argument('--cache-images', action='store_true',
                        help='cache images for faster training')
    parser.add_argument('--image-weights', action='store_true',
                        help='use weighted image selection for training')
    parser.add_argument('--device', default='',
                        help='cuda device, i.e. 0 or 0,1,2,3 or cpu')
    parser.add_argument('--multi-scale', action='store_true',
                        help='vary img-size +/- 50%%')
    parser.add_argument('--single-cls', action='store_true',
                        help='train multi-class data as single-class')
    parser.add_argument('--adam', action='store_true',
                        help='use torch.optim.Adam() optimizer')
    parser.add_argument('--sync-bn', action='store_true',
                        help='use SyncBatchNorm, only available in DDP mode')
    parser.add_argument('--local_rank', type=int, default=-1,
                        help='DDP parameter, do not modify')
    parser.add_argument('--workers', type=int, default=8,
                        help='maximum number of dataloader workers')
    parser.add_argument('--project', default='runs/train',
                        help='save to project/name')
    parser.add_argument('--entity', default=None, help='W&B entity')
    parser.add_argument('--name', default='exp', help='save to project/name')
    parser.add_argument('--exist-ok', action='store_true',
                        help='existing project/name ok, do not increment')
    parser.add_argument('--quad', action='store_true', help='quad dataloader')
    parser.add_argument('--linear-lr', action='store_true', help='linear LR')
    parser.add_argument('--upload_dataset', action='store_true',
                        help='Upload you dataset as interactive W&B artifact table')
    parser.add_argument('--bbox_interval', type=int, default=-1,
                        help='Set bounding-box image logging interval for W&B')
    parser.add_argument('--save_period', type=int, default=-1,
                        help='Save model artifact after every "save_period" epoch')
    parser.add_argument('--artifact_alias', type=str, default="latest",
                        help='version of dataset artifact to be used')
    parser.add_argument('--resume_from_artifact', type=str, default=None,
                        help='name of model artifact to resume training                            from.overwirtes local --weights file')
    opt = parser.parse_args()
    
    # Set DDP variables
    opt.world_size = int(os.environ['WORLD_SIZE']
                         ) if 'WORLD_SIZE' in os.environ else 1
    opt.global_rank = int(os.environ['RANK']) if 'RANK' in os.environ else -1
    set_logging(opt.global_rank)
    if opt.global_rank in [-1, 0]:
        check_git_status()
        check_requirements()

    # Resume
    wandb_run = resume_and_get_id(opt)
    if opt.resume and (not wandb_run):  # resume an interrupted run
        # specified or most recent path
        ckpt = opt.resume if isinstance(opt.resume, str) else get_latest_run()
        assert os.path.isfile(
            ckpt) or wandb_run, 'ERROR: --resume checkpoint does not exist'
        apriori = opt.global_rank, opt.local_rank
        with open(Path(ckpt).parent.parent / 'opt.yaml') as f:
            opt = argparse.Namespace(
                **yaml.load(f, Loader=yaml.SafeLoader))  # replace
        opt.cfg, opt.weights, opt.resume, opt.batch_size, opt.global_rank, opt.local_rank = '', ckpt, True, opt.total_batch_size, *apriori  # reinstate
        logger.info('Resuming training from %s' % ckpt)
    else:
        # opt.hyp = opt.hyp or ('hyp.finetune.yaml' if opt.weights else 'hyp.scratch.yaml')
        opt.data, opt.cfg, opt.hyp = check_file(opt.data), check_file(
            opt.cfg), check_file(opt.hyp)  # check files
        assert len(opt.cfg) or len(
            opt.weights), 'either --cfg or --weights must be specified'
        print(opt.data)
        opt.data = check_wandb_config_file(opt.data) #check if wandb config is present
        # extend to 2 sizes (train, test)
        opt.img_size.extend([opt.img_size[-1]] * (2 - len(opt.img_size)))
        opt.name = 'evolve' if opt.evolve else opt.name
        opt.save_dir = increment_path(Path(
            opt.project) / opt.name, exist_ok=opt.exist_ok | opt.evolve)  # increment run

    # DDP mode
    opt.total_batch_size = opt.batch_size
    device = select_device(opt.device, batch_size=opt.batch_size)
    if opt.local_rank != -1:
        assert torch.cuda.device_count() > opt.local_rank
        torch.cuda.set_device(opt.local_rank)
        device = torch.device('cuda', opt.local_rank)
        # distributed backend
        dist.init_process_group(backend='nccl', init_method='env://')
        assert opt.batch_size % opt.world_size == 0, '--batch-size must be multiple of CUDA device count'
        opt.batch_size = opt.total_batch_size // opt.world_size

    # Hyperparameters
    if not isinstance(opt.hyp, dict):
        with open(opt.hyp) as f:
            hyp = yaml.load(f, Loader=yaml.SafeLoader)  # load hyps

    # Train
    logger.info(opt)
    if not opt.evolve:
        tb_writer = None  # init loggers
        if opt.global_rank in [-1, 0]:
            logger.info(
                f'Start Tensorboard with "tensorboard --logdir {opt.project}", view at http://localhost:6006/')
            tb_writer = SummaryWriter(opt.save_dir)  # Tensorboard
        train(hyp, opt, device, tb_writer)

    # Evolve hyperparameters (optional)
    else:
        # Hyperparameter evolution metadata (mutation scale 0-1, lower_limit, upper_limit)
        meta = {'lr0': (1, 1e-5, 1e-1),  # initial learning rate (SGD=1E-2, Adam=1E-3)
                # final OneCycleLR learning rate (lr0 * lrf)
                'lrf': (1, 0.01, 1.0),
                'momentum': (0.3, 0.6, 0.98),  # SGD momentum/Adam beta1
                'weight_decay': (1, 0.0, 0.001),  # optimizer weight decay
                'warmup_epochs': (1, 0.0, 5.0),  # warmup epochs (fractions ok)
                'warmup_momentum': (1, 0.0, 0.95),  # warmup initial momentum
                'warmup_bias_lr': (1, 0.0, 0.2),  # warmup initial bias lr
                'box': (1, 0.02, 0.2),  # box loss gain
                'cls': (1, 0.2, 4.0),  # cls loss gain
                'cls_pw': (1, 0.5, 2.0),  # cls BCELoss positive_weight
                'obj': (1, 0.2, 4.0),  # obj loss gain (scale with pixels)
                'obj_pw': (1, 0.5, 2.0),  # obj BCELoss positive_weight
                'iou_t': (0, 0.1, 0.7),  # IoU training threshold
                'anchor_t': (1, 2.0, 8.0),  # anchor-multiple threshold
                # anchors per output grid (0 to ignore)
                'anchors': (2, 2.0, 10.0),
                # focal loss gamma (efficientDet default gamma=1.5)
                'fl_gamma': (0, 0.0, 2.0),
                # image HSV-Hue augmentation (fraction)
                'hsv_h': (1, 0.0, 0.1),
                # image HSV-Saturation augmentation (fraction)
                'hsv_s': (1, 0.0, 0.9),
                # image HSV-Value augmentation (fraction)
                'hsv_v': (1, 0.0, 0.9),
                'degrees': (1, 0.0, 45.0),  # image rotation (+/- deg)
                'translate': (1, 0.0, 0.9),  # image translation (+/- fraction)
                'scale': (1, 0.0, 0.9),  # image scale (+/- gain)
                'shear': (1, 0.0, 10.0),  # image shear (+/- deg)
                # image perspective (+/- fraction), range 0-0.001
                'perspective': (0, 0.0, 0.001),
                'flipud': (1, 0.0, 1.0),  # image flip up-down (probability)
                'fliplr': (0, 0.0, 1.0),  # image flip left-right (probability)
                'mosaic': (1, 0.0, 1.0),  # image mixup (probability)
                'mixup': (1, 0.0, 1.0)}  # image mixup (probability)

        assert opt.local_rank == -1, 'DDP mode not implemented for --evolve'
        opt.notest, opt.nosave = True, True  # only test/save final epoch
        # ei = [isinstance(x, (int, float)) for x in hyp.values()]  # evolvable indices
        yaml_file = Path(opt.save_dir) / \
            'hyp_evolved.yaml'  # save best result here
        if opt.bucket:
            os.system('gsutil cp gs://%s/evolve.txt .' %
                      opt.bucket)  # download evolve.txt if exists

        for _ in range(300):  # generations to evolve
            if Path('evolve.txt').exists():  # if evolve.txt exists: select best hyps and mutate
                # Select parent(s)
                parent = 'single'  # parent selection method: 'single' or 'weighted'
                x = np.loadtxt('evolve.txt', ndmin=2)
                n = min(5, len(x))  # number of previous results to consider
                x = x[np.argsort(-fitness(x))][:n]  # top n mutations
                w = fitness(x) - fitness(x).min()  # weights
                if parent == 'single' or len(x) == 1:
                    # x = x[random.randint(0, n - 1)]  # random selection
                    x = x[random.choices(range(n), weights=w)[
                        0]]  # weighted selection
                elif parent == 'weighted':
                    x = (x * w.reshape(n, 1)).sum(0) / \
                        w.sum()  # weighted combination

                # Mutate
                mp, s = 0.8, 0.2  # mutation probability, sigma
                npr = np.random
                npr.seed(int(time.time()))
                g = np.array([x[0] for x in meta.values()])  # gains 0-1
                ng = len(meta)
                v = np.ones(ng)
                while all(v == 1):  # mutate until a change occurs (prevent duplicates)
                    v = (g * (npr.random(ng) < mp) * npr.randn(ng)
                         * npr.random() * s + 1).clip(0.3, 3.0)
                for i, k in enumerate(hyp.keys()):  # plt.hist(v.ravel(), 300)
                    hyp[k] = float(x[i + 7] * v[i])  # mutate

            # Constrain to limits
            for k, v in meta.items():
                hyp[k] = max(hyp[k], v[1])  # lower limit
                hyp[k] = min(hyp[k], v[2])  # upper limit
                hyp[k] = round(hyp[k], 5)  # significant digits

            # Train mutation
            results = train(hyp.copy(), opt, device)

            # Write mutation results
            print_mutation(hyp.copy(), results, yaml_file, opt.bucket)

        # Plot results
        plot_evolution(yaml_file)
        print(f'Hyperparameter evolution complete. Best results saved as: {yaml_file}\n'
              f'Command to train a new model with these hyperparameters: $ python train.py --hyp {yaml_file}')<|MERGE_RESOLUTION|>--- conflicted
+++ resolved
@@ -87,13 +87,18 @@
             attempt_download(weights)  # download if not found locally
         ckpt = torch.load(weights, map_location=device)  # load checkpoint
         if hyp.get('anchors'):
-            ckpt['model'].yaml['anchors'] = round(hyp['anchors'])  # force autoanchor
-        model = Model(opt.cfg or ckpt['model'].yaml,ch=3, nc=nc).to(device)  # create
-        exclude = ['anchor'] if opt.cfg or hyp.get('anchors') else []  # exclude keys
+            ckpt['model'].yaml['anchors'] = round(
+                hyp['anchors'])  # force autoanchor
+        model = Model(opt.cfg or ckpt['model'].yaml,
+                      ch=3, nc=nc).to(device)  # create
+        exclude = ['anchor'] if opt.cfg or hyp.get(
+            'anchors') else []  # exclude keys
         state_dict = ckpt['model'].float().state_dict()  # to FP32
-        state_dict = intersect_dicts(state_dict, model.state_dict(), exclude=exclude)  # intersect
+        state_dict = intersect_dicts(
+            state_dict, model.state_dict(), exclude=exclude)  # intersect
         model.load_state_dict(state_dict, strict=False)  # load
-        logger.info('Transferred %g/%g items from %s' %(len(state_dict), len(model.state_dict()), weights))  # report
+        logger.info('Transferred %g/%g items from %s' %
+                    (len(state_dict), len(model.state_dict()), weights))  # report
     else:
         model = Model(opt.cfg, ch=3, nc=nc).to(device)  # create
     with torch_distributed_zero_first(rank):
@@ -112,7 +117,8 @@
     nbs = 64  # nominal batch size
     # accumulate loss before optimizing
     accumulate = max(round(nbs / total_batch_size), 1)
-    hyp['weight_decay'] *= total_batch_size * accumulate / nbs  # scale weight_decay
+    hyp['weight_decay'] *= total_batch_size * \
+        accumulate / nbs  # scale weight_decay
     logger.info(f"Scaled weight_decay = {hyp['weight_decay']}")
     pg0, pg1, pg2 = [], [], []  # optimizer parameter groups
     for k, v in model.named_modules():
@@ -124,13 +130,17 @@
             pg1.append(v.weight)  # apply decay
 
     if opt.adam:
-        optimizer = optim.Adam(pg0, lr=hyp['lr0'], betas=(hyp['momentum'], 0.999))  # adjust beta1 to momentum
+        optimizer = optim.Adam(pg0, lr=hyp['lr0'], betas=(
+            hyp['momentum'], 0.999))  # adjust beta1 to momentum
     else:
-        optimizer = optim.SGD(pg0, lr=hyp['lr0'], momentum=hyp['momentum'], nesterov=True)
+        optimizer = optim.SGD(
+            pg0, lr=hyp['lr0'], momentum=hyp['momentum'], nesterov=True)
     # add pg1 with weight_decay
-    optimizer.add_param_group({'params': pg1, 'weight_decay': hyp['weight_decay']})
+    optimizer.add_param_group(
+        {'params': pg1, 'weight_decay': hyp['weight_decay']})
     optimizer.add_param_group({'params': pg2})  # add pg2 (biases)
-    logger.info('Optimizer groups: %g .bias, %g conv.weight, %g other' % (len(pg2), len(pg1), len(pg0)))
+    logger.info('Optimizer groups: %g .bias, %g conv.weight, %g other' %
+                (len(pg2), len(pg1), len(pg0)))
     del pg0, pg1, pg2
 
     # Scheduler https://arxiv.org/pdf/1812.01187.pdf
@@ -138,80 +148,81 @@
     if opt.linear_lr:
         def lf(x): return (1 - x / (epochs - 1)) * 1.0 - hyp['lrf']) + hyp['lrf']  # linear
     else:
-        lf = one_cycle(1, hyp['lrf'], epochs)  # cosine 1->hyp['lrf']
-    scheduler = lr_scheduler.LambdaLR(optimizer, lr_lambda=lf)
+        lf=one_cycle(1, hyp['lrf'], epochs)  # cosine 1->hyp['lrf']
+    scheduler=lr_scheduler.LambdaLR(optimizer, lr_lambda = lf)
     # plot_lr_scheduler(optimizer, scheduler, epochs)
     # EMA
-    ema = ModelEMA(model) if rank in [-1, 0] else None
+    ema=ModelEMA(model) if rank in [-1, 0] else None
     # Resume
-    start_epoch, best_fitness = 0, 0.0
+    start_epoch, best_fitness=0, 0.0
     if pretrained:
         # Optimizer
         if ckpt['optimizer'] is not None:
             optimizer.load_state_dict(ckpt['optimizer'])
-            best_fitness = ckpt['best_fitness']
+            best_fitness=ckpt['best_fitness']
         # EMA
         if ema and ckpt.get('ema'):
-<<<<<<< HEAD
-            ema.ema.load_state_dict(ckpt['ema'][0].float().state_dict())
-            ema.updates = ckpt['ema'][1]
-=======
             ema.ema.load_state_dict(ckpt['ema'].float().state_dict())
-            ema.updates = ckpt['updates']
-
->>>>>>> fab50856
+            ema.updates=ckpt['updates']
+
         # Results
         if ckpt.get('training_results') is not None:
             results_file.write_text(
                 ckpt['training_results'])  # write results.txt
 
         # Epochs
-        start_epoch = ckpt['epoch'] + 1
+        start_epoch=ckpt['epoch'] + 1
         if opt.resume:
-            assert start_epoch > 0, '%s training to %g epochs is finished, nothing to resume.' % (weights, epochs)
+            assert start_epoch > 0, '%s training to %g epochs is finished, nothing to resume.' % (
+                weights, epochs)
         if epochs < start_epoch:
-            logger.info('%s has been trained for %g epochs. Fine-tuning for %g additional epochs.' % (weights, ckpt['epoch'], epochs))
+            logger.info('%s has been trained for %g epochs. Fine-tuning for %g additional epochs.' %
+                        (weights, ckpt['epoch'], epochs))
             epochs += ckpt['epoch']  # finetune additional epochs
 
         del ckpt, state_dict
 
     # Image sizes
-    gs = max(int(model.stride.max()), 32)  # grid size (max stride)
-    nl = model.model[-1].nl  # number of detection layers (used for scaling hyp['obj'])
-    imgsz, imgsz_test = [check_img_size(x, gs) for x in opt.img_size]  # verify imgsz are gs-multiples
+    gs=max(int(model.stride.max()), 32)  # grid size (max stride)
+    # number of detection layers (used for scaling hyp['obj'])
+    nl=model.model[-1].nl
+    # verify imgsz are gs-multiples
+    imgsz, imgsz_test=[check_img_size(x, gs) for x in opt.img_size]
 
     # DP mode
     if cuda and rank == -1 and torch.cuda.device_count() > 1:
-        model = torch.nn.DataParallel(model)
+        model=torch.nn.DataParallel(model)
 
     # SyncBatchNorm
     if opt.sync_bn and cuda and rank != -1:
-        model = torch.nn.SyncBatchNorm.convert_sync_batchnorm(model).to(device)
+        model=torch.nn.SyncBatchNorm.convert_sync_batchnorm(model).to(device)
         logger.info('Using SyncBatchNorm()')
 
     # DDP mode
     if cuda and rank != -1:
-        model = DDP(model, device_ids=[opt.local_rank], output_device=opt.local_rank)
+        model=DDP(model, device_ids = [
+                  opt.local_rank], output_device = opt.local_rank)
 
     # Trainloader
-    dataloader, dataset = create_dataloader(train_path, imgsz, batch_size, gs, opt,
-                                            hyp=hyp, augment=True, cache=opt.cache_images, rect=opt.rect, rank=rank,
-                                            world_size=opt.world_size, workers=opt.workers,
-                                            image_weights=opt.image_weights, quad=opt.quad, prefix=colorstr('train: '))
-    mlc = np.concatenate(dataset.labels, 0)[:, 0].max()  # max label class
-    nb = len(dataloader)  # number of batches
-    assert mlc < nc, 'Label class %g exceeds nc=%g in %s. Possible class labels are 0-%g' % (mlc, nc, opt.data, nc - 1)
+    dataloader, dataset=create_dataloader(train_path, imgsz, batch_size, gs, opt,
+                                            hyp = hyp, augment = True, cache = opt.cache_images, rect = opt.rect, rank = rank,
+                                            world_size = opt.world_size, workers = opt.workers,
+                                            image_weights = opt.image_weights, quad = opt.quad, prefix = colorstr('train: '))
+    mlc=np.concatenate(dataset.labels, 0)[:, 0].max()  # max label class
+    nb=len(dataloader)  # number of batches
+    assert mlc < nc, 'Label class %g exceeds nc=%g in %s. Possible class labels are 0-%g' % (
+        mlc, nc, opt.data, nc - 1)
 
     # Process 0
     if rank in [-1, 0]:
-        testloader = create_dataloader(test_path, imgsz_test, batch_size * 2, gs, opt,  # testloader
-                                       hyp=hyp, cache=opt.cache_images and not opt.notest, rect=True, rank=-1,
-                                       world_size=opt.world_size, workers=opt.workers,
-                                       pad=0.5, prefix=colorstr('val: '))[0]
+        testloader=create_dataloader(test_path, imgsz_test, batch_size * 2, gs, opt,  # testloader
+                                       hyp = hyp, cache = opt.cache_images and not opt.notest, rect = True, rank = -1,
+                                       world_size = opt.world_size, workers = opt.workers,
+                                       pad = 0.5, prefix = colorstr('val: '))[0]
 
         if not opt.resume:
-            labels = np.concatenate(dataset.labels, 0)
-            c = torch.tensor(labels[:, 0])  # classes
+            labels=np.concatenate(dataset.labels, 0)
+            c=torch.tensor(labels[:, 0])  # classes
             # cf = torch.bincount(c.long(), minlength=nc) + 1.  # frequency
             # model._initialize_biases(cf.to(device))
             if plots:
@@ -221,28 +232,32 @@
 
             # Anchors
             if not opt.noautoanchor:
-                check_anchors(dataset, model=model,thr=hyp['anchor_t'], imgsz=imgsz)
+                check_anchors(dataset, model = model,
+                              thr = hyp['anchor_t'], imgsz = imgsz)
 
     # Model parameters
     hyp['box'] *= 3. / nl  # scale to layers
     hyp['cls'] *= nc / 80. * 3. / nl  # scale to classes and layers
-    hyp['obj'] *= (imgsz / 640) ** 2 * 3. / nl     # scale to image size and layers
-    model.nc = nc  # attach number of classes to model
-    model.hyp = hyp  # attach hyperparameters to model
-    model.gr = 1.0  # iou loss ratio (obj_loss = 1.0 or iou)
-    model.class_weights = labels_to_class_weights(dataset.labels, nc).to(device) * nc  # attach class weights
-    model.names = names
+    # scale to image size and layers
+    hyp['obj'] *= (imgsz / 640) ** 2 * 3. / nl
+    model.nc=nc  # attach number of classes to model
+    model.hyp=hyp  # attach hyperparameters to model
+    model.gr=1.0  # iou loss ratio (obj_loss = 1.0 or iou)
+    model.class_weights=labels_to_class_weights(
+        dataset.labels, nc).to(device) * nc  # attach class weights
+    model.names=names
 
     # Start training
-    t0 = time.time()
+    t0=time.time()
     # number of warmup iterations, max(3 epochs, 1k iterations)
-    nw = max(round(hyp['warmup_epochs'] * nb), 1000)
+    nw=max(round(hyp['warmup_epochs'] * nb), 1000)
     # nw = min(nw, (epochs - start_epoch) / 2 * nb)  # limit warmup to < 1/2 of training
-    maps = np.zeros(nc)  # mAP per class
-    results = (0, 0, 0, 0, 0, 0, 0)   # P, R, mAP@.5, mAP@.5-.95, val_loss(box, obj, cls)
-    scheduler.last_epoch = start_epoch - 1  # do not move
-    scaler = amp.GradScaler(enabled=cuda)
-    compute_loss = ComputeLoss(model)  # init loss class
+    maps=np.zeros(nc)  # mAP per class
+    # P, R, mAP@.5, mAP@.5-.95, val_loss(box, obj, cls)
+    results=(0, 0, 0, 0, 0, 0, 0)
+    scheduler.last_epoch=start_epoch - 1  # do not move
+    scaler=amp.GradScaler(enabled = cuda)
+    compute_loss=ComputeLoss(model)  # init loss class
     logger.info(f'Image sizes {imgsz} train, {imgsz_test} test\n'
                 f'Using {dataloader.num_workers} dataloader workers\n'
                 f'Logging results to {save_dir}\n'
@@ -255,59 +270,64 @@
         if opt.image_weights:
             # Generate indices
             if rank in [-1, 0]:
-                cw = model.class_weights.cpu().numpy() * (1 - maps) ** 2 / nc  # class weights
-                iw = labels_to_image_weights(dataset.labels, nc=nc, class_weights=cw)  # image weights
-                dataset.indices = random.choices(range(dataset.n), weights=iw, k=dataset.n)  # rand weighted idx
+                cw=model.class_weights.cpu().numpy() * (1 - maps) ** 2 / nc  # class weights
+                iw= labels_to_image_weights(dataset.labels, nc = nc, class_weights = cw)  # image weights
+                dataset.indices= random.choices(range(dataset.n), weights = iw, k = dataset.n)  # rand weighted idx
             # Broadcast if DDP
             if rank != -1:
-                indices = (torch.tensor(dataset.indices) if rank == 0 else torch.zeros(dataset.n)).int()
+                indices=(torch.tensor(dataset.indices) if rank ==
+                         0 else torch.zeros(dataset.n)).int()
                 dist.broadcast(indices, 0)
                 if rank != 0:
-                    dataset.indices = indices.cpu().numpy()
+                    dataset.indices=indices.cpu().numpy()
 
         # Update mosaic border
         # b = int(random.uniform(0.25 * imgsz, 0.75 * imgsz + gs) // gs * gs)
         # dataset.mosaic_border = [b - imgsz, -b]  # height, width borders
 
-        mloss = torch.zeros(4, device=device)  # mean losses
+        mloss=torch.zeros(4, device = device)  # mean losses
         if rank != -1:
             dataloader.sampler.set_epoch(epoch)
-        pbar = enumerate(dataloader)
-        logger.info(('\n' + '%10s' * 8) % ('Epoch', 'gpu_mem', 'box', 'obj', 'cls', 'total', 'targets', 'img_size'))
+        pbar=enumerate(dataloader)
+        logger.info(('\n' + '%10s' * 8) % ('Epoch', 'gpu_mem',
+                    'box', 'obj', 'cls', 'total', 'targets', 'img_size'))
         if rank in [-1, 0]:
-            pbar = tqdm(pbar, total=nb)  # progress bar
+            pbar=tqdm(pbar, total = nb)  # progress bar
         optimizer.zero_grad()
         # batch -------------------------------------------------------------
         for i, (imgs, targets, paths, _) in pbar:
-            ni = i + nb * epoch # # number integrated batches (since train start)
-            imgs = imgs.to(device, non_blocking=True).float() /  255.0  # uint8 to float32, 0-255 to 0.0-1.0
+            ni=i + nb * epoch  # number integrated batches (since train start)
+            imgs=imgs.to(device, non_blocking = True).float() / 255.0  # uint8 to float32, 0-255 to 0.0-1.0
 
             # Warmup
             if ni <= nw:
-                xi = [0, nw]  # x interp
+                xi=[0, nw]  # x interp
                 # model.gr = np.interp(ni, xi, [0.0, 1.0])  # iou loss ratio (obj_loss = 1.0 or iou)
-                accumulate = max(1, np.interp(
+                accumulate=max(1, np.interp(
                     ni, xi, [1, nbs / total_batch_size]).round())
                 for j, x in enumerate(optimizer.param_groups):
                     # bias lr falls from 0.1 to lr0, all other lrs rise from 0.0 to lr0
-                    x['lr'] = np.interp(
+                    x['lr']=np.interp(
                         ni, xi, [hyp['warmup_bias_lr'] if j == 2 else 0.0, x['initial_lr'] * lf(epoch)])
                     if 'momentum' in x:
-                        x['momentum'] = np.interp(ni, xi, [hyp['warmup_momentum'], hyp['momentum']])
+                        x['momentum']=np.interp(
+                            ni, xi, [hyp['warmup_momentum'], hyp['momentum']])
 
             # Multi-scale
             if opt.multi_scale:
-                sz = random.randrange(imgsz * 0.5, imgsz * 1.5 + gs) // gs * gs  # size
-                sf = sz / max(imgs.shape[2:])  # scale factor
+                sz=random.randrange(imgsz * 0.5, imgsz * \
+                                    1.5 + gs) // gs * gs  # size
+                sf=sz / max(imgs.shape[2:])  # scale factor
                 if sf != 1:
                     # new shape (stretched to gs-multiple)
-                    ns = [math.ceil(x * sf / gs) * gs for x in imgs.shape[2:]]
-                    imgs = F.interpolate(imgs, size=ns, mode='bilinear', align_corners=False)
+                    ns=[math.ceil(x * sf / gs) * gs for x in imgs.shape[2:]]
+                    imgs = F.interpolate(imgs, size = ns, mode ='bilinear', align_corners=False)
 
             # Forward
-            with amp.autocast(enabled=cuda):
-                pred = model(imgs)  # forward
-                loss, loss_items = compute_loss(pred, targets.to(device))  # loss scaled by batch_size
+            with amp.autocast(enabled = cuda):
+                pred=model(imgs)  # forward
+                loss, loss_items=compute_loss(pred, targets.to(
+                    device))  # loss scaled by batch_size
                 if rank != -1:
                     loss *= opt.world_size  # gradient averaged between devices in DDP mode
                 if opt.quad:
@@ -326,15 +346,17 @@
 
             # Print
             if rank in [-1, 0]:
-                mloss = (mloss * i + loss_items) / (i + 1)  # update mean losses
-                mem = '%.3gG' % (torch.cuda.memory_reserved() / 1E9 if torch.cuda.is_available() else 0)  # (GB)
-                s = ('%10s' * 2 + '%10.4g' * 6) % ('%g/%g' % (epoch, epochs - 1), mem, *mloss, targets.shape[0], imgs.shape[-1])
+                mloss=(mloss * i + loss_items) / (i + 1)  # update mean losses
+                mem='%.3gG' % (torch.cuda.memory_reserved() / \
+                               1E9 if torch.cuda.is_available() else 0)  # (GB)
+                s=('%10s' * 2 + '%10.4g' * 6) % ('%g/%g' % (epoch, epochs - 1),
+                   mem, *mloss, targets.shape[0], imgs.shape[-1])
                 pbar.set_description(s)
 
                 # Plot
                 if plots and ni < 3:
-                    f = save_dir / f'train_batch{ni}.jpg'  # filename
-                    Thread(target=plot_images, args=(imgs, targets, paths, f), daemon=True).start()
+                    f=save_dir / f'train_batch{ni}.jpg'  # filename
+                    Thread(target = plot_images, args =(imgs, targets, paths, f), daemon=True).start()
                     # if tb_writer:
                     #     tb_writer.add_image(f, result, dataformats='HWC', global_step=epoch)
                     #     tb_writer.add_graph(model, imgs)  # add model to tensorboard
@@ -346,29 +368,29 @@
         # end epoch ----------------------------------------------------------------------------------------------------
 
         # Scheduler
-        lr = [x['lr'] for x in optimizer.param_groups]  # for tensorboard
+        lr=[x['lr'] for x in optimizer.param_groups]  # for tensorboard
         scheduler.step()
 
         # DDP process 0 or single-GPU
         if rank in [-1, 0]:
             # mAP
             ema.update_attr(
-                model, include=['yaml', 'nc', 'hyp', 'gr', 'names', 'stride', 'class_weights'])
-            final_epoch = epoch + 1 == epochs
+                model, include = ['yaml', 'nc', 'hyp', 'gr', 'names', 'stride', 'class_weights'])
+            final_epoch=epoch + 1 == epochs
             if not opt.notest or final_epoch:  # Calculate mAP
-                wandb_logger.current_epoch = epoch + 1
-                results, maps, times = test.test(data_dict,
-                                                 batch_size=total_batch_size,
-                                                 imgsz=imgsz_test,
-                                                 model=ema.ema,
-                                                 single_cls=opt.single_cls,
-                                                 dataloader=testloader,
-                                                 save_dir=save_dir,
-                                                 verbose=nc < 50 and final_epoch,
-                                                 plots=plots and final_epoch,
-                                                 wandb_logger=wandb_logger,
-                                                 compute_loss=compute_loss,
-                                                 is_coco=is_coco)
+                wandb_logger.current_epoch=epoch + 1
+                results, maps, times=test.test(data_dict,
+                                                 batch_size = total_batch_size,
+                                                 imgsz = imgsz_test,
+                                                 model = ema.ema,
+                                                 single_cls = opt.single_cls,
+                                                 dataloader = testloader,
+                                                 save_dir = save_dir,
+                                                 verbose = nc < 50 and final_epoch,
+                                                 plots = plots and final_epoch,
+                                                 wandb_logger = wandb_logger,
+                                                 compute_loss = compute_loss,
+                                                 is_coco = is_coco)
 
             # Write
             with open(results_file, 'a') as f:
