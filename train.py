import argparse
import glob
import logging
import math
import os
import random
import shutil
import time
from pathlib import Path

import numpy as np
import torch.distributed as dist
import torch.nn.functional as F
import torch.optim as optim
import torch.optim.lr_scheduler as lr_scheduler
import torch.utils.data
import yaml
from torch.cuda import amp
from torch.nn.parallel import DistributedDataParallel as DDP
from torch.utils.tensorboard import SummaryWriter
from tqdm import tqdm

import test  # import test.py to get mAP after each epoch
from models.yolo import Model
from utils.datasets import create_dataloader
from utils.general import (
    torch_distributed_zero_first, labels_to_class_weights, plot_labels, check_anchors, labels_to_image_weights,
    compute_loss, plot_images, fitness, strip_optimizer, plot_results, get_latest_run, check_dataset, check_file,
    check_git_status, check_img_size, increment_dir, print_mutation, plot_evolution, set_logging, init_seeds)
from utils.google_utils import attempt_download
<<<<<<< HEAD
from utils.torch_utils import init_seeds, ModelEMA, select_device, intersect_dicts
from detect import detect
=======
from utils.torch_utils import ModelEMA, select_device, intersect_dicts
>>>>>>> 9eae82e3

logger = logging.getLogger(__name__)


def train(hyp, opt, device, tb_writer=None):
    logger.info(f'Hyperparameters {hyp}')
    log_dir = Path(tb_writer.log_dir) if tb_writer else Path(opt.logdir) / 'evolve'  # logging directory
    wdir = log_dir / 'weights'  # weights directory
    os.makedirs(wdir, exist_ok=True)
    last = wdir / 'last.pt'
    best = wdir / 'best.pt'
    results_file = str(log_dir / 'results.txt')
    epochs, batch_size, total_batch_size, weights, rank = \
        opt.epochs, opt.batch_size, opt.total_batch_size, opt.weights, opt.global_rank

    # Save run settings
    with open(log_dir / 'hyp.yaml', 'w') as f:
        yaml.dump(hyp, f, sort_keys=False)
    with open(log_dir / 'opt.yaml', 'w') as f:
        yaml.dump(vars(opt), f, sort_keys=False)

    # Configure
    cuda = device.type != 'cpu'
    init_seeds(2 + rank)
    with open(opt.data) as f:
        data_dict = yaml.load(f, Loader=yaml.FullLoader)  # data dict
    with torch_distributed_zero_first(rank):
        check_dataset(data_dict)  # check
    train_path = data_dict['train']
    test_path = data_dict['val']
    nc, names = (1, ['item']) if opt.single_cls else (int(data_dict['nc']), data_dict['names'])  # number classes, names
    assert len(names) == nc, '%g names found for nc=%g dataset in %s' % (len(names), nc, opt.data)  # check

    # Model
    pretrained = weights.endswith('.pt')
    if pretrained:
        with torch_distributed_zero_first(rank):
            attempt_download(weights)  # download if not found locally
        ckpt = torch.load(weights, map_location=device)  # load checkpoint
        if hyp.get('anchors'):
            ckpt['model'].yaml['anchors'] = round(hyp['anchors'])  # force autoanchor
        model = Model(opt.cfg or ckpt['model'].yaml, ch=3, nc=nc).to(device)  # create
        exclude = ['anchor'] if opt.cfg or hyp.get('anchors') else []  # exclude keys
        state_dict = ckpt['model'].float().state_dict()  # to FP32
        state_dict = intersect_dicts(state_dict, model.state_dict(), exclude=exclude)  # intersect
        model.load_state_dict(state_dict, strict=False)  # load
        logger.info('Transferred %g/%g items from %s' % (len(state_dict), len(model.state_dict()), weights))  # report
    else:
        model = Model(opt.cfg, ch=3, nc=nc).to(device)  # create

    # Freeze
    freeze = ['', ]  # parameter names to freeze (full or partial)
    if any(freeze):
        for k, v in model.named_parameters():
            if any(x in k for x in freeze):
                print('freezing %s' % k)
                v.requires_grad = False

    # Optimizer
    nbs = 64  # nominal batch size
    accumulate = max(round(nbs / total_batch_size), 1)  # accumulate loss before optimizing
    hyp['weight_decay'] *= total_batch_size * accumulate / nbs  # scale weight_decay

    pg0, pg1, pg2 = [], [], []  # optimizer parameter groups
    for k, v in model.named_parameters():
        v.requires_grad = True
        if '.bias' in k:
            pg2.append(v)  # biases
        elif '.weight' in k and '.bn' not in k:
            pg1.append(v)  # apply weight decay
        else:
            pg0.append(v)  # all else

    if opt.adam:
        optimizer = optim.Adam(pg0, lr=hyp['lr0'], betas=(hyp['momentum'], 0.999))  # adjust beta1 to momentum
    else:
        optimizer = optim.SGD(pg0, lr=hyp['lr0'], momentum=hyp['momentum'], nesterov=True)

    optimizer.add_param_group({'params': pg1, 'weight_decay': hyp['weight_decay']})  # add pg1 with weight_decay
    optimizer.add_param_group({'params': pg2})  # add pg2 (biases)
    logger.info('Optimizer groups: %g .bias, %g conv.weight, %g other' % (len(pg2), len(pg1), len(pg0)))
    del pg0, pg1, pg2

    # Scheduler https://arxiv.org/pdf/1812.01187.pdf
    # https://pytorch.org/docs/stable/_modules/torch/optim/lr_scheduler.html#OneCycleLR
    lf = lambda x: ((1 + math.cos(x * math.pi / epochs)) / 2) * (1 - hyp['lrf']) + hyp['lrf']  # cosine
    scheduler = lr_scheduler.LambdaLR(optimizer, lr_lambda=lf)
    # plot_lr_scheduler(optimizer, scheduler, epochs)

    # Resume
    start_epoch, best_fitness = 0, 0.0
    if pretrained:
        # Optimizer
        if ckpt['optimizer'] is not None:
            optimizer.load_state_dict(ckpt['optimizer'])
            best_fitness = ckpt['best_fitness']

        # Results
        if ckpt.get('training_results') is not None:
            with open(results_file, 'w') as file:
                file.write(ckpt['training_results'])  # write results.txt

        # Epochs
        start_epoch = ckpt['epoch'] + 1
        if opt.resume:
            assert start_epoch > 0, '%s training to %g epochs is finished, nothing to resume.' % (weights, epochs)
            shutil.copytree(wdir, wdir.parent / f'weights_backup_epoch{start_epoch - 1}')  # save previous weights
        if epochs < start_epoch:
            logger.info('%s has been trained for %g epochs. Fine-tuning for %g additional epochs.' %
                        (weights, ckpt['epoch'], epochs))
            epochs += ckpt['epoch']  # finetune additional epochs

        del ckpt, state_dict

    # Image sizes
    gs = int(max(model.stride))  # grid size (max stride)
    imgsz, imgsz_test = [check_img_size(x, gs) for x in opt.img_size]  # verify imgsz are gs-multiples

    # DP mode
    if cuda and rank == -1 and torch.cuda.device_count() > 1:
        model = torch.nn.DataParallel(model)

    # SyncBatchNorm
    if opt.sync_bn and cuda and rank != -1:
        model = torch.nn.SyncBatchNorm.convert_sync_batchnorm(model).to(device)
        logger.info('Using SyncBatchNorm()')

    # Exponential moving average
    ema = ModelEMA(model) if rank in [-1, 0] else None

    # DDP mode
    if cuda and rank != -1:
        model = DDP(model, device_ids=[opt.local_rank], output_device=opt.local_rank)

    # Trainloader
    dataloader, dataset = create_dataloader(train_path, imgsz, batch_size, gs, opt,
                                            hyp=hyp, augment=True, cache=opt.cache_images, rect=opt.rect,
                                            rank=rank, world_size=opt.world_size, workers=opt.workers)
    mlc = np.concatenate(dataset.labels, 0)[:, 0].max()  # max label class
    nb = len(dataloader)  # number of batches
    assert mlc < nc, 'Label class %g exceeds nc=%g in %s. Possible class labels are 0-%g' % (mlc, nc, opt.data, nc - 1)

    # Process 0
    if rank in [-1, 0]:
        ema.updates = start_epoch * nb // accumulate  # set EMA updates
        testloader = create_dataloader(test_path, imgsz_test, total_batch_size, gs, opt,
                                       hyp=hyp, augment=False, cache=opt.cache_images and not opt.notest, rect=True,
                                       rank=-1, world_size=opt.world_size, workers=opt.workers)[0]  # testloader

        if not opt.resume:
            labels = np.concatenate(dataset.labels, 0)
            c = torch.tensor(labels[:, 0])  # classes
            # cf = torch.bincount(c.long(), minlength=nc) + 1.  # frequency
            # model._initialize_biases(cf.to(device))
            plot_labels(labels, save_dir=log_dir)
            if tb_writer:
                # tb_writer.add_hparams(hyp, {})  # causes duplicate https://github.com/ultralytics/yolov5/pull/384
                tb_writer.add_histogram('classes', c, 0)

            # Anchors
            if not opt.noautoanchor:
                check_anchors(dataset, model=model, thr=hyp['anchor_t'], imgsz=imgsz)

    # Model parameters
    hyp['cls'] *= nc / 80.  # scale coco-tuned hyp['cls'] to current dataset
    model.nc = nc  # attach number of classes to model
    model.hyp = hyp  # attach hyperparameters to model
    model.gr = 1.0  # giou loss ratio (obj_loss = 1.0 or giou)
    model.class_weights = labels_to_class_weights(dataset.labels, nc).to(device)  # attach class weights
    model.names = names

    # Start training
    t0 = time.time()
    nw = max(round(hyp['warmup_epochs'] * nb), 1e3)  # number of warmup iterations, max(3 epochs, 1k iterations)
    # nw = min(nw, (epochs - start_epoch) / 2 * nb)  # limit warmup to < 1/2 of training
    maps = np.zeros(nc)  # mAP per class
    results = (0, 0, 0, 0, 0, 0, 0)  # 'P', 'R', 'mAP', 'F1', 'val GIoU', 'val Objectness', 'val Classification'
    scheduler.last_epoch = start_epoch - 1  # do not move
    scaler = amp.GradScaler(enabled=cuda)
    logger.info('Image sizes %g train, %g test\nUsing %g dataloader workers\nLogging results to %s\n'
                'Starting training for %g epochs...' % (imgsz, imgsz_test, dataloader.num_workers, log_dir, epochs))
    for epoch in range(start_epoch, epochs):  # epoch ------------------------------------------------------------------
        model.train()

        # Update image weights (optional)
        if opt.image_weights:
            # Generate indices
            if rank in [-1, 0]:
                cw = model.class_weights.cpu().numpy() * (1 - maps) ** 2  # class weights
                iw = labels_to_image_weights(dataset.labels, nc=nc, class_weights=cw)  # image weights
                dataset.indices = random.choices(range(dataset.n), weights=iw, k=dataset.n)  # rand weighted idx
            # Broadcast if DDP
            if rank != -1:
                indices = (torch.tensor(dataset.indices) if rank == 0 else torch.zeros(dataset.n)).int()
                dist.broadcast(indices, 0)
                if rank != 0:
                    dataset.indices = indices.cpu().numpy()

        # Update mosaic border
        # b = int(random.uniform(0.25 * imgsz, 0.75 * imgsz + gs) // gs * gs)
        # dataset.mosaic_border = [b - imgsz, -b]  # height, width borders

        mloss = torch.zeros(4, device=device)  # mean losses
        if rank != -1:
            dataloader.sampler.set_epoch(epoch)
        pbar = enumerate(dataloader)
        logger.info(('\n' + '%10s' * 8) % ('Epoch', 'gpu_mem', 'GIoU', 'obj', 'cls', 'total', 'targets', 'img_size'))
        if rank in [-1, 0]:
            pbar = tqdm(pbar, total=nb)  # progress bar
        optimizer.zero_grad()
        for i, (imgs, targets, paths, _) in pbar:  # batch -------------------------------------------------------------
            ni = i + nb * epoch  # number integrated batches (since train start)
            imgs = imgs.to(device, non_blocking=True).float() / 255.0  # uint8 to float32, 0-255 to 0.0-1.0

            # Warmup
            if ni <= nw:
                xi = [0, nw]  # x interp
                # model.gr = np.interp(ni, xi, [0.0, 1.0])  # giou loss ratio (obj_loss = 1.0 or giou)
                accumulate = max(1, np.interp(ni, xi, [1, nbs / total_batch_size]).round())
                for j, x in enumerate(optimizer.param_groups):
                    # bias lr falls from 0.1 to lr0, all other lrs rise from 0.0 to lr0
                    x['lr'] = np.interp(ni, xi, [hyp['warmup_bias_lr'] if j == 2 else 0.0, x['initial_lr'] * lf(epoch)])
                    if 'momentum' in x:
                        x['momentum'] = np.interp(ni, xi, [hyp['warmup_momentum'], hyp['momentum']])

            # Multi-scale
            if opt.multi_scale:
                sz = random.randrange(imgsz * 0.5, imgsz * 1.5 + gs) // gs * gs  # size
                sf = sz / max(imgs.shape[2:])  # scale factor
                if sf != 1:
                    ns = [math.ceil(x * sf / gs) * gs for x in imgs.shape[2:]]  # new shape (stretched to gs-multiple)
                    imgs = F.interpolate(imgs, size=ns, mode='bilinear', align_corners=False)

            # Forward
            with amp.autocast(enabled=cuda):
                pred = model(imgs)  # forward
                loss, loss_items = compute_loss(pred, targets.to(device), model)  # loss scaled by batch_size
                if rank != -1:
                    loss *= opt.world_size  # gradient averaged between devices in DDP mode

            # Backward
            scaler.scale(loss).backward()

            # Optimize
            if ni % accumulate == 0:
                scaler.step(optimizer)  # optimizer.step
                scaler.update()
                optimizer.zero_grad()
                if ema:
                    ema.update(model)

            # Print
            if rank in [-1, 0]:
                mloss = (mloss * i + loss_items) / (i + 1)  # update mean losses
                mem = '%.3gG' % (torch.cuda.memory_reserved() / 1E9 if torch.cuda.is_available() else 0)  # (GB)
                s = ('%10s' * 2 + '%10.4g' * 6) % (
                    '%g/%g' % (epoch, epochs - 1), mem, *mloss, targets.shape[0], imgs.shape[-1])
                pbar.set_description(s)

                # Plot
                if ni < 3:
                    f = str(log_dir / ('train_batch%g.jpg' % ni))  # filename
                    result = plot_images(images=imgs, targets=targets, paths=paths, fname=f)
                    if tb_writer and result is not None:
                        tb_writer.add_image(f, result, dataformats='HWC', global_step=epoch)
                        # tb_writer.add_graph(model, imgs)  # add model to tensorboard

            # end batch ------------------------------------------------------------------------------------------------

        # Scheduler
        lr = [x['lr'] for x in optimizer.param_groups]  # for tensorboard
        scheduler.step()

        # DDP process 0 or single-GPU
        if rank in [-1, 0]:
            # mAP
            if ema:
                ema.update_attr(model, include=['yaml', 'nc', 'hyp', 'gr', 'names', 'stride'])
            final_epoch = epoch + 1 == epochs
            if not opt.notest or final_epoch:  # Calculate mAP
                if final_epoch:  # replot predictions
                    [os.remove(x) for x in glob.glob(str(log_dir / 'test_batch*_pred.jpg')) if os.path.exists(x)]
                results, maps, times = test.test(opt.data,
                                                 batch_size=total_batch_size,
                                                 imgsz=imgsz_test,
                                                 model=ema.ema,
                                                 single_cls=opt.single_cls,
                                                 dataloader=testloader,
                                                 save_dir=log_dir)

            # Write
            with open(results_file, 'a') as f:
                f.write(s + '%10.4g' * 7 % results + '\n')  # P, R, mAP, F1, test_losses=(GIoU, obj, cls)
            if len(opt.name) and opt.bucket:
                os.system('gsutil cp %s gs://%s/results/results%s.txt' % (results_file, opt.bucket, opt.name))

            # Tensorboard
            if tb_writer:
                tags = ['train/giou_loss', 'train/obj_loss', 'train/cls_loss',  # train loss
                        'metrics/precision', 'metrics/recall', 'metrics/mAP_0.5', 'metrics/mAP_0.5:0.95',
                        'val/giou_loss', 'val/obj_loss', 'val/cls_loss',  # val loss
                        'x/lr0', 'x/lr1', 'x/lr2']  # params
                for x, tag in zip(list(mloss[:-1]) + list(results) + lr, tags):
                    tb_writer.add_scalar(tag, x, epoch)

            # Update best mAP
            fi = fitness(np.array(results).reshape(1, -1))  # fitness_i = weighted combination of [P, R, mAP, F1]
            if fi > best_fitness:
                best_fitness = fi

            # Save model
            save = (not opt.nosave) or (final_epoch and not opt.evolve)
            if save:
                with open(results_file, 'r') as f:  # create checkpoint
                    ckpt = {'epoch': epoch,
                            'best_fitness': best_fitness,
                            'training_results': f.read(),
                            'model': ema.ema,
                            'optimizer': None if final_epoch else optimizer.state_dict()}

                # Save last, best and delete
                torch.save(ckpt, last)
                if best_fitness == fi:
                    torch.save(ckpt, best)
                del ckpt
        # end epoch ----------------------------------------------------------------------------------------------------
    # end training

    if rank in [-1, 0]:
        # Strip optimizers
        n = opt.name if opt.name.isnumeric() else ''
        fresults, flast, fbest = log_dir / f'results{n}.txt', wdir / f'last{n}.pt', wdir / f'best{n}.pt'
        for f1, f2 in zip([wdir / 'last.pt', wdir / 'best.pt', results_file], [flast, fbest, fresults]):
            if os.path.exists(f1):
                os.rename(f1, f2)  # rename
                if str(f2).endswith('.pt'):  # is *.pt
                    strip_optimizer(f2)  # strip optimizer
                    os.system('gsutil cp %s gs://%s/weights' % (f2, opt.bucket)) if opt.bucket else None  # upload
        # Finish
        if not opt.evolve:
            plot_results(save_dir=log_dir)  # save as results.png
        logger.info('%g epochs completed in %.3f hours.\n' % (epoch - start_epoch + 1, (time.time() - t0) / 3600))

    dist.destroy_process_group() if rank not in [-1, 0] else None
    torch.cuda.empty_cache()
    return results


if __name__ == '__main__':
    parser = argparse.ArgumentParser()
    parser.add_argument('--weights', type=str, default='yolov5s.pt', help='initial weights path')
    parser.add_argument('--cfg', type=str, default='', help='model.yaml path')
    parser.add_argument('--data', type=str, default='data/coco128.yaml', help='data.yaml path')
    parser.add_argument('--hyp', type=str, default='data/hyp.scratch.yaml', help='hyperparameters path')
    parser.add_argument('--epochs', type=int, default=300)
    parser.add_argument('--batch-size', type=int, default=16, help='total batch size for all GPUs')
    parser.add_argument('--img-size', nargs='+', type=int, default=[640, 640], help='[train, test] image sizes')
    parser.add_argument('--rect', action='store_true', help='rectangular training')
    parser.add_argument('--resume', nargs='?', const=True, default=False, help='resume most recent training')
    parser.add_argument('--nosave', action='store_true', help='only save final checkpoint')
    parser.add_argument('--notest', action='store_true', help='only test final epoch')
    parser.add_argument('--noautoanchor', action='store_true', help='disable autoanchor check')
    parser.add_argument('--evolve', action='store_true', help='evolve hyperparameters')
    parser.add_argument('--bucket', type=str, default='', help='gsutil bucket')
    parser.add_argument('--cache-images', action='store_true', help='cache images for faster training')
    parser.add_argument('--image-weights', action='store_true', help='use weighted image selection for training')
    parser.add_argument('--name', default='', help='renames results.txt to results_name.txt if supplied')
    parser.add_argument('--device', default='', help='cuda device, i.e. 0 or 0,1,2,3 or cpu')
    parser.add_argument('--multi-scale', action='store_true', help='vary img-size +/- 50%%')
    parser.add_argument('--single-cls', action='store_true', help='train as single-class dataset')
    parser.add_argument('--adam', action='store_true', help='use torch.optim.Adam() optimizer')
    parser.add_argument('--sync-bn', action='store_true', help='use SyncBatchNorm, only available in DDP mode')
    parser.add_argument('--local_rank', type=int, default=-1, help='DDP parameter, do not modify')
    parser.add_argument('--logdir', type=str, default='runs/', help='logging directory')
    parser.add_argument('--workers', type=int, default=8, help='maximum number of dataloader workers')
    opt = parser.parse_args()
    print(opt)

    # Set DDP variables
    opt.total_batch_size = opt.batch_size
    opt.world_size = int(os.environ['WORLD_SIZE']) if 'WORLD_SIZE' in os.environ else 1
    opt.global_rank = int(os.environ['RANK']) if 'RANK' in os.environ else -1
    set_logging(opt.global_rank)
    if opt.global_rank in [-1, 0]:
        check_git_status()

    # Resume
    if opt.resume:  # resume an interrupted run
        ckpt = opt.resume if isinstance(opt.resume, str) else get_latest_run()  # specified or most recent path
        log_dir = Path(ckpt).parent.parent  # runs/exp0
        assert os.path.isfile(ckpt), 'ERROR: --resume checkpoint does not exist'
        with open(log_dir / 'opt.yaml') as f:
            opt = argparse.Namespace(**yaml.load(f, Loader=yaml.FullLoader))  # replace
        opt.cfg, opt.weights, opt.resume = '', ckpt, True
        logger.info('Resuming training from %s' % ckpt)

    else:
        # opt.hyp = opt.hyp or ('hyp.finetune.yaml' if opt.weights else 'hyp.scratch.yaml')
        opt.data, opt.cfg, opt.hyp = check_file(opt.data), check_file(opt.cfg), check_file(opt.hyp)  # check files
        assert len(opt.cfg) or len(opt.weights), 'either --cfg or --weights must be specified'
        opt.img_size.extend([opt.img_size[-1]] * (2 - len(opt.img_size)))  # extend to 2 sizes (train, test)
        log_dir = increment_dir(Path(opt.logdir) / 'exp', opt.name)  # runs/exp1

    device = select_device(opt.device, batch_size=opt.batch_size)

    # DDP mode
    if opt.local_rank != -1:
        assert torch.cuda.device_count() > opt.local_rank
        torch.cuda.set_device(opt.local_rank)
        device = torch.device('cuda', opt.local_rank)
        dist.init_process_group(backend='nccl', init_method='env://')  # distributed backend
        assert opt.batch_size % opt.world_size == 0, '--batch-size must be multiple of CUDA device count'
        opt.batch_size = opt.total_batch_size // opt.world_size

    logger.info(opt)
    with open(opt.hyp) as f:
        hyp = yaml.load(f, Loader=yaml.FullLoader)  # load hyps

    # Train
    if not opt.evolve:
        tb_writer = None
        if opt.global_rank in [-1, 0]:
            logger.info('Start Tensorboard with "tensorboard --logdir %s", view at http://localhost:6006/' % opt.logdir)
            tb_writer = SummaryWriter(log_dir=log_dir)  # runs/exp0

        train(hyp, opt, device, tb_writer)
        torch.cuda.empty_cache()

        with open(opt.data) as f:
            data_dict = yaml.load(f, Loader=yaml.FullLoader)  # data dict
        train_path = data_dict['train']
        test_path = data_dict['val']
        root_dir = Path(log_dir).resolve()
        if (root_dir / "weights" / "best.pt").exists():
            weights_path = (root_dir / "weights" / "best.pt")
        else:
            weights_path = (root_dir / "weights" / "last.pt")
        print(f"Testing with weights from {weights_path}")
        detection_info_dict = {
            "weights": str(weights_path),
            "source": train_path,
            "output": str(root_dir / "results" / "train" / "img"),
            "img_size": opt.img_size[0],
            "conf_thres": 0.5,
            "iou_thres": 0.5,
            "device": "",
            "view_img": False,
            "save_txt": True,
            "agnostic_nms": False,
            "augment": False,
            "update": False,
            "classes": None,
        }

        with torch.no_grad():
            detect(detection_info_dict)
            detection_info_dict["source"] = test_path
            detection_info_dict["output"] = str(root_dir / "results" / "test" / "img")
            detect(detection_info_dict)

    # Evolve hyperparameters (optional)
    else:
        # Hyperparameter evolution metadata (mutation scale 0-1, lower_limit, upper_limit)
        meta = {'lr0': (1, 1e-5, 1e-1),  # initial learning rate (SGD=1E-2, Adam=1E-3)
                'lrf': (1, 0.01, 1.0),  # final OneCycleLR learning rate (lr0 * lrf)
                'momentum': (0.3, 0.6, 0.98),  # SGD momentum/Adam beta1
                'weight_decay': (1, 0.0, 0.001),  # optimizer weight decay
                'warmup_epochs': (1, 0.0, 5.0),  # warmup epochs (fractions ok)
                'warmup_momentum': (1, 0.0, 0.95),  # warmup initial momentum
                'warmup_bias_lr': (1, 0.0, 0.2),  # warmup initial bias lr
                'giou': (1, 0.02, 0.2),  # GIoU loss gain
                'cls': (1, 0.2, 4.0),  # cls loss gain
                'cls_pw': (1, 0.5, 2.0),  # cls BCELoss positive_weight
                'obj': (1, 0.2, 4.0),  # obj loss gain (scale with pixels)
                'obj_pw': (1, 0.5, 2.0),  # obj BCELoss positive_weight
                'iou_t': (0, 0.1, 0.7),  # IoU training threshold
                'anchor_t': (1, 2.0, 8.0),  # anchor-multiple threshold
                'anchors': (2, 2.0, 10.0),  # anchors per output grid (0 to ignore)
                'fl_gamma': (0, 0.0, 2.0),  # focal loss gamma (efficientDet default gamma=1.5)
                'hsv_h': (1, 0.0, 0.1),  # image HSV-Hue augmentation (fraction)
                'hsv_s': (1, 0.0, 0.9),  # image HSV-Saturation augmentation (fraction)
                'hsv_v': (1, 0.0, 0.9),  # image HSV-Value augmentation (fraction)
                'degrees': (1, 0.0, 45.0),  # image rotation (+/- deg)
                'translate': (1, 0.0, 0.9),  # image translation (+/- fraction)
                'scale': (1, 0.0, 0.9),  # image scale (+/- gain)
                'shear': (1, 0.0, 10.0),  # image shear (+/- deg)
                'perspective': (0, 0.0, 0.001),  # image perspective (+/- fraction), range 0-0.001
                'flipud': (1, 0.0, 1.0),  # image flip up-down (probability)
                'fliplr': (0, 0.0, 1.0),  # image flip left-right (probability)
                'mosaic': (1, 0.0, 1.0),  # image mixup (probability)
                'mixup': (1, 0.0, 1.0)}  # image mixup (probability)

        assert opt.local_rank == -1, 'DDP mode not implemented for --evolve'
        opt.notest, opt.nosave = True, True  # only test/save final epoch
        # ei = [isinstance(x, (int, float)) for x in hyp.values()]  # evolvable indices
        yaml_file = Path('runs/evolve/hyp_evolved.yaml')  # save best result here
        if opt.bucket:
            os.system('gsutil cp gs://%s/evolve.txt .' % opt.bucket)  # download evolve.txt if exists

        for _ in range(300):  # generations to evolve
            if os.path.exists('evolve.txt'):  # if evolve.txt exists: select best hyps and mutate
                # Select parent(s)
                parent = 'single'  # parent selection method: 'single' or 'weighted'
                x = np.loadtxt('evolve.txt', ndmin=2)
                n = min(5, len(x))  # number of previous results to consider
                x = x[np.argsort(-fitness(x))][:n]  # top n mutations
                w = fitness(x) - fitness(x).min()  # weights
                if parent == 'single' or len(x) == 1:
                    # x = x[random.randint(0, n - 1)]  # random selection
                    x = x[random.choices(range(n), weights=w)[0]]  # weighted selection
                elif parent == 'weighted':
                    x = (x * w.reshape(n, 1)).sum(0) / w.sum()  # weighted combination

                # Mutate
                mp, s = 0.8, 0.2  # mutation probability, sigma
                npr = np.random
                npr.seed(int(time.time()))
                g = np.array([x[0] for x in meta.values()])  # gains 0-1
                ng = len(meta)
                v = np.ones(ng)
                while all(v == 1):  # mutate until a change occurs (prevent duplicates)
                    v = (g * (npr.random(ng) < mp) * npr.randn(ng) * npr.random() * s + 1).clip(0.3, 3.0)
                for i, k in enumerate(hyp.keys()):  # plt.hist(v.ravel(), 300)
                    hyp[k] = float(x[i + 7] * v[i])  # mutate

            # Constrain to limits
            for k, v in meta.items():
                hyp[k] = max(hyp[k], v[1])  # lower limit
                hyp[k] = min(hyp[k], v[2])  # upper limit
                hyp[k] = round(hyp[k], 5)  # significant digits

            # Train mutation
            results = train(hyp.copy(), opt, device)

            # Write mutation results
            print_mutation(hyp.copy(), results, yaml_file, opt.bucket)

        # Plot results
        plot_evolution(yaml_file)
        print('Hyperparameter evolution complete. Best results saved as: %s\nCommand to train a new model with these '
              'hyperparameters: $ python train.py --hyp %s' % (yaml_file, yaml_file))<|MERGE_RESOLUTION|>--- conflicted
+++ resolved
@@ -28,12 +28,8 @@
     compute_loss, plot_images, fitness, strip_optimizer, plot_results, get_latest_run, check_dataset, check_file,
     check_git_status, check_img_size, increment_dir, print_mutation, plot_evolution, set_logging, init_seeds)
 from utils.google_utils import attempt_download
-<<<<<<< HEAD
 from utils.torch_utils import init_seeds, ModelEMA, select_device, intersect_dicts
 from detect import detect
-=======
-from utils.torch_utils import ModelEMA, select_device, intersect_dicts
->>>>>>> 9eae82e3
 
 logger = logging.getLogger(__name__)
 
