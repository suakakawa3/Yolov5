import argparse

import torch.distributed as dist
import torch.nn.functional as F
import torch.optim as optim
import torch.optim.lr_scheduler as lr_scheduler
import torch.utils.data
from torch.nn.parallel import DistributedDataParallel as DDP
from torch.utils.tensorboard import SummaryWriter

import test  # import test.py to get mAP after each epoch
from models.yolo import Model
from utils import google_utils
from utils.datasets import *
from utils.utils import *

mixed_precision = True
try:  # Mixed precision training https://github.com/NVIDIA/apex
    from apex import amp
except:
    print('Apex recommended for faster mixed precision training: https://github.com/NVIDIA/apex')
    mixed_precision = False  # not installed

# Hyperparameters
hyp = {'optimizer': 'SGD',  # ['adam', 'SGD', None] if none, default is SGD
       'lr0': 0.01,  # initial learning rate (SGD=1E-2, Adam=1E-3)
       'momentum': 0.937,  # SGD momentum/Adam beta1
       'weight_decay': 5e-4,  # optimizer weight decay
       'giou': 0.05,  # giou loss gain
       'cls': 0.58,  # cls loss gain
       'cls_pw': 1.0,  # cls BCELoss positive_weight
       'obj': 1.0,  # obj loss gain (*=img_size/320 if img_size != 320)
       'obj_pw': 1.0,  # obj BCELoss positive_weight
       'iou_t': 0.20,  # iou training threshold
       'anchor_t': 4.0,  # anchor-multiple threshold
       'fl_gamma': 0.0,  # focal loss gamma (efficientDet default is gamma=1.5)
       'hsv_h': 0.014,  # image HSV-Hue augmentation (fraction)
       'hsv_s': 0.68,  # image HSV-Saturation augmentation (fraction)
       'hsv_v': 0.36,  # image HSV-Value augmentation (fraction)
       'degrees': 0.0,  # image rotation (+/- deg)
       'translate': 0.0,  # image translation (+/- fraction)
       'scale': 0.5,  # image scale (+/- gain)
       'shear': 0.0}  # image shear (+/- deg)


def train(hyp, tb_writer, opt, device):
    print(f'Hyperparameters {hyp}')
    log_dir = tb_writer.log_dir if tb_writer else 'runs/evolution'  # run directory
    wdir = str(Path(log_dir) / 'weights') + os.sep  # weights directory

    os.makedirs(wdir, exist_ok=True)
    last = wdir + 'last.pt'
    best = wdir + 'best.pt'
    results_file = log_dir + os.sep + 'results.txt'

    # Save run settings
    with open(Path(log_dir) / 'hyp.yaml', 'w') as f:
        yaml.dump(hyp, f, sort_keys=False)
    with open(Path(log_dir) / 'opt.yaml', 'w') as f:
        yaml.dump(vars(opt), f, sort_keys=False)

    epochs = opt.epochs  # 300
    batch_size = opt.batch_size  # batch size per process.
    total_batch_size = opt.total_batch_size
    weights = opt.weights  # initial training weights
    local_rank = opt.local_rank

    # TODO: Init DDP logging. Only the first process is allowed to log.
    # Since I see lots of print here, the logging configuration is skipped here. We may see repeated outputs.

    # Configure
    init_seeds(2 + local_rank)
    with open(opt.data) as f:
        data_dict = yaml.load(f, Loader=yaml.FullLoader)  # model dict
    train_path = data_dict['train']
    test_path = data_dict['val']
    nc, names = (1, ['item']) if opt.single_cls else (int(data_dict['nc']), data_dict['names'])  # number classes, names
    assert len(names) == nc, '%g names found for nc=%g dataset in %s' % (len(names), nc, opt.data)  # check

    # Remove previous results
    if local_rank in [-1, 0]:
        for f in glob.glob('*_batch*.jpg') + glob.glob(results_file):
            os.remove(f)

    # Create model
    model = Model(opt.cfg, nc=nc).to(device)

    # Image sizes
    gs = int(max(model.stride))  # grid size (max stride)
    imgsz, imgsz_test = [check_img_size(x, gs) for x in opt.img_size]  # verify imgsz are gs-multiples

    # Optimizer
    nbs = 64  # nominal batch size
    # the default DDP implementation is slow for accumulation according to: https://pytorch.org/docs/stable/notes/ddp.html
    # all-reduce operation is carried out during loss.backward().
    # Thus, there would be redundant all-reduce communications in a accumulation procedure,
    # which means, the result is still right but the training speed gets slower.
    # TODO: If acceleration is needed, there is an implementation of allreduce_post_accumulation
    # in https://github.com/NVIDIA/DeepLearningExamples/blob/master/PyTorch/LanguageModeling/BERT/run_pretraining.py
    accumulate = max(round(nbs / total_batch_size), 1)  # accumulate loss before optimizing
    hyp['weight_decay'] *= total_batch_size * accumulate / nbs  # scale weight_decay

    pg0, pg1, pg2 = [], [], []  # optimizer parameter groups
    for k, v in model.named_parameters():
        if v.requires_grad:
            if '.bias' in k:
                pg2.append(v)  # biases
            elif '.weight' in k and '.bn' not in k:
                pg1.append(v)  # apply weight decay
            else:
                pg0.append(v)  # all else

    if hyp['optimizer'] == 'adam':  # https://pytorch.org/docs/stable/_modules/torch/optim/lr_scheduler.html#OneCycleLR
        optimizer = optim.Adam(pg0, lr=hyp['lr0'], betas=(hyp['momentum'], 0.999))  # adjust beta1 to momentum
    else:
        optimizer = optim.SGD(pg0, lr=hyp['lr0'], momentum=hyp['momentum'], nesterov=True)

    optimizer.add_param_group({'params': pg1, 'weight_decay': hyp['weight_decay']})  # add pg1 with weight_decay
    optimizer.add_param_group({'params': pg2})  # add pg2 (biases)
    print('Optimizer groups: %g .bias, %g conv.weight, %g other' % (len(pg2), len(pg1), len(pg0)))
    del pg0, pg1, pg2

    # Load Model
    # Avoid multiple downloads.
    with torch_distributed_zero_first(local_rank):
        google_utils.attempt_download(weights)
    start_epoch, best_fitness = 0, 0.0
    if weights.endswith('.pt'):  # pytorch format
        ckpt = torch.load(weights, map_location=device)  # load checkpoint

        # load model
        try:
            ckpt['model'] = {k: v for k, v in ckpt['model'].float().state_dict().items()
                             if k in model.state_dict() and model.state_dict()[k].shape == v.shape}
            model.load_state_dict(ckpt['model'], strict=False)
        except KeyError as e:
            s = "%s is not compatible with %s. This may be due to model differences or %s may be out of date. " \
                "Please delete or update %s and try again, or use --weights '' to train from scratch." \
                % (weights, opt.cfg, weights, weights)
            raise KeyError(s) from e

        # load optimizer
        if ckpt['optimizer'] is not None:
            optimizer.load_state_dict(ckpt['optimizer'])
            best_fitness = ckpt['best_fitness']

        # load results
        if ckpt.get('training_results') is not None:
            with open(results_file, 'w') as file:
                file.write(ckpt['training_results'])  # write results.txt

        # epochs
        start_epoch = ckpt['epoch'] + 1
        if epochs < start_epoch:
            print('%s has been trained for %g epochs. Fine-tuning for %g additional epochs.' %
                  (weights, ckpt['epoch'], epochs))
            epochs += ckpt['epoch']  # finetune additional epochs

        del ckpt

    # Warn users who try to --resume a completed run.
    if start_epoch == epochs and opt.resume:
        shutil.rmtree(log_dir)  # remove experiment dir
        raise Warning('Previous training complete. Cannot resume. To use these weights in a new session use -- weights.')

    # Mixed precision training https://github.com/NVIDIA/apex
    if mixed_precision:
        model, optimizer = amp.initialize(model, optimizer, opt_level='O1', verbosity=0)

    # Scheduler https://arxiv.org/pdf/1812.01187.pdf
    lf = lambda x: (((1 + math.cos(x * math.pi / epochs)) / 2) ** 1.0) * 0.9 + 0.1  # cosine
    scheduler = lr_scheduler.LambdaLR(optimizer, lr_lambda=lf)
    # https://discuss.pytorch.org/t/a-problem-occured-when-resuming-an-optimizer/28822
    # plot_lr_scheduler(optimizer, scheduler, epochs)

    # DP mode
    if device.type != 'cpu' and local_rank == -1 and torch.cuda.device_count() > 1:
        model = torch.nn.DataParallel(model)

    # Exponential moving average
    # From https://github.com/rwightman/pytorch-image-models/blob/master/train.py:
    # "Important to create EMA model after cuda(), DP wrapper, and AMP but before SyncBN and DDP wrapper"
    # chenyzsjtu: ema should be placed before after SyncBN. As SyncBN introduces new modules.
    if opt.sync_bn and device.type != 'cpu' and local_rank != -1:
        print("SyncBN activated!")
        model = torch.nn.SyncBatchNorm.convert_sync_batchnorm(model).to(device)
    ema = torch_utils.ModelEMA(model) if local_rank in [-1, 0] else None

    # DDP mode
    if device.type != 'cpu' and local_rank != -1:
        model = DDP(model, device_ids=[local_rank], output_device=local_rank)

    # Trainloader
    dataloader, dataset = create_dataloader(train_path, imgsz, batch_size, gs, opt, hyp=hyp, augment=True,
                                            cache=opt.cache_images, rect=opt.rect, local_rank=local_rank,
                                            world_size=opt.world_size)
    mlc = np.concatenate(dataset.labels, 0)[:, 0].max()  # max label class
    nb = len(dataloader)  # number of batches
    assert mlc < nc, 'Label class %g exceeds nc=%g in %s. Possible class labels are 0-%g' % (mlc, nc, opt.data, nc - 1)

    # Testloader
    if local_rank in [-1, 0]:
        # local_rank is set to -1. Because only the first process is expected to do evaluation.
        testloader = create_dataloader(test_path, imgsz_test, total_batch_size, gs, opt, hyp=hyp, augment=False,
                                       cache=opt.cache_images, rect=True, local_rank=-1, world_size=opt.world_size)[0]

    # Model parameters
    hyp['cls'] *= nc / 80.  # scale coco-tuned hyp['cls'] to current dataset
    model.nc = nc  # attach number of classes to model
    model.hyp = hyp  # attach hyperparameters to model
    model.gr = 1.0  # giou loss ratio (obj_loss = 1.0 or giou)
    model.class_weights = labels_to_class_weights(dataset.labels, nc).to(device)  # attach class weights
    model.names = names

    # Class frequency
    # Only one check and log is needed.
    if local_rank in [-1, 0]:
        labels = np.concatenate(dataset.labels, 0)
        c = torch.tensor(labels[:, 0])  # classes
        # cf = torch.bincount(c.long(), minlength=nc) + 1.
        # model._initialize_biases(cf.to(device))
        plot_labels(labels, save_dir=log_dir)
        if tb_writer:
            # tb_writer.add_hparams(hyp, {})  # causes duplicate https://github.com/ultralytics/yolov5/pull/384
            tb_writer.add_histogram('classes', c, 0)

        # Check anchors
        if not opt.noautoanchor:
            check_anchors(dataset, model=model, thr=hyp['anchor_t'], imgsz=imgsz)
    # Start training
    t0 = time.time()
    nw = max(3 * nb, 1e3)  # number of warmup iterations, max(3 epochs, 1k iterations)
    maps = np.zeros(nc)  # mAP per class
    results = (0, 0, 0, 0, 0, 0, 0)  # 'P', 'R', 'mAP', 'F1', 'val GIoU', 'val Objectness', 'val Classification'
    scheduler.last_epoch = start_epoch - 1  # do not move
    if local_rank in [0, -1]:
        print('Image sizes %g train, %g test' % (imgsz, imgsz_test))
        print('Using %g dataloader workers' % dataloader.num_workers)
        print('Starting training for %g epochs...' % epochs)
    # torch.autograd.set_detect_anomaly(True)
    for epoch in range(start_epoch, epochs):  # epoch ------------------------------------------------------------------
        model.train()

        # Update image weights (optional)
        # When in DDP mode, the generated indices will be broadcasted to synchronize dataset.
        if dataset.image_weights:
            # Generate indices.
            if local_rank in [-1, 0]:
                w = model.class_weights.cpu().numpy() * (1 - maps) ** 2  # class weights
                image_weights = labels_to_image_weights(dataset.labels, nc=nc, class_weights=w)
                dataset.indices = random.choices(range(dataset.n), weights=image_weights,
                                                 k=dataset.n)  # rand weighted idx
            # Broadcast.
            if local_rank != -1:
                indices = torch.zeros([dataset.n], dtype=torch.int)
                if local_rank == 0:
                    indices[:] = torch.from_tensor(dataset.indices, dtype=torch.int)
                dist.broadcast(indices, 0)
                if local_rank != 0:
                    dataset.indices = indices.cpu().numpy()

        # Update mosaic border
        # b = int(random.uniform(0.25 * imgsz, 0.75 * imgsz + gs) // gs * gs)
        # dataset.mosaic_border = [b - imgsz, -b]  # height, width borders

        mloss = torch.zeros(4, device=device)  # mean losses
        if local_rank != -1:
            dataloader.sampler.set_epoch(epoch)
        pbar = enumerate(dataloader)
        if local_rank in [-1, 0]:
            print(('\n' + '%10s' * 8) % ('Epoch', 'gpu_mem', 'GIoU', 'obj', 'cls', 'total', 'targets', 'img_size'))
            pbar = tqdm(pbar, total=nb)  # progress bar
        optimizer.zero_grad()
        for i, (imgs, targets, paths, _) in pbar:  # batch -------------------------------------------------------------
            ni = i + nb * epoch  # number integrated batches (since train start)
            imgs = imgs.to(device, non_blocking=True).float() / 255.0  # uint8 to float32, 0 - 255 to 0.0 - 1.0

            # Warmup
            if ni <= nw:
                xi = [0, nw]  # x interp
                # model.gr = np.interp(ni, xi, [0.0, 1.0])  # giou loss ratio (obj_loss = 1.0 or giou)
                accumulate = max(1, np.interp(ni, xi, [1, nbs / total_batch_size]).round())
                for j, x in enumerate(optimizer.param_groups):
                    # bias lr falls from 0.1 to lr0, all other lrs rise from 0.0 to lr0
                    x['lr'] = np.interp(ni, xi, [0.1 if j == 2 else 0.0, x['initial_lr'] * lf(epoch)])
                    if 'momentum' in x:
                        x['momentum'] = np.interp(ni, xi, [0.9, hyp['momentum']])

            # Multi-scale
            if opt.multi_scale:
                sz = random.randrange(imgsz * 0.5, imgsz * 1.5 + gs) // gs * gs  # size
                sf = sz / max(imgs.shape[2:])  # scale factor
                if sf != 1:
                    ns = [math.ceil(x * sf / gs) * gs for x in imgs.shape[2:]]  # new shape (stretched to gs-multiple)
                    imgs = F.interpolate(imgs, size=ns, mode='bilinear', align_corners=False)

            # Forward
            pred = model(imgs)

            # Loss
            loss, loss_items = compute_loss(pred, targets.to(device), model)
            # loss is scaled with batch size in func compute_loss. But in DDP mode, gradient is averaged between devices.
            if local_rank != -1:
                loss *= opt.world_size
            if not torch.isfinite(loss):
                print('WARNING: non-finite loss, ending training ', loss_items)
                return results

            # Backward
            if mixed_precision:
                with amp.scale_loss(loss, optimizer) as scaled_loss:
                    scaled_loss.backward()
            else:
                loss.backward()

            # Optimize
            if ni % accumulate == 0:
                optimizer.step()
                optimizer.zero_grad()
                if ema is not None:
                    ema.update(model)

            # Print
            if local_rank in [-1, 0]:
                mloss = (mloss * i + loss_items) / (i + 1)  # update mean losses
                mem = '%.3gG' % (torch.cuda.memory_cached() / 1E9 if torch.cuda.is_available() else 0)  # (GB)
                s = ('%10s' * 2 + '%10.4g' * 6) % (
                    '%g/%g' % (epoch, epochs - 1), mem, *mloss, targets.shape[0], imgs.shape[-1])
                pbar.set_description(s)

                # Plot
                if ni < 3:
                    f = str(Path(log_dir) / ('train_batch%g.jpg' % ni))  # filename
                    result = plot_images(images=imgs, targets=targets, paths=paths, fname=f)
                    if tb_writer and result is not None:
                        tb_writer.add_image(f, result, dataformats='HWC', global_step=epoch)
                        # tb_writer.add_graph(model, imgs)  # add model to tensorboard

            # end batch ------------------------------------------------------------------------------------------------

        # Scheduler
        scheduler.step()

        # Only the first process in DDP mode is allowed to log or save checkpoints.
        if local_rank in [-1, 0]:
            # mAP
            if ema is not None:
                ema.update_attr(model, include=['md', 'nc', 'hyp', 'gr', 'names', 'stride'])
            final_epoch = epoch + 1 == epochs
            if not opt.notest or final_epoch:  # Calculate mAP
                results, maps, times = test.test(opt.data,
                                                 batch_size=total_batch_size,
                                                 imgsz=imgsz_test,
                                                 save_json=final_epoch and opt.data.endswith(os.sep + 'coco.yaml'),
                                                 model=ema.ema.module if hasattr(ema.ema, 'module') else ema.ema,
                                                 single_cls=opt.single_cls,
                                                 dataloader=testloader,
                                                 save_dir=log_dir)
                # Explicitly keep the shape.
                # Write
                with open(results_file, 'a') as f:
                    f.write(s + '%10.4g' * 7 % results + '\n')  # P, R, mAP, F1, test_losses=(GIoU, obj, cls)
                if len(opt.name) and opt.bucket:
                    os.system('gsutil cp results.txt gs://%s/results/results%s.txt' % (opt.bucket, opt.name))

                # Tensorboard
                if tb_writer:
                    tags = ['train/giou_loss', 'train/obj_loss', 'train/cls_loss',
                            'metrics/precision', 'metrics/recall', 'metrics/mAP_0.5', 'metrics/F1',
                            'val/giou_loss', 'val/obj_loss', 'val/cls_loss']
                    for x, tag in zip(list(mloss[:-1]) + list(results), tags):
                        tb_writer.add_scalar(tag, x, epoch)

                # Update best mAP
                fi = fitness(np.array(results).reshape(1, -1))  # fitness_i = weighted combination of [P, R, mAP, F1]
                if fi > best_fitness:
                    best_fitness = fi

            # Save model
            save = (not opt.nosave) or (final_epoch and not opt.evolve)
            if save:
                with open(results_file, 'r') as f:  # create checkpoint
                    ckpt = {'epoch': epoch,
                            'best_fitness': best_fitness,
                            'training_results': f.read(),
                            'model': ema.ema.module if hasattr(ema, 'module') else ema.ema,
                            'optimizer': None if final_epoch else optimizer.state_dict()}

                # Save last, best and delete
                torch.save(ckpt, last)
                if (best_fitness == fi) and not final_epoch:
                    torch.save(ckpt, best)
                del ckpt
        # end epoch ----------------------------------------------------------------------------------------------------
    # end training

    if local_rank in [-1, 0]:
        # Strip optimizers
        n = ('_' if len(opt.name) and not opt.name.isnumeric() else '') + opt.name
        fresults, flast, fbest = 'results%s.txt' % n, wdir + 'last%s.pt' % n, wdir + 'best%s.pt' % n
        for f1, f2 in zip([wdir + 'last.pt', wdir + 'best.pt', 'results.txt'], [flast, fbest, fresults]):
            if os.path.exists(f1):
                os.rename(f1, f2)  # rename
                ispt = f2.endswith('.pt')  # is *.pt
                strip_optimizer(f2) if ispt else None  # strip optimizer
                os.system('gsutil cp %s gs://%s/weights' % (f2, opt.bucket)) if opt.bucket and ispt else None  # upload
        # Finish
        if not opt.evolve:
            plot_results()  # save as results.png
        print('%g epochs completed in %.3f hours.\n' % (epoch - start_epoch + 1, (time.time() - t0) / 3600))

    dist.destroy_process_group() if local_rank not in [-1, 0] else None
    torch.cuda.empty_cache()
    return results


if __name__ == '__main__':
    parser = argparse.ArgumentParser()
    parser.add_argument('--cfg', type=str, default='models/yolov5s.yaml', help='model.yaml path')
    parser.add_argument('--data', type=str, default='data/coco128.yaml', help='data.yaml path')
    parser.add_argument('--hyp', type=str, default='', help='hyp.yaml path (optional)')
    parser.add_argument('--epochs', type=int, default=300)
    parser.add_argument('--batch-size', type=int, default=16, help="Total batch size for all gpus.")
    parser.add_argument('--img-size', nargs='+', type=int, default=[640, 640], help='train,test sizes')
    parser.add_argument('--rect', action='store_true', help='rectangular training')
    parser.add_argument('--resume', nargs='?', const='get_last', default=False,
                        help='resume from given path/to/runs/exp* directory, or most recent run if blank.')
    parser.add_argument('--nosave', action='store_true', help='only save final checkpoint')
    parser.add_argument('--notest', action='store_true', help='only test final epoch')
    parser.add_argument('--noautoanchor', action='store_true', help='disable autoanchor check')
    parser.add_argument('--evolve', action='store_true', help='evolve hyperparameters')
    parser.add_argument('--bucket', type=str, default='', help='gsutil bucket')
    parser.add_argument('--cache-images', action='store_true', help='cache images for faster training')
    parser.add_argument('--weights', type=str, default='', help='initial weights path')
    parser.add_argument('--name', default='', help='renames results.txt to results_name.txt if supplied')
    parser.add_argument('--device', default='', help='cuda device, i.e. 0 or 0,1,2,3 or cpu')
    parser.add_argument('--multi-scale', action='store_true', help='vary img-size +/- 50%%')
    parser.add_argument('--single-cls', action='store_true', help='train as single-class dataset')
    parser.add_argument("--sync-bn", action="store_true", help="Use sync-bn, only avaible in DDP mode.")
    # Parameter For DDP.
    parser.add_argument('--local_rank', type=int, default=-1,
                        help="Extra parameter for DDP implementation. Don't use it manually.")
    opt = parser.parse_args()

<<<<<<< HEAD
    if opt.resume: # resume setup -----------------------------------------------
        last_run_dir = get_latest_run() if opt.resume == 'get_last' else opt.resume
        
        if not os.path.isdir(last_run_dir):
            raise NotADirectoryError('--resume must point to a directory with an opt.yaml, hyp.yaml, and weights/last*.pt to resume from.')
        
        # get opt from original run 
        with open(last_run_dir + os.sep + 'opt.yaml', 'r') as f:
                resume_opt = argparse.Namespace(**yaml.load(f, Loader=yaml.FullLoader))

        # set weights to last*.pt from original run
        last_weights = glob.glob(last_run_dir + os.sep + 'weights' + os.sep + 'last*.pt')
        if last_weights:
            resume_opt.weights = last_weights[0]
        else:
          raise FileNotFoundError(f'No last*.pt found in {last_run_dir}/weights to resume from.')

        # set hyp to values from original run 
        last_hyp = last_run_dir + os.sep + 'hyp.yaml'
        if os.path.exists(last_hyp):
            resume_opt.hyp = last_hyp
        else:
            raise FileNotFoundError(f'No hyp.yaml found in {last_run_dir} to resume from.')
        
        print(f'Resuming training from {last_run_dir}')

        #update resume attribute to show what run this inherits from
        resume_opt.resume = last_run_dir
        
        #replace parsed args with opt from the run to resume from
        opt = resume_opt
    # end resume setup ---------------------------------------------------------

=======
    last = get_latest_run() if opt.resume == 'get_last' else opt.resume  # resume from most recent run
    if last and not opt.weights:
        print(f'Resuming training from {last}')
    opt.weights = last if opt.resume and not opt.weights else opt.weights
    if opt.local_rank in [-1, 0]:
        check_git_status()
>>>>>>> 1e95337f
    opt.cfg = check_file(opt.cfg)  # check file
    opt.data = check_file(opt.data)  # check file
    if opt.hyp:  # update hyps
        opt.hyp = check_file(opt.hyp)  # check file
        with open(opt.hyp) as f:
            hyp.update(yaml.load(f, Loader=yaml.FullLoader))  # update hyps
<<<<<<< HEAD
    print(f'Training options:{opt}')
=======
>>>>>>> 1e95337f
    opt.img_size.extend([opt.img_size[-1]] * (2 - len(opt.img_size)))  # extend to 2 sizes (train, test)
    device = torch_utils.select_device(opt.device, apex=mixed_precision, batch_size=opt.batch_size)
    opt.total_batch_size = opt.batch_size
    opt.world_size = 1
    if device.type == 'cpu':
        mixed_precision = False
    elif opt.local_rank != -1:
        # DDP mode
        assert torch.cuda.device_count() > opt.local_rank
        torch.cuda.set_device(opt.local_rank)
        device = torch.device("cuda", opt.local_rank)
        dist.init_process_group(backend='nccl', init_method='env://')  # distributed backend

        opt.world_size = dist.get_world_size()
        assert opt.batch_size % opt.world_size == 0, "Batch size is not a multiple of the number of devices given!"
        opt.batch_size = opt.total_batch_size // opt.world_size
    print(opt)

    # Train
    if not opt.evolve:
<<<<<<< HEAD
        tb_writer = SummaryWriter(log_dir=increment_dir('runs' + os.sep + 'exp', opt.name))
        print('Start Tensorboard with "tensorboard --logdir=runs", view at http://localhost:6006/')
        train(hyp)
=======
        if opt.local_rank in [-1, 0]:
            print('Start Tensorboard with "tensorboard --logdir=runs", view at http://localhost:6006/')
            tb_writer = SummaryWriter(log_dir=increment_dir('runs/exp', opt.name))
        else:
            tb_writer = None
        train(hyp, tb_writer, opt, device)
>>>>>>> 1e95337f

    # Evolve hyperparameters (optional)
    else:
        assert opt.local_rank == -1, "DDP mode currently not implemented for Evolve!"

        tb_writer = None
        opt.notest, opt.nosave = True, True  # only test/save final epoch
        if opt.bucket:
            os.system('gsutil cp gs://%s/evolve.txt .' % opt.bucket)  # download evolve.txt if exists

        for _ in range(10):  # generations to evolve
            if os.path.exists('evolve.txt'):  # if evolve.txt exists: select best hyps and mutate
                # Select parent(s)
                parent = 'single'  # parent selection method: 'single' or 'weighted'
                x = np.loadtxt('evolve.txt', ndmin=2)
                n = min(5, len(x))  # number of previous results to consider
                x = x[np.argsort(-fitness(x))][:n]  # top n mutations
                w = fitness(x) - fitness(x).min()  # weights
                if parent == 'single' or len(x) == 1:
                    # x = x[random.randint(0, n - 1)]  # random selection
                    x = x[random.choices(range(n), weights=w)[0]]  # weighted selection
                elif parent == 'weighted':
                    x = (x * w.reshape(n, 1)).sum(0) / w.sum()  # weighted combination

                # Mutate
                mp, s = 0.9, 0.2  # mutation probability, sigma
                npr = np.random
                npr.seed(int(time.time()))
                g = np.array([1, 1, 1, 1, 1, 1, 1, 0, .1, 1, 0, 1, 1, 1, 1, 1, 1, 1])  # gains
                ng = len(g)
                v = np.ones(ng)
                while all(v == 1):  # mutate until a change occurs (prevent duplicates)
                    v = (g * (npr.random(ng) < mp) * npr.randn(ng) * npr.random() * s + 1).clip(0.3, 3.0)
                for i, k in enumerate(hyp.keys()):  # plt.hist(v.ravel(), 300)
                    hyp[k] = x[i + 7] * v[i]  # mutate

            # Clip to limits
            keys = ['lr0', 'iou_t', 'momentum', 'weight_decay', 'hsv_s', 'hsv_v', 'translate', 'scale', 'fl_gamma']
            limits = [(1e-5, 1e-2), (0.00, 0.70), (0.60, 0.98), (0, 0.001), (0, .9), (0, .9), (0, .9), (0, .9), (0, 3)]
            for k, v in zip(keys, limits):
                hyp[k] = np.clip(hyp[k], v[0], v[1])

            # Train mutation
            results = train(hyp.copy(), tb_writer, opt, device)

            # Write mutation results
            print_mutation(hyp, results, opt.bucket)

            # Plot results
            # plot_evolution_results(hyp)<|MERGE_RESOLUTION|>--- conflicted
+++ resolved
@@ -442,7 +442,6 @@
                         help="Extra parameter for DDP implementation. Don't use it manually.")
     opt = parser.parse_args()
 
-<<<<<<< HEAD
     if opt.resume: # resume setup -----------------------------------------------
         last_run_dir = get_latest_run() if opt.resume == 'get_last' else opt.resume
         
@@ -476,24 +475,15 @@
         opt = resume_opt
     # end resume setup ---------------------------------------------------------
 
-=======
-    last = get_latest_run() if opt.resume == 'get_last' else opt.resume  # resume from most recent run
-    if last and not opt.weights:
-        print(f'Resuming training from {last}')
-    opt.weights = last if opt.resume and not opt.weights else opt.weights
     if opt.local_rank in [-1, 0]:
         check_git_status()
->>>>>>> 1e95337f
     opt.cfg = check_file(opt.cfg)  # check file
     opt.data = check_file(opt.data)  # check file
     if opt.hyp:  # update hyps
         opt.hyp = check_file(opt.hyp)  # check file
         with open(opt.hyp) as f:
             hyp.update(yaml.load(f, Loader=yaml.FullLoader))  # update hyps
-<<<<<<< HEAD
-    print(f'Training options:{opt}')
-=======
->>>>>>> 1e95337f
+
     opt.img_size.extend([opt.img_size[-1]] * (2 - len(opt.img_size)))  # extend to 2 sizes (train, test)
     device = torch_utils.select_device(opt.device, apex=mixed_precision, batch_size=opt.batch_size)
     opt.total_batch_size = opt.batch_size
@@ -510,22 +500,16 @@
         opt.world_size = dist.get_world_size()
         assert opt.batch_size % opt.world_size == 0, "Batch size is not a multiple of the number of devices given!"
         opt.batch_size = opt.total_batch_size // opt.world_size
-    print(opt)
+    print(f'Training options:{opt}')
 
     # Train
     if not opt.evolve:
-<<<<<<< HEAD
-        tb_writer = SummaryWriter(log_dir=increment_dir('runs' + os.sep + 'exp', opt.name))
-        print('Start Tensorboard with "tensorboard --logdir=runs", view at http://localhost:6006/')
-        train(hyp)
-=======
         if opt.local_rank in [-1, 0]:
             print('Start Tensorboard with "tensorboard --logdir=runs", view at http://localhost:6006/')
-            tb_writer = SummaryWriter(log_dir=increment_dir('runs/exp', opt.name))
+            tb_writer = SummaryWriter(log_dir=increment_dir('runs' + os.sep + 'exp', opt.name))
         else:
             tb_writer = None
         train(hyp, tb_writer, opt, device)
->>>>>>> 1e95337f
 
     # Evolve hyperparameters (optional)
     else:
