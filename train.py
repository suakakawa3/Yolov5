# YOLOv5 🚀 by Ultralytics, GPL-3.0 license
"""
Train a YOLOv5 model on a custom dataset.

Models and datasets download automatically from the latest YOLOv5 release.
Models: https://github.com/ultralytics/yolov5/tree/master/models
Datasets: https://github.com/ultralytics/yolov5/tree/master/data
Tutorial: https://github.com/ultralytics/yolov5/wiki/Train-Custom-Data

Usage:
    $ python path/to/train.py --data coco128.yaml --weights yolov5s.pt --img 640  # from pretrained (RECOMMENDED)
    $ python path/to/train.py --data coco128.yaml --weights '' --cfg yolov5s.yaml --img 640  # from scratch
"""

import argparse
import math
import os
import random
import sys
import time
from copy import deepcopy
from datetime import datetime
from pathlib import Path

import numpy as np
import torch
import torch.distributed as dist
import torch.nn as nn
import yaml
from torch.cuda import amp
from torch.nn.parallel import DistributedDataParallel as DDP
from torch.optim import SGD, Adam, AdamW, lr_scheduler
from tqdm import tqdm

FILE = Path(__file__).resolve()
ROOT = FILE.parents[0]  # YOLOv5 root directory
if str(ROOT) not in sys.path:
    sys.path.append(str(ROOT))  # add ROOT to PATH
ROOT = Path(os.path.relpath(ROOT, Path.cwd()))  # relative

from models.experimental import attempt_load
from models.yolo import Model, Polygon_Model
from utils.autoanchor_polygon import check_anchors, polygon_check_anchors
from utils.autobatch import check_train_batch_size
from utils.callbacks import Callbacks
from utils.datasets_polygon import create_dataloader, polygon_create_dataloader
from utils.downloads import attempt_download
from utils.general import (LOGGER, check_dataset, check_file, check_git_status, check_img_size, check_requirements,
                           check_suffix, check_yaml, colorstr, get_latest_run, increment_path, init_seeds,
                           intersect_dicts, labels_to_class_weights, labels_to_image_weights, methods, one_cycle,
                           print_args, print_mutation, strip_optimizer)
from utils.loggers import Loggers
from utils.loggers.wandb.wandb_utils import check_wandb_resume
from utils.loss_polygon import ComputeLoss, Polygon_ComputeLoss
from utils.metrics import fitness
from utils.plots_polygon import plot_evolve, plot_labels, plot_images, plot_results, plot_evolution, polygon_plot_images, polygon_plot_labels, polygon_plot_results
from utils.torch_utils import EarlyStopping, ModelEMA, de_parallel, select_device, torch_distributed_zero_first

LOCAL_RANK = int(os.getenv('LOCAL_RANK', -1))  # https://pytorch.org/docs/stable/elastic/run.html
RANK = int(os.getenv('RANK', -1))
WORLD_SIZE = int(os.getenv('WORLD_SIZE', 1))


def train(hyp,  # path/to/hyp.yaml or hyp dictionary
          opt,
          device,
          callbacks
          ):
    save_dir, epochs, batch_size, weights, single_cls, evolve, data, cfg, resume, noval, nosave, workers, freeze = \
        Path(opt.save_dir), opt.epochs, opt.batch_size, opt.weights, opt.single_cls, opt.evolve, opt.data, opt.cfg, \
        opt.resume, opt.noval, opt.nosave, opt.workers, opt.freeze

    # Directories
    w = save_dir / 'weights'  # weights dir
    (w.parent if evolve else w).mkdir(parents=True, exist_ok=True)  # make dir

    if opt.polygon:
        last, best = w / 'polygon_last.pt', w / 'polygon_best.pt'
        __model = Polygon_Model
        __create_dataloader = polygon_create_dataloader
        __plot_labels = polygon_plot_labels
        __check_anchors = polygon_check_anchors
        __computeLoss = Polygon_ComputeLoss
        __plot_images = polygon_plot_images
        __plot_results = polygon_plot_results
        import polygon_test as val  # for end-of-epoch mAP
    
    else:
        last, best = w / 'last.pt', w / 'best.pt'
        __model = Model
        __create_dataloader = create_dataloader
        __plot_labels = plot_labels
        __check_anchors = check_anchors
        __computeLoss = ComputeLoss
        __plot_images = plot_images
        __plot_results = plot_results
        import val as val  # for end-of-epoch mAP
        

    # Hyperparameters
    if isinstance(hyp, str):
        with open(hyp, errors='ignore') as f:
            hyp = yaml.safe_load(f)  # load hyps dict
    LOGGER.info(colorstr('hyperparameters: ') + ', '.join(f'{k}={v}' for k, v in hyp.items()))

    # Save run settings
    if not evolve:
        with open(save_dir / 'hyp.yaml', 'w') as f:
            yaml.safe_dump(hyp, f, sort_keys=False)
        with open(save_dir / 'opt.yaml', 'w') as f:
            yaml.safe_dump(vars(opt), f, sort_keys=False)

    # Loggers
    data_dict = None
    if RANK in [-1, 0]:
        loggers = Loggers(save_dir, weights, opt, hyp, LOGGER)  # loggers instance
        if loggers.wandb:
            data_dict = loggers.wandb.data_dict
            if resume:
                weights, epochs, hyp = opt.weights, opt.epochs, opt.hyp

        # Register actions
        for k in methods(loggers):
            callbacks.register_action(k, callback=getattr(loggers, k))

    # Config
    plots = not evolve  # create plots
    cuda = device.type != 'cpu'
    init_seeds(1 + RANK)
    with torch_distributed_zero_first(LOCAL_RANK):
        data_dict = data_dict or check_dataset(data)  # check if None
    train_path, val_path = data_dict['train'], data_dict['val']
    nc = 1 if single_cls else int(data_dict['nc'])  # number of classes
    names = ['item'] if single_cls and len(data_dict['names']) != 1 else data_dict['names']  # class names
    assert len(names) == nc, f'{len(names)} names found for nc={nc} dataset in {data}'  # check
    is_coco = isinstance(val_path, str) and val_path.endswith('coco/val2017.txt')  # COCO dataset

    # Model
    check_suffix(weights, '.pt')  # check weights
    pretrained = weights.endswith('.pt')
    if pretrained:
        with torch_distributed_zero_first(LOCAL_RANK):
            weights = attempt_download(weights)  # download if not found locally
        ckpt = torch.load(weights, map_location=device)  # load checkpoint
        model = __model(cfg or ckpt['model'].yaml, ch=3, nc=nc, anchors=hyp.get('anchors')).to(device)  # create
        exclude = ['anchor'] if (cfg or hyp.get('anchors')) and not resume else []  # exclude keys
        csd = ckpt['model'].float().state_dict()  # checkpoint state_dict as FP32
        csd = intersect_dicts(csd, model.state_dict(), exclude=exclude)  # intersect
        model.load_state_dict(csd, strict=False)  # load
        LOGGER.info(f'Transferred {len(csd)}/{len(model.state_dict())} items from {weights}')  # report
    else:
        model = __model(cfg, ch=3, nc=nc, anchors=hyp.get('anchors')).to(device)  # create

    # Freeze
    freeze = [f'model.{x}.' for x in (freeze if len(freeze) > 1 else range(freeze[0]))]  # layers to freeze
    for k, v in model.named_parameters():
        v.requires_grad = True  # train all layers
        if any(x in k for x in freeze):
            LOGGER.info(f'freezing {k}')
            v.requires_grad = False

    # Image size
    gs = max(int(model.stride.max()), 32)  # grid size (max stride)
    imgsz = check_img_size(opt.imgsz, gs, floor=gs * 2)  # verify imgsz is gs-multiple

    # Batch size
    if RANK == -1 and batch_size == -1:  # single-GPU only, estimate best batch size
        batch_size = check_train_batch_size(model, imgsz)
        loggers.on_params_update({"batch_size": batch_size})

    # Optimizer
    nbs = 64  # nominal batch size
    accumulate = max(round(nbs / batch_size), 1)  # accumulate loss before optimizing
    hyp['weight_decay'] *= batch_size * accumulate / nbs  # scale weight_decay
    LOGGER.info(f"Scaled weight_decay = {hyp['weight_decay']}")

    g0, g1, g2 = [], [], []  # optimizer parameter groups
    for v in model.modules():
        if hasattr(v, 'bias') and isinstance(v.bias, nn.Parameter):  # bias
            g2.append(v.bias)
        if isinstance(v, nn.BatchNorm2d):  # weight (no decay)
            g0.append(v.weight)
        elif hasattr(v, 'weight') and isinstance(v.weight, nn.Parameter):  # weight (with decay)
            g1.append(v.weight)

    if opt.optimizer == 'Adam':
        optimizer = Adam(g0, lr=hyp['lr0'], betas=(hyp['momentum'], 0.999))  # adjust beta1 to momentum
    elif opt.optimizer == 'AdamW':
        optimizer = AdamW(g0, lr=hyp['lr0'], betas=(hyp['momentum'], 0.999))  # adjust beta1 to momentum
    else:
        optimizer = SGD(g0, lr=hyp['lr0'], momentum=hyp['momentum'], nesterov=True)

    optimizer.add_param_group({'params': g1, 'weight_decay': hyp['weight_decay']})  # add g1 with weight_decay
    optimizer.add_param_group({'params': g2})  # add g2 (biases)
    LOGGER.info(f"{colorstr('optimizer:')} {type(optimizer).__name__} with parameter groups "
                f"{len(g0)} weight (no decay), {len(g1)} weight, {len(g2)} bias")
    del g0, g1, g2

    # Scheduler
    if opt.linear_lr:
        lf = lambda x: (1 - x / (epochs - 1)) * (1.0 - hyp['lrf']) + hyp['lrf']  # linear
    else:
        lf = one_cycle(1, hyp['lrf'], epochs)  # cosine 1->hyp['lrf']
    scheduler = lr_scheduler.LambdaLR(optimizer, lr_lambda=lf)  # plot_lr_scheduler(optimizer, scheduler, epochs)

    # EMA
    ema = ModelEMA(model) if RANK in [-1, 0] else None

    # Resume
    start_epoch, best_fitness = 0, 0.0
    if pretrained:
        # Optimizer
        if ckpt['optimizer'] is not None:
            optimizer.load_state_dict(ckpt['optimizer'])
            best_fitness = ckpt['best_fitness']

        # EMA
        if ema and ckpt.get('ema'):
            ema.ema.load_state_dict(ckpt['ema'].float().state_dict())
            ema.updates = ckpt['updates']

        # Epochs
        start_epoch = ckpt['epoch'] + 1
        if resume:
            assert start_epoch > 0, f'{weights} training to {epochs} epochs is finished, nothing to resume.'
        if epochs < start_epoch:
            LOGGER.info(f"{weights} has been trained for {ckpt['epoch']} epochs. Fine-tuning for {epochs} more epochs.")
            epochs += ckpt['epoch']  # finetune additional epochs

        del ckpt, csd

    # DP mode
    if cuda and RANK == -1 and torch.cuda.device_count() > 1:
        LOGGER.warning('WARNING: DP not recommended, use torch.distributed.run for best DDP Multi-GPU results.\n'
                       'See Multi-GPU Tutorial at https://github.com/ultralytics/yolov5/issues/475 to get started.')
        model = torch.nn.DataParallel(model)

    # SyncBatchNorm
    if opt.sync_bn and cuda and RANK != -1:
        model = torch.nn.SyncBatchNorm.convert_sync_batchnorm(model).to(device)
        LOGGER.info('Using SyncBatchNorm()')

    # Trainloader
    train_loader, dataset = __create_dataloader(train_path, imgsz, batch_size // WORLD_SIZE, gs, single_cls,
                                              hyp=hyp, augment=True, cache=opt.cache, rect=opt.rect, rank=LOCAL_RANK,
                                              workers=workers, image_weights=opt.image_weights, quad=opt.quad,
                                              prefix=colorstr('train: '), shuffle=True)
    mlc = int(np.concatenate(dataset.labels, 0)[:, 0].max())  # max label class
    nb = len(train_loader)  # number of batches
    assert mlc < nc, f'Label class {mlc} exceeds nc={nc} in {data}. Possible class labels are 0-{nc - 1}'

    # Process 0
    if RANK in [-1, 0]:
        val_loader = __create_dataloader(val_path, imgsz, batch_size // WORLD_SIZE * 2, gs, single_cls,
                                       hyp=hyp, cache=None if noval else opt.cache, rect=True, rank=-1,
                                       workers=workers, pad=0.5,
                                       prefix=colorstr('val: '))[0]

        if not resume:
            labels = np.concatenate(dataset.labels, 0)
            # c = torch.tensor(labels[:, 0])  # classes
            # cf = torch.bincount(c.long(), minlength=nc) + 1.  # frequency
            # model._initialize_biases(cf.to(device))
            if plots:
                __plot_labels(labels, names, save_dir)

            # Anchors
            if not opt.noautoanchor:
                __check_anchors(dataset, model=model, thr=hyp['anchor_t'], imgsz=imgsz)
            model.half().float()  # pre-reduce anchor precision

        callbacks.run('on_pretrain_routine_end')

    # DDP mode
    if cuda and RANK != -1:
        model = DDP(model, device_ids=[LOCAL_RANK], output_device=LOCAL_RANK)

    # Model attributes
    nl = de_parallel(model).model[-1].nl  # number of detection layers (to scale hyps)
    hyp['box'] *= 3 / nl  # scale to layers
    hyp['cls'] *= nc / 80 * 3 / nl  # scale to classes and layers
    hyp['obj'] *= (imgsz / 640) ** 2 * 3 / nl  # scale to image size and layers
    hyp['label_smoothing'] = opt.label_smoothing
    model.nc = nc  # attach number of classes to model
    model.hyp = hyp  # attach hyperparameters to model
    if opt.polygon:
        model.gr = 0.0  # iou loss ratio (obj_loss = 1.0 or iou)
    model.class_weights = labels_to_class_weights(dataset.labels, nc).to(device) * nc  # attach class weights
    model.names = names

    # Start training
    t0 = time.time()
    nw = max(round(hyp['warmup_epochs'] * nb), 1000)  # number of warmup iterations, max(3 epochs, 1k iterations)
    # nw = min(nw, (epochs - start_epoch) / 2 * nb)  # limit warmup to < 1/2 of training
    last_opt_step = -1
    maps = np.zeros(nc)  # mAP per class
    results = (0, 0, 0, 0, 0, 0, 0)  # P, R, mAP@.5, mAP@.5-.95, val_loss(box, obj, cls)
    scheduler.last_epoch = start_epoch - 1  # do not move
    scaler = amp.GradScaler(enabled=cuda)
    stopper = EarlyStopping(patience=opt.patience)
    compute_loss = __computeLoss(model)  # init loss class
    LOGGER.info(f'Image sizes {imgsz} train, {imgsz} val\n'
                f'Using {train_loader.num_workers * WORLD_SIZE} dataloader workers\n'
                f"Logging results to {colorstr('bold', save_dir)}\n"
                f'Starting training for {epochs} epochs...')
    for epoch in range(start_epoch, epochs):  # epoch ------------------------------------------------------------------
        model.train()

        # Update image weights (optional, single-GPU only)
        if opt.image_weights:
            cw = model.class_weights.cpu().numpy() * (1 - maps) ** 2 / nc  # class weights
            iw = labels_to_image_weights(dataset.labels, nc=nc, class_weights=cw)  # image weights
            dataset.indices = random.choices(range(dataset.n), weights=iw, k=dataset.n)  # rand weighted idx

        # Update mosaic border (optional)
        # b = int(random.uniform(0.25 * imgsz, 0.75 * imgsz + gs) // gs * gs)
        # dataset.mosaic_border = [b - imgsz, -b]  # height, width borders

        mloss = torch.zeros(3, device=device)  # mean losses
        if RANK != -1:
            train_loader.sampler.set_epoch(epoch)
        pbar = enumerate(train_loader)
        LOGGER.info(('\n' + '%10s' * 7) % ('Epoch', 'gpu_mem', 'box', 'obj', 'cls', 'labels', 'img_size'))
        if RANK in [-1, 0]:
            pbar = tqdm(pbar, total=nb, bar_format='{l_bar}{bar:10}{r_bar}{bar:-10b}')  # progress bar
        optimizer.zero_grad()
        for i, (imgs, targets, paths, _) in pbar:  # batch -------------------------------------------------------------
            ni = i + nb * epoch  # number integrated batches (since train start)
            imgs = imgs.to(device, non_blocking=True).float() / 255  # uint8 to float32, 0-255 to 0.0-1.0

            # Warmup
            if ni <= nw:
                xi = [0, nw]  # x interp
                # compute_loss.gr = np.interp(ni, xi, [0.0, 1.0])  # iou loss ratio (obj_loss = 1.0 or iou)
                accumulate = max(1, np.interp(ni, xi, [1, nbs / batch_size]).round())
                for j, x in enumerate(optimizer.param_groups):
                    # bias lr falls from 0.1 to lr0, all other lrs rise from 0.0 to lr0
                    x['lr'] = np.interp(ni, xi, [hyp['warmup_bias_lr'] if j == 2 else 0.0, x['initial_lr'] * lf(epoch)])
                    if 'momentum' in x:
                        x['momentum'] = np.interp(ni, xi, [hyp['warmup_momentum'], hyp['momentum']])

            # Multi-scale
            if opt.multi_scale:
                sz = random.randrange(imgsz * 0.5, imgsz * 1.5 + gs) // gs * gs  # size
                sf = sz / max(imgs.shape[2:])  # scale factor
                if sf != 1:
                    ns = [math.ceil(x * sf / gs) * gs for x in imgs.shape[2:]]  # new shape (stretched to gs-multiple)
                    imgs = nn.functional.interpolate(imgs, size=ns, mode='bilinear', align_corners=False)

            # Forward
            with amp.autocast(enabled=cuda):
                pred = model(imgs)  # forward
                loss, loss_items = compute_loss(pred, targets.to(device))  # loss scaled by batch_size
                if RANK != -1:
                    loss *= WORLD_SIZE  # gradient averaged between devices in DDP mode
                if opt.quad:
                    loss *= 4.

            # Backward
            scaler.scale(loss).backward()

            # Optimize
            if ni - last_opt_step >= accumulate:
                scaler.step(optimizer)  # optimizer.step
                scaler.update()
                optimizer.zero_grad()
                if ema:
                    ema.update(model)
                last_opt_step = ni

            # Log
            if RANK in [-1, 0]:
                mloss = (mloss * i + loss_items) / (i + 1)  # update mean losses
                mem = f'{torch.cuda.memory_reserved() / 1E9 if torch.cuda.is_available() else 0:.3g}G'  # (GB)
<<<<<<< HEAD
                pbar.set_description(('%10s' * 2 + '%10.4g' * 5) % (
                    f'{epoch}/{epochs - 1}', mem, *mloss, targets.shape[0], imgs.shape[-1]))
                callbacks.run('on_train_batch_end', ni, model, imgs, targets, paths, plots, opt.sync_bn)
                if callbacks.stop_training:
                    return
=======
                s = ('%10s' * 2 + '%10.4g' * 5) % (
                    f'{epoch}/{epochs - 1}', mem, *mloss, targets.shape[0], imgs.shape[-1])
                pbar.set_description(s)
                
                callbacks.run('on_train_batch_end', ni, model, imgs, targets, paths, plots, opt.sync_bn,__plot_images)

>>>>>>> 1828e48b
            # end batch ------------------------------------------------------------------------------------------------

        # Scheduler
        lr = [x['lr'] for x in optimizer.param_groups]  # for loggers
        scheduler.step()

        if RANK in [-1, 0]:
            # mAP
            callbacks.run('on_train_epoch_end', epoch=epoch)
            if opt.polygon:
                ema.update_attr(model, include=['yaml', 'nc', 'hyp', 'gr', 'names', 'stride', 'class_weights'])
            else:
                ema.update_attr(model, include=['yaml', 'nc', 'hyp', 'names', 'stride', 'class_weights'])
            final_epoch = (epoch + 1 == epochs) or stopper.possible_stop
            if not noval or final_epoch:  # Calculate mAP
                results, maps, _ = val.run(data_dict,
                                           batch_size=batch_size // WORLD_SIZE * 2,
                                           imgsz=imgsz,
                                           model=ema.ema,
                                           single_cls=single_cls,
                                           dataloader=val_loader,
                                           save_dir=save_dir,
                                           plots=False,
                                           callbacks=callbacks,
                                           compute_loss=compute_loss)

            # Update best mAP
            fi = fitness(np.array(results).reshape(1, -1))  # weighted combination of [P, R, mAP@.5, mAP@.5-.95]
            if fi > best_fitness:
                best_fitness = fi
            log_vals = list(mloss) + list(results) + lr
            callbacks.run('on_fit_epoch_end', log_vals, epoch, best_fitness, fi)

            # Save model
            if (not nosave) or (final_epoch and not evolve):  # if save
                ckpt = {'epoch': epoch,
                        'best_fitness': best_fitness,
                        'model': deepcopy(de_parallel(model)).half(),
                        'ema': deepcopy(ema.ema).half(),
                        'updates': ema.updates,
                        'optimizer': optimizer.state_dict(),
                        'wandb_id': loggers.wandb.wandb_run.id if loggers.wandb else None,
                        'date': datetime.now().isoformat()}

                # Save last, best and delete
                torch.save(ckpt, last)
                if best_fitness == fi:
                    torch.save(ckpt, best)
                if (epoch > 0) and (opt.save_period > 0) and (epoch % opt.save_period == 0):
                    torch.save(ckpt, w / f'epoch{epoch}.pt')
                del ckpt
                callbacks.run('on_model_save', last, epoch, final_epoch, best_fitness, fi)

            # Stop Single-GPU
            if RANK == -1 and stopper(epoch=epoch, fitness=fi):
                break

            # Stop DDP TODO: known issues shttps://github.com/ultralytics/yolov5/pull/4576
            # stop = stopper(epoch=epoch, fitness=fi)
            # if RANK == 0:
            #    dist.broadcast_object_list([stop], 0)  # broadcast 'stop' to all ranks

        # Stop DPP
        # with torch_distributed_zero_first(RANK):
        # if stop:
        #    break  # must break all DDP ranks

        # end epoch ----------------------------------------------------------------------------------------------------
    # end training -----------------------------------------------------------------------------------------------------
    if RANK in [-1, 0]:
        LOGGER.info(f'\n{epoch - start_epoch + 1} epochs completed in {(time.time() - t0) / 3600:.3f} hours.')
        for f in last, best:
            if f.exists():
                strip_optimizer(f)  # strip optimizers
                if f is best:
                    LOGGER.info(f'\nValidating {f}...')
                    results, _, _ = val.run(data_dict,
                                            batch_size=batch_size // WORLD_SIZE * 2,
                                            imgsz=imgsz,
                                            model=attempt_load(f, device).half(),
                                            iou_thres=0.65 if is_coco else 0.60,  # best pycocotools results at 0.65
                                            single_cls=single_cls,
                                            dataloader=val_loader,
                                            save_dir=save_dir,
                                            save_json=is_coco,
                                            verbose=True,
                                            plots=True,
                                            callbacks=callbacks,
                                            compute_loss=compute_loss)  # val best model with plots
                    if is_coco:
                        callbacks.run('on_fit_epoch_end', list(mloss) + list(results) + lr, epoch, best_fitness, fi)

        callbacks.run('on_train_end', last, best, plots, epoch, results, __plot_results)
        LOGGER.info(f"Results saved to {colorstr('bold', save_dir)}")

    torch.cuda.empty_cache()
    return results


def parse_opt(known=False):
    parser = argparse.ArgumentParser()
    parser.add_argument('--weights', type=str, default='', help='initial weights path')
    parser.add_argument('--cfg', type=str, default=r'D:\VS\YOLO_V5_PROJECTS\-original\yolov5-and-polygon\models\polygon_yolov5s.yaml', help='model.yaml path')
    parser.add_argument('--data', type=str, default='data/lpr.yaml', help='dataset.yaml path')
    parser.add_argument('--hyp', type=str, default='data/hyps/hyp.scratch.yaml', help='hyperparameters path')
    parser.add_argument('--epochs', type=int, default=300)
    parser.add_argument('--batch-size', type=int, default=16, help='total batch size for all GPUs, -1 for autobatch')
    parser.add_argument('--imgsz', '--img', '--img-size', type=int, default=640, help='train, val image size (pixels)')
    parser.add_argument('--rect', action='store_true', help='rectangular training')
    parser.add_argument('--resume', nargs='?', const=True, default=False, help='resume most recent training')
    parser.add_argument('--polygon', default=False, help='true to train polygon labels')
    parser.add_argument('--nosave', action='store_true', help='only save final checkpoint')
    parser.add_argument('--noval', action='store_true', help='only validate final epoch')
    parser.add_argument('--noautoanchor', action='store_true', help='disable AutoAnchor')
    parser.add_argument('--evolve', type=int, nargs='?', const=300, help='evolve hyperparameters for x generations')
    parser.add_argument('--bucket', type=str, default='', help='gsutil bucket')
    parser.add_argument('--cache', type=str, nargs='?', const='ram', help='--cache images in "ram" (default) or "disk"')
    parser.add_argument('--image-weights', action='store_true', help='use weighted image selection for training')
    parser.add_argument('--device', default='', help='cuda device, i.e. 0 or 0,1,2,3 or cpu')
    parser.add_argument('--multi-scale', action='store_true', help='vary img-size +/- 50%%')
    parser.add_argument('--single-cls', action='store_true', help='train multi-class data as single-class')
    parser.add_argument('--optimizer', type=str, choices=['SGD', 'Adam', 'AdamW'], default='SGD', help='optimizer')
    parser.add_argument('--sync-bn', action='store_true', help='use SyncBatchNorm, only available in DDP mode')
    parser.add_argument('--workers', type=int, default=8, help='max dataloader workers (per RANK in DDP mode)')
    parser.add_argument('--project', default=ROOT / 'runs/train', help='save to project/name')
    parser.add_argument('--name', default='exp', help='save to project/name')
    parser.add_argument('--exist-ok', action='store_true', help='existing project/name ok, do not increment')
    parser.add_argument('--quad', action='store_true', help='quad dataloader')
    parser.add_argument('--linear-lr', action='store_true', help='linear LR')
    parser.add_argument('--label-smoothing', type=float, default=0.0, help='Label smoothing epsilon')
    parser.add_argument('--patience', type=int, default=100, help='EarlyStopping patience (epochs without improvement)')
    parser.add_argument('--freeze', nargs='+', type=int, default=[0], help='Freeze layers: backbone=10, first3=0 1 2')
    parser.add_argument('--save-period', type=int, default=-1, help='Save checkpoint every x epochs (disabled if < 1)')
    parser.add_argument('--local_rank', type=int, default=-1, help='DDP parameter, do not modify')

    # Weights & Biases arguments
    parser.add_argument('--entity', default=None, help='W&B: Entity')
    parser.add_argument('--upload_dataset', nargs='?', const=True, default=False, help='W&B: Upload data, "val" option')
    parser.add_argument('--bbox_interval', type=int, default=-1, help='W&B: Set bounding-box image logging interval')
    parser.add_argument('--artifact_alias', type=str, default='latest', help='W&B: Version of dataset artifact to use')

    opt = parser.parse_known_args()[0] if known else parser.parse_args()
    return opt


def main(opt, callbacks=Callbacks()):
    # Checks
    if RANK in [-1, 0]:
        print_args(FILE.stem, opt)
        check_git_status()
        check_requirements(exclude=['thop'])

    # Resume
    if opt.resume and not check_wandb_resume(opt) and not opt.evolve:  # resume an interrupted run
        ckpt = opt.resume if isinstance(opt.resume, str) else get_latest_run()  # specified or most recent path
        assert os.path.isfile(ckpt), 'ERROR: --resume checkpoint does not exist'
        with open(Path(ckpt).parent.parent / 'opt.yaml', errors='ignore') as f:
            opt = argparse.Namespace(**yaml.safe_load(f))  # replace
        opt.cfg, opt.weights, opt.resume = '', ckpt, True  # reinstate
        LOGGER.info(f'Resuming training from {ckpt}')
    else:
        opt.data, opt.cfg, opt.hyp, opt.weights, opt.project = \
            check_file(opt.data), check_yaml(opt.cfg), check_yaml(opt.hyp), str(opt.weights), str(opt.project)  # checks
        assert len(opt.cfg) or len(opt.weights), 'either --cfg or --weights must be specified'
        if opt.evolve:
            opt.project = str(ROOT / 'runs/evolve')
            opt.exist_ok, opt.resume = opt.resume, False  # pass resume to exist_ok and disable resume
        opt.save_dir = str(increment_path(Path(opt.project) / opt.name, exist_ok=opt.exist_ok))

    # DDP mode
    device = select_device(opt.device, batch_size=opt.batch_size)
    if LOCAL_RANK != -1:
        assert torch.cuda.device_count() > LOCAL_RANK, 'insufficient CUDA devices for DDP command'
        assert opt.batch_size % WORLD_SIZE == 0, '--batch-size must be multiple of CUDA device count'
        assert not opt.image_weights, '--image-weights argument is not compatible with DDP training'
        assert not opt.evolve, '--evolve argument is not compatible with DDP training'
        torch.cuda.set_device(LOCAL_RANK)
        device = torch.device('cuda', LOCAL_RANK)
        dist.init_process_group(backend="nccl" if dist.is_nccl_available() else "gloo")

    # Train
    if not opt.evolve:
        train(opt.hyp, opt, device, callbacks)
        if WORLD_SIZE > 1 and RANK == 0:
            LOGGER.info('Destroying process group... ')
            dist.destroy_process_group()

    # Evolve hyperparameters (optional)
    else:
        # Hyperparameter evolution metadata (mutation scale 0-1, lower_limit, upper_limit)
        meta = {'lr0': (1, 1e-5, 1e-1),  # initial learning rate (SGD=1E-2, Adam=1E-3)
                'lrf': (1, 0.01, 1.0),  # final OneCycleLR learning rate (lr0 * lrf)
                'momentum': (0.3, 0.6, 0.98),  # SGD momentum/Adam beta1
                'weight_decay': (1, 0.0, 0.001),  # optimizer weight decay
                'warmup_epochs': (1, 0.0, 5.0),  # warmup epochs (fractions ok)
                'warmup_momentum': (1, 0.0, 0.95),  # warmup initial momentum
                'warmup_bias_lr': (1, 0.0, 0.2),  # warmup initial bias lr
                'box': (1, 0.02, 0.2),  # box loss gain
                'cls': (1, 0.2, 4.0),  # cls loss gain
                'cls_pw': (1, 0.5, 2.0),  # cls BCELoss positive_weight
                'obj': (1, 0.2, 4.0),  # obj loss gain (scale with pixels)
                'obj_pw': (1, 0.5, 2.0),  # obj BCELoss positive_weight
                'iou_t': (0, 0.1, 0.7),  # IoU training threshold
                'anchor_t': (1, 2.0, 8.0),  # anchor-multiple threshold
                'anchors': (2, 2.0, 10.0),  # anchors per output grid (0 to ignore)
                'fl_gamma': (0, 0.0, 2.0),  # focal loss gamma (efficientDet default gamma=1.5)
                'hsv_h': (1, 0.0, 0.1),  # image HSV-Hue augmentation (fraction)
                'hsv_s': (1, 0.0, 0.9),  # image HSV-Saturation augmentation (fraction)
                'hsv_v': (1, 0.0, 0.9),  # image HSV-Value augmentation (fraction)
                'degrees': (1, 0.0, 45.0),  # image rotation (+/- deg)
                'translate': (1, 0.0, 0.9),  # image translation (+/- fraction)
                'scale': (1, 0.0, 0.9),  # image scale (+/- gain)
                'shear': (1, 0.0, 10.0),  # image shear (+/- deg)
                'perspective': (0, 0.0, 0.001),  # image perspective (+/- fraction), range 0-0.001
                'flipud': (1, 0.0, 1.0),  # image flip up-down (probability)
                'fliplr': (0, 0.0, 1.0),  # image flip left-right (probability)
                'mosaic': (1, 0.0, 1.0),  # image mixup (probability)
                'mixup': (1, 0.0, 1.0),  # image mixup (probability)
                'copy_paste': (1, 0.0, 1.0)}  # segment copy-paste (probability)

        with open(opt.hyp, errors='ignore') as f:
            hyp = yaml.safe_load(f)  # load hyps dict
            if 'anchors' not in hyp:  # anchors commented in hyp.yaml
                hyp['anchors'] = 3
        opt.noval, opt.nosave, save_dir = True, True, Path(opt.save_dir)  # only val/save final epoch
        # ei = [isinstance(x, (int, float)) for x in hyp.values()]  # evolvable indices
        evolve_yaml, evolve_csv = save_dir / 'hyp_evolve.yaml', save_dir / 'evolve.csv'
        if opt.bucket:
            os.system(f'gsutil cp gs://{opt.bucket}/evolve.csv {save_dir}')  # download evolve.csv if exists

        for _ in range(opt.evolve):  # generations to evolve
            if evolve_csv.exists():  # if evolve.csv exists: select best hyps and mutate
                # Select parent(s)
                parent = 'single'  # parent selection method: 'single' or 'weighted'
                x = np.loadtxt(evolve_csv, ndmin=2, delimiter=',', skiprows=1)
                n = min(5, len(x))  # number of previous results to consider
                x = x[np.argsort(-fitness(x))][:n]  # top n mutations
                w = fitness(x) - fitness(x).min() + 1E-6  # weights (sum > 0)
                if parent == 'single' or len(x) == 1:
                    # x = x[random.randint(0, n - 1)]  # random selection
                    x = x[random.choices(range(n), weights=w)[0]]  # weighted selection
                elif parent == 'weighted':
                    x = (x * w.reshape(n, 1)).sum(0) / w.sum()  # weighted combination

                # Mutate
                mp, s = 0.8, 0.2  # mutation probability, sigma
                npr = np.random
                npr.seed(int(time.time()))
                g = np.array([meta[k][0] for k in hyp.keys()])  # gains 0-1
                ng = len(meta)
                v = np.ones(ng)
                while all(v == 1):  # mutate until a change occurs (prevent duplicates)
                    v = (g * (npr.random(ng) < mp) * npr.randn(ng) * npr.random() * s + 1).clip(0.3, 3.0)
                for i, k in enumerate(hyp.keys()):  # plt.hist(v.ravel(), 300)
                    hyp[k] = float(x[i + 7] * v[i])  # mutate

            # Constrain to limits
            for k, v in meta.items():
                hyp[k] = max(hyp[k], v[1])  # lower limit
                hyp[k] = min(hyp[k], v[2])  # upper limit
                hyp[k] = round(hyp[k], 5)  # significant digits

            # Train mutation
            results = train(hyp.copy(), opt, device, callbacks)
            callbacks = Callbacks()
            # Write mutation results
            print_mutation(results, hyp.copy(), save_dir, opt.bucket)

        # Plot results
        plot_evolve(evolve_csv)
        LOGGER.info(f'Hyperparameter evolution finished\n'
                    f"Results saved to {colorstr('bold', save_dir)}\n"
                    f'Use best hyperparameters example: $ python train.py --hyp {evolve_yaml}')


def run(**kwargs):
    # Usage: import train; train.run(data='coco128.yaml', imgsz=320, weights='yolov5m.pt')
    opt = parse_opt(True)
    for k, v in kwargs.items():
        setattr(opt, k, v)
    main(opt)


if __name__ == "__main__":
    opt = parse_opt()
    main(opt)<|MERGE_RESOLUTION|>--- conflicted
+++ resolved
@@ -372,20 +372,12 @@
             if RANK in [-1, 0]:
                 mloss = (mloss * i + loss_items) / (i + 1)  # update mean losses
                 mem = f'{torch.cuda.memory_reserved() / 1E9 if torch.cuda.is_available() else 0:.3g}G'  # (GB)
-<<<<<<< HEAD
-                pbar.set_description(('%10s' * 2 + '%10.4g' * 5) % (
-                    f'{epoch}/{epochs - 1}', mem, *mloss, targets.shape[0], imgs.shape[-1]))
-                callbacks.run('on_train_batch_end', ni, model, imgs, targets, paths, plots, opt.sync_bn)
-                if callbacks.stop_training:
-                    return
-=======
                 s = ('%10s' * 2 + '%10.4g' * 5) % (
                     f'{epoch}/{epochs - 1}', mem, *mloss, targets.shape[0], imgs.shape[-1])
                 pbar.set_description(s)
                 
                 callbacks.run('on_train_batch_end', ni, model, imgs, targets, paths, plots, opt.sync_bn,__plot_images)
 
->>>>>>> 1828e48b
             # end batch ------------------------------------------------------------------------------------------------
 
         # Scheduler
