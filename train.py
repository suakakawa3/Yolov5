import argparse
import functools

import torch.distributed as dist
import torch.nn.functional as F
import torch.optim as optim
import torch.optim.lr_scheduler as lr_scheduler
import torch.utils.data
from torch.nn.parallel import DistributedDataParallel as DDP
from torch.utils.tensorboard import SummaryWriter
from utils.torch_utils import SequentialDistributedSampler

from models.yolo import Model
from utils import google_utils
from utils.datasets import *
from utils.utils import *
from utils.trainer import Trainer
from utils.evaluation import do_evaluation

mixed_precision = True
try:  # Mixed precision training https://github.com/NVIDIA/apex
    from apex import amp
except:
    print('Apex recommended for faster mixed precision training: https://github.com/NVIDIA/apex')
    mixed_precision = False  # not installed

# Hyperparameters
hyp = {'optimizer': 'SGD',  # ['adam', 'SGD', None] if none, default is SGD
       'lr0': 0.01,  # initial learning rate (SGD=1E-2, Adam=1E-3)
       'momentum': 0.937,  # SGD momentum/Adam beta1
       'weight_decay': 5e-4,  # optimizer weight decay
       'giou': 0.05,  # giou loss gain
       'cls': 0.5,  # cls loss gain
       'cls_pw': 1.0,  # cls BCELoss positive_weight
       'obj': 1.0,  # obj loss gain (*=img_size/320 if img_size != 320)
       'obj_pw': 1.0,  # obj BCELoss positive_weight
       'iou_t': 0.20,  # iou training threshold
       'anchor_t': 4.0,  # anchor-multiple threshold
       'fl_gamma': 0.0,  # focal loss gamma (efficientDet default is gamma=1.5)
       'hsv_h': 0.015,  # image HSV-Hue augmentation (fraction)
       'hsv_s': 0.7,  # image HSV-Saturation augmentation (fraction)
       'hsv_v': 0.4,  # image HSV-Value augmentation (fraction)
       'degrees': 0.0,  # image rotation (+/- deg)
       'translate': 0.0,  # image translation (+/- fraction)
       'scale': 0.5,  # image scale (+/- gain)
       'shear': 0.0}  # image shear (+/- deg)


def train(hyp, tb_writer, opt, device):
    print(f'Hyperparameters {hyp}')
    log_dir = tb_writer.log_dir if tb_writer else 'runs/evolution'  # run directory
    wdir = str(Path(log_dir) / 'weights') + os.sep  # weights directory
    os.makedirs(wdir, exist_ok=True)
    last = wdir + 'last.pt'
    best = wdir + 'best.pt'
    results_file = log_dir + os.sep + 'results.txt'
    epochs, batch_size, total_batch_size, weights, rank = \
        opt.epochs, opt.batch_size, opt.total_batch_size, opt.weights, opt.local_rank
    # TODO: Init DDP logging. Only the first process is allowed to log.
    # Since I see lots of print here, the logging configuration is skipped here. We may see repeated outputs.

    # Save run settings
    with open(Path(log_dir) / 'hyp.yaml', 'w') as f:
        yaml.dump(hyp, f, sort_keys=False)
    with open(Path(log_dir) / 'opt.yaml', 'w') as f:
        yaml.dump(vars(opt), f, sort_keys=False)

    # Configure
    init_seeds(2 + rank)
    with open(opt.data) as f:
        data_dict = yaml.load(f, Loader=yaml.FullLoader)  # model dict
    train_path = data_dict['train']
    test_path = data_dict['val']
    nc, names = (1, ['item']) if opt.single_cls else (int(data_dict['nc']), data_dict['names'])  # number classes, names
    assert len(names) == nc, '%g names found for nc=%g dataset in %s' % (len(names), nc, opt.data)  # check

    # Remove previous results
    if rank in [-1, 0]:
        for f in glob.glob('*_batch*.jpg') + glob.glob(results_file):
            os.remove(f)

    # Create model
    model = Model(opt.cfg, nc=nc).to(device)

    # Image sizes
    gs = int(max(model.stride))  # grid size (max stride)
    imgsz, imgsz_test = [check_img_size(x, gs) for x in opt.img_size]  # verify imgsz are gs-multiples

    # Optimizer
    nbs = 64  # nominal batch size
    # default DDP implementation is slow for accumulation according to: https://pytorch.org/docs/stable/notes/ddp.html
    # all-reduce operation is carried out during loss.backward().
    # Thus, there would be redundant all-reduce communications in a accumulation procedure,
    # which means, the result is still right but the training speed gets slower.
    # TODO: If acceleration is needed, there is an implementation of allreduce_post_accumulation
    # in https://github.com/NVIDIA/DeepLearningExamples/blob/master/PyTorch/LanguageModeling/BERT/run_pretraining.py
    accumulate = max(round(nbs / total_batch_size), 1)  # accumulate loss before optimizing
    hyp['weight_decay'] *= total_batch_size * accumulate / nbs  # scale weight_decay

    pg0, pg1, pg2 = [], [], []  # optimizer parameter groups
    for k, v in model.named_parameters():
        if v.requires_grad:
            if '.bias' in k:
                pg2.append(v)  # biases
            elif '.weight' in k and '.bn' not in k:
                pg1.append(v)  # apply weight decay
            else:
                pg0.append(v)  # all else

    if hyp['optimizer'] == 'adam':  # https://pytorch.org/docs/stable/_modules/torch/optim/lr_scheduler.html#OneCycleLR
        optimizer = optim.Adam(pg0, lr=hyp['lr0'], betas=(hyp['momentum'], 0.999))  # adjust beta1 to momentum
    else:
        optimizer = optim.SGD(pg0, lr=hyp['lr0'], momentum=hyp['momentum'], nesterov=True)

    optimizer.add_param_group({'params': pg1, 'weight_decay': hyp['weight_decay']})  # add pg1 with weight_decay
    optimizer.add_param_group({'params': pg2})  # add pg2 (biases)
    print('Optimizer groups: %g .bias, %g conv.weight, %g other' % (len(pg2), len(pg1), len(pg0)))
    del pg0, pg1, pg2

    # Load Model
    with torch_distributed_zero_first(rank):
        google_utils.attempt_download(weights)
    start_epoch, best_fitness = 0, 0.0
    if weights.endswith('.pt'):  # pytorch format
        ckpt = torch.load(weights, map_location=device)  # load checkpoint

        # load model
        try:
            exclude = ['anchor']  # exclude keys
            ckpt['model'] = {k: v for k, v in ckpt['model'].float().state_dict().items()
                             if k in model.state_dict() and not any(x in k for x in exclude)
                             and model.state_dict()[k].shape == v.shape}
            model.load_state_dict(ckpt['model'], strict=False)
            print('Transferred %g/%g items from %s' % (len(ckpt['model']), len(model.state_dict()), weights))
        except KeyError as e:
            s = "%s is not compatible with %s. This may be due to model differences or %s may be out of date. " \
                "Please delete or update %s and try again, or use --weights '' to train from scratch." \
                % (weights, opt.cfg, weights, weights)
            raise KeyError(s) from e

        # load optimizer
        if ckpt['optimizer'] is not None:
            optimizer.load_state_dict(ckpt['optimizer'])
            best_fitness = ckpt['best_fitness']

        # load results
        if ckpt.get('training_results') is not None:
            with open(results_file, 'w') as file:
                file.write(ckpt['training_results'])  # write results.txt

        # epochs
        start_epoch = ckpt['epoch'] + 1
        if epochs < start_epoch:
            print('%s has been trained for %g epochs. Fine-tuning for %g additional epochs.' %
                  (weights, ckpt['epoch'], epochs))
            epochs += ckpt['epoch']  # finetune additional epochs

        del ckpt

    # Mixed precision training https://github.com/NVIDIA/apex
    if mixed_precision:
        model, optimizer = amp.initialize(model, optimizer, opt_level='O1', verbosity=0)

    # Scheduler https://arxiv.org/pdf/1812.01187.pdf
    lf = lambda x: (((1 + math.cos(x * math.pi / epochs)) / 2) ** 1.0) * 0.8 + 0.2  # cosine
    scheduler = lr_scheduler.LambdaLR(optimizer, lr_lambda=lf)
    # https://discuss.pytorch.org/t/a-problem-occured-when-resuming-an-optimizer/28822
    # plot_lr_scheduler(optimizer, scheduler, epochs)

    # DP mode
    if device.type != 'cpu' and rank == -1 and torch.cuda.device_count() > 1:
        model = torch.nn.DataParallel(model)

    # SyncBatchNorm
    if opt.sync_bn and device.type != 'cpu' and rank != -1:
        model = torch.nn.SyncBatchNorm.convert_sync_batchnorm(model).to(device)
        print('Using SyncBatchNorm()')

    # DDP mode
    if device.type != 'cpu' and rank != -1:
        model = DDP(model, device_ids=[rank], output_device=rank)

    # Exponential moving average
    ema = torch_utils.ModelEMA(model)

    hooks = []
    if not log_dir:
        hooks.append(functools.partial(Trainer.plot_images_hook, save_dir=log_dir))
    inferencer = Trainer(ema.ema.module if hasattr(ema.ema, 'module') else ema.ema, rank=rank)

    # Trainloader
    dataloader, dataset = create_dataloader(train_path, imgsz, batch_size, gs, opt, hyp=hyp, augment=True,
                                            cache=opt.cache_images, rect=opt.rect, local_rank=rank,
                                            world_size=opt.world_size)
    mlc = np.concatenate(dataset.labels, 0)[:, 0].max()  # max label class
    nb = len(dataloader)  # number of batches
    assert mlc < nc, 'Label class %g exceeds nc=%g in %s. Possible class labels are 0-%g' % (mlc, nc, opt.data, nc - 1)

    # Testloader
    sampler = functools.partial(SequentialDistributedSampler, batch_size=batch_size) if rank != -1 else None
    testloader = create_dataloader(test_path, imgsz_test, batch_size, gs, opt, hyp=hyp, augment=False,
                                    cache=opt.cache_images, rect=True, local_rank=rank, world_size=opt.world_size, sampler=sampler)[0]

    # Model parameters
    hyp['cls'] *= nc / 80.  # scale coco-tuned hyp['cls'] to current dataset
    model.nc = nc  # attach number of classes to model
    model.hyp = hyp  # attach hyperparameters to model
    model.gr = 1.0  # giou loss ratio (obj_loss = 1.0 or giou)
    model.class_weights = labels_to_class_weights(dataset.labels, nc).to(device)  # attach class weights
    model.names = names

    # Class frequency
    # TODO:
    if 0: #rank in [-1, 0]:
        labels = np.concatenate(dataset.labels, 0)
        c = torch.tensor(labels[:, 0])  # classes
        # cf = torch.bincount(c.long(), minlength=nc) + 1.
        # model._initialize_biases(cf.to(device))
        plot_labels(labels, save_dir=log_dir)
        if tb_writer:
            # tb_writer.add_hparams(hyp, {})  # causes duplicate https://github.com/ultralytics/yolov5/pull/384
            tb_writer.add_histogram('classes', c, 0)

        # Check anchors
        if not opt.noautoanchor:
            check_anchors(dataset, model=model, thr=hyp['anchor_t'], imgsz=imgsz)

    # Start training
    t0 = time.time()
    nw = max(3 * nb, 1e3)  # number of warmup iterations, max(3 epochs, 1k iterations)
    maps = np.zeros(nc)  # mAP per class
    results = (0, 0, 0, 0, 0, 0, 0)  # 'P', 'R', 'mAP', 'F1', 'val GIoU', 'val Objectness', 'val Classification'
    scheduler.last_epoch = start_epoch - 1  # do not move
    if rank in [0, -1]:
        print('Image sizes %g train, %g test' % (imgsz, imgsz_test))
        print('Using %g dataloader workers' % dataloader.num_workers)
        print('Starting training for %g epochs...' % epochs)
    # torch.autograd.set_detect_anomaly(True)
    for epoch in range(start_epoch, epochs):  # epoch ------------------------------------------------------------------
        model.train()

        # Update image weights (optional)
        # When in DDP mode, the generated indices will be broadcasted to synchronize dataset.
        if dataset.image_weights:
            # Generate indices.
            if rank in [-1, 0]:
                w = model.class_weights.cpu().numpy() * (1 - maps) ** 2  # class weights
                image_weights = labels_to_image_weights(dataset.labels, nc=nc, class_weights=w)
                dataset.indices = random.choices(range(dataset.n), weights=image_weights,
                                                 k=dataset.n)  # rand weighted idx
            # Broadcast.
            if rank != -1:
                indices = torch.zeros([dataset.n], dtype=torch.int)
                if rank == 0:
                    indices[:] = torch.from_tensor(dataset.indices, dtype=torch.int)
                dist.broadcast(indices, 0)
                if rank != 0:
                    dataset.indices = indices.cpu().numpy()

        # Update mosaic border
        # b = int(random.uniform(0.25 * imgsz, 0.75 * imgsz + gs) // gs * gs)
        # dataset.mosaic_border = [b - imgsz, -b]  # height, width borders

        mloss = torch.zeros(4, device=device)  # mean losses
        if rank != -1:
            dataloader.sampler.set_epoch(epoch)
        pbar = enumerate(dataloader)
        if rank in [-1, 0]:
            print(('\n' + '%10s' * 8) % ('Epoch', 'gpu_mem', 'GIoU', 'obj', 'cls', 'total', 'targets', 'img_size'))
            pbar = tqdm(pbar, total=nb)  # progress bar
        optimizer.zero_grad()
        for i, (imgs, targets, paths, _) in pbar:  # batch -------------------------------------------------------------
            ni = i + nb * epoch  # number integrated batches (since train start)
            imgs = imgs.to(device, non_blocking=True).float() / 255.0  # uint8 to float32, 0 - 255 to 0.0 - 1.0

            # Warmup
            if ni <= nw:
                xi = [0, nw]  # x interp
                # model.gr = np.interp(ni, xi, [0.0, 1.0])  # giou loss ratio (obj_loss = 1.0 or giou)
                accumulate = max(1, np.interp(ni, xi, [1, nbs / total_batch_size]).round())
                for j, x in enumerate(optimizer.param_groups):
                    # bias lr falls from 0.1 to lr0, all other lrs rise from 0.0 to lr0
                    x['lr'] = np.interp(ni, xi, [0.1 if j == 2 else 0.0, x['initial_lr'] * lf(epoch)])
                    if 'momentum' in x:
                        x['momentum'] = np.interp(ni, xi, [0.9, hyp['momentum']])

            # Multi-scale
            if opt.multi_scale:
                sz = random.randrange(imgsz * 0.5, imgsz * 1.5 + gs) // gs * gs  # size
                sf = sz / max(imgs.shape[2:])  # scale factor
                if sf != 1:
                    ns = [math.ceil(x * sf / gs) * gs for x in imgs.shape[2:]]  # new shape (stretched to gs-multiple)
                    imgs = F.interpolate(imgs, size=ns, mode='bilinear', align_corners=False)

            # Forward
            pred = model(imgs)

            # Loss
            loss, loss_items = compute_loss(pred, targets.to(device), model)  # scaled by batch_size
            if rank != -1:
                loss *= opt.world_size  # gradient averaged between devices in DDP mode
            if not torch.isfinite(loss):
                print('WARNING: non-finite loss, ending training ', loss_items)
                return results

            # Backward
            if mixed_precision:
                with amp.scale_loss(loss, optimizer) as scaled_loss:
                    scaled_loss.backward()
            else:
                loss.backward()

            # Optimize
            if ni % accumulate == 0:
                optimizer.step()
                optimizer.zero_grad()
                ema.update(model)

            # Print
            if rank in [-1, 0]:
                mloss = (mloss * i + loss_items) / (i + 1)  # update mean losses
                mem = '%.3gG' % (torch.cuda.memory_cached() / 1E9 if torch.cuda.is_available() else 0)  # (GB)
                s = ('%10s' * 2 + '%10.4g' * 6) % (
                    '%g/%g' % (epoch, epochs - 1), mem, *mloss, targets.shape[0], imgs.shape[-1])
                pbar.set_description(s)

                # Plot
                if ni < 3:
                    f = str(Path(log_dir) / ('train_batch%g.jpg' % ni))  # filename
                    result = plot_images(images=imgs, targets=targets, paths=paths, fname=f)
                    if tb_writer and result is not None:
                        tb_writer.add_image(f, result, dataformats='HWC', global_step=epoch)
                        # tb_writer.add_graph(model, imgs)  # add model to tensorboard

            # end batch ------------------------------------------------------------------------------------------------

        # Scheduler
        scheduler.step()

<<<<<<< HEAD
        ema.update_attr(model, include=['md', 'nc', 'hyp', 'gr', 'names', 'stride'])
        final_epoch = epoch + 1 == epochs
        if not opt.notest or final_epoch:  # Calculate mAP
            nms_kwargs = {"conf_thres":0.001, "iou_thres":0.6, "merge":False}
            infer_results, infer_statistics = inferencer.infer(testloader,
                augment=False, nms_kwargs=nms_kwargs, training=False, hooks=hooks)
=======
        # Only the first process in DDP mode is allowed to log or save checkpoints.
        if rank in [-1, 0]:
            # mAP
            if ema is not None:
                ema.update_attr(model, include=['yaml', 'nc', 'hyp', 'gr', 'names', 'stride'])
            final_epoch = epoch + 1 == epochs
            if not opt.notest or final_epoch:  # Calculate mAP
                results, maps, times = test.test(opt.data,
                                                 batch_size=total_batch_size,
                                                 imgsz=imgsz_test,
                                                 save_json=final_epoch and opt.data.endswith(os.sep + 'coco.yaml'),
                                                 model=ema.ema.module if hasattr(ema.ema, 'module') else ema.ema,
                                                 single_cls=opt.single_cls,
                                                 dataloader=testloader,
                                                 save_dir=log_dir)
>>>>>>> fd532d9c

            # Only the first process in DDP mode is allowed to log or save checkpoints.
            if rank in [-1, 0]:
                results, maps, times = do_evaluation(infer_results, infer_statistics, inferencer.model, testloader.dataset, nc,
                    verbose=False,
                    do_official_coco_evaluation=final_epoch and opt.data.endswith(os.sep + 'coco.yaml'),
                    official_coco_evaluation_save_fname='detections_val2017__results.json')
                # Write
                with open(results_file, 'a') as f:
                    f.write(s + '%10.4g' * 7 % results + '\n')  # P, R, mAP, F1, test_losses=(GIoU, obj, cls)
                if len(opt.name) and opt.bucket:
                    os.system('gsutil cp %s gs://%s/results/results%s.txt' % (results_file, opt.bucket, opt.name))

                # Tensorboard
                if tb_writer:
                    tags = ['train/giou_loss', 'train/obj_loss', 'train/cls_loss',
                            'metrics/precision', 'metrics/recall', 'metrics/mAP_0.5', 'metrics/mAP_0.5:0.95',
                            'val/giou_loss', 'val/obj_loss', 'val/cls_loss']
                    for x, tag in zip(list(mloss[:-1]) + list(results), tags):
                        tb_writer.add_scalar(tag, x, epoch)

                # Update best mAP
                fi = fitness(np.array(results).reshape(1, -1))  # fitness_i = weighted combination of [P, R, mAP, F1]
                if fi > best_fitness:
                    best_fitness = fi

                # Save model
                save = (not opt.nosave) or (final_epoch and not opt.evolve)
                if save:
                    with open(results_file, 'r') as f:  # create checkpoint
                        ckpt = {'epoch': epoch,
                                'best_fitness': best_fitness,
                                'training_results': f.read(),
                                'model': ema.ema.module if hasattr(ema, 'module') else ema.ema,
                                'optimizer': None if final_epoch else optimizer.state_dict()}

                    # Save last, best and delete
                    torch.save(ckpt, last)
                    if (best_fitness == fi) and not final_epoch:
                        torch.save(ckpt, best)
                    del ckpt
        # end epoch ----------------------------------------------------------------------------------------------------
    # end training

    if rank in [-1, 0]:
        # Strip optimizers
        n = ('_' if len(opt.name) and not opt.name.isnumeric() else '') + opt.name
        fresults, flast, fbest = 'results%s.txt' % n, wdir + 'last%s.pt' % n, wdir + 'best%s.pt' % n
        for f1, f2 in zip([wdir + 'last.pt', wdir + 'best.pt', 'results.txt'], [flast, fbest, fresults]):
            if os.path.exists(f1):
                os.rename(f1, f2)  # rename
                ispt = f2.endswith('.pt')  # is *.pt
                strip_optimizer(f2) if ispt else None  # strip optimizer
                os.system('gsutil cp %s gs://%s/weights' % (f2, opt.bucket)) if opt.bucket and ispt else None  # upload
        # Finish
        if not opt.evolve:
            plot_results(save_dir=log_dir)  # save as results.png
        print('%g epochs completed in %.3f hours.\n' % (epoch - start_epoch + 1, (time.time() - t0) / 3600))

    dist.destroy_process_group() if rank not in [-1, 0] else None
    torch.cuda.empty_cache()
    return results


if __name__ == '__main__':
    parser = argparse.ArgumentParser()
    parser.add_argument('--cfg', type=str, default='models/yolov5s.yaml', help='model.yaml path')
    parser.add_argument('--data', type=str, default='data/coco128.yaml', help='data.yaml path')
    parser.add_argument('--hyp', type=str, default='', help='hyp.yaml path (optional)')
    parser.add_argument('--epochs', type=int, default=300)
    parser.add_argument('--batch-size', type=int, default=16, help="Total batch size for all gpus.")
    parser.add_argument('--img-size', nargs='+', type=int, default=[640, 640], help='train,test sizes')
    parser.add_argument('--rect', action='store_true', help='rectangular training')
    parser.add_argument('--resume', nargs='?', const='get_last', default=False,
                        help='resume from given path/to/last.pt, or most recent run if blank.')
    parser.add_argument('--nosave', action='store_true', help='only save final checkpoint')
    parser.add_argument('--notest', action='store_true', help='only test final epoch')
    parser.add_argument('--noautoanchor', action='store_true', help='disable autoanchor check')
    parser.add_argument('--evolve', action='store_true', help='evolve hyperparameters')
    parser.add_argument('--bucket', type=str, default='', help='gsutil bucket')
    parser.add_argument('--cache-images', action='store_true', help='cache images for faster training')
    parser.add_argument('--weights', type=str, default='', help='initial weights path')
    parser.add_argument('--name', default='', help='renames results.txt to results_name.txt if supplied')
    parser.add_argument('--device', default='', help='cuda device, i.e. 0 or 0,1,2,3 or cpu')
    parser.add_argument('--multi-scale', action='store_true', help='vary img-size +/- 50%%')
    parser.add_argument('--single-cls', action='store_true', help='train as single-class dataset')
    parser.add_argument('--sync-bn', action='store_true', help='use SyncBatchNorm, only available in DDP mode')
    parser.add_argument('--local_rank', type=int, default=-1, help='DDP parameter, do not modify')
    opt = parser.parse_args()

    last = get_latest_run() if opt.resume == 'get_last' else opt.resume  # resume from most recent run
    if last and not opt.weights:
        print(f'Resuming training from {last}')
    opt.weights = last if opt.resume and not opt.weights else opt.weights
    if opt.local_rank in [-1, 0]:
        check_git_status()
    opt.cfg = check_file(opt.cfg)  # check file
    opt.data = check_file(opt.data)  # check file
    if opt.hyp:  # update hyps
        opt.hyp = check_file(opt.hyp)  # check file
        with open(opt.hyp) as f:
            hyp.update(yaml.load(f, Loader=yaml.FullLoader))  # update hyps
    opt.img_size.extend([opt.img_size[-1]] * (2 - len(opt.img_size)))  # extend to 2 sizes (train, test)
    device = torch_utils.select_device(opt.device, apex=mixed_precision, batch_size=opt.batch_size)
    opt.total_batch_size = opt.batch_size
    opt.world_size = 1
    if device.type == 'cpu':
        mixed_precision = False
    elif opt.local_rank != -1:
        # DDP mode
        assert torch.cuda.device_count() > opt.local_rank
        torch.cuda.set_device(opt.local_rank)
        device = torch.device("cuda", opt.local_rank)
        dist.init_process_group(backend='nccl', init_method='env://')  # distributed backend

        opt.world_size = dist.get_world_size()
        assert opt.batch_size % opt.world_size == 0, "Batch size is not a multiple of the number of devices given!"
        opt.batch_size = opt.total_batch_size // opt.world_size
    print(opt)

    # Train
    if not opt.evolve:
        if opt.local_rank in [-1, 0]:
            print('Start Tensorboard with "tensorboard --logdir=runs", view at http://localhost:6006/')
            tb_writer = SummaryWriter(log_dir=increment_dir('runs/exp', opt.name))
        else:
            tb_writer = None
        train(hyp, tb_writer, opt, device)

    # Evolve hyperparameters (optional)
    else:
        assert opt.local_rank == -1, "DDP mode currently not implemented for Evolve!"

        tb_writer = None
        opt.notest, opt.nosave = True, True  # only test/save final epoch
        if opt.bucket:
            os.system('gsutil cp gs://%s/evolve.txt .' % opt.bucket)  # download evolve.txt if exists

        for _ in range(10):  # generations to evolve
            if os.path.exists('evolve.txt'):  # if evolve.txt exists: select best hyps and mutate
                # Select parent(s)
                parent = 'single'  # parent selection method: 'single' or 'weighted'
                x = np.loadtxt('evolve.txt', ndmin=2)
                n = min(5, len(x))  # number of previous results to consider
                x = x[np.argsort(-fitness(x))][:n]  # top n mutations
                w = fitness(x) - fitness(x).min()  # weights
                if parent == 'single' or len(x) == 1:
                    # x = x[random.randint(0, n - 1)]  # random selection
                    x = x[random.choices(range(n), weights=w)[0]]  # weighted selection
                elif parent == 'weighted':
                    x = (x * w.reshape(n, 1)).sum(0) / w.sum()  # weighted combination

                # Mutate
                mp, s = 0.9, 0.2  # mutation probability, sigma
                npr = np.random
                npr.seed(int(time.time()))
                g = np.array([1, 1, 1, 1, 1, 1, 1, 0, .1, 1, 0, 1, 1, 1, 1, 1, 1, 1])  # gains
                ng = len(g)
                v = np.ones(ng)
                while all(v == 1):  # mutate until a change occurs (prevent duplicates)
                    v = (g * (npr.random(ng) < mp) * npr.randn(ng) * npr.random() * s + 1).clip(0.3, 3.0)
                for i, k in enumerate(hyp.keys()):  # plt.hist(v.ravel(), 300)
                    hyp[k] = x[i + 7] * v[i]  # mutate

            # Clip to limits
            keys = ['lr0', 'iou_t', 'momentum', 'weight_decay', 'hsv_s', 'hsv_v', 'translate', 'scale', 'fl_gamma']
            limits = [(1e-5, 1e-2), (0.00, 0.70), (0.60, 0.98), (0, 0.001), (0, .9), (0, .9), (0, .9), (0, .9), (0, 3)]
            for k, v in zip(keys, limits):
                hyp[k] = np.clip(hyp[k], v[0], v[1])

            # Train mutation
            results = train(hyp.copy(), tb_writer, opt, device)

            # Write mutation results
            print_mutation(hyp, results, opt.bucket)

            # Plot results
            # plot_evolution_results(hyp)<|MERGE_RESOLUTION|>--- conflicted
+++ resolved
@@ -337,30 +337,12 @@
         # Scheduler
         scheduler.step()
 
-<<<<<<< HEAD
         ema.update_attr(model, include=['md', 'nc', 'hyp', 'gr', 'names', 'stride'])
         final_epoch = epoch + 1 == epochs
         if not opt.notest or final_epoch:  # Calculate mAP
             nms_kwargs = {"conf_thres":0.001, "iou_thres":0.6, "merge":False}
             infer_results, infer_statistics = inferencer.infer(testloader,
                 augment=False, nms_kwargs=nms_kwargs, training=False, hooks=hooks)
-=======
-        # Only the first process in DDP mode is allowed to log or save checkpoints.
-        if rank in [-1, 0]:
-            # mAP
-            if ema is not None:
-                ema.update_attr(model, include=['yaml', 'nc', 'hyp', 'gr', 'names', 'stride'])
-            final_epoch = epoch + 1 == epochs
-            if not opt.notest or final_epoch:  # Calculate mAP
-                results, maps, times = test.test(opt.data,
-                                                 batch_size=total_batch_size,
-                                                 imgsz=imgsz_test,
-                                                 save_json=final_epoch and opt.data.endswith(os.sep + 'coco.yaml'),
-                                                 model=ema.ema.module if hasattr(ema.ema, 'module') else ema.ema,
-                                                 single_cls=opt.single_cls,
-                                                 dataloader=testloader,
-                                                 save_dir=log_dir)
->>>>>>> fd532d9c
 
             # Only the first process in DDP mode is allowed to log or save checkpoints.
             if rank in [-1, 0]:
