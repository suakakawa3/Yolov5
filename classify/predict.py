--- conflicted
+++ resolved
@@ -110,7 +110,6 @@
     # Run inference
     model.warmup(imgsz=(1 if pt else bs, 3, *imgsz))  # warmup
     seen, windows, dt = 0, [], (Profile(), Profile(), Profile())
-<<<<<<< HEAD
     
     with open(save_dir / 'predictions.csv', 'w', newline='') as csvfile:    # Open CSV file for saving all predictions 
         csv_output = csv.DictWriter(csvfile, fieldnames=['path', 'label', 'confidence', 'top_5_predicted'])
@@ -159,14 +158,13 @@
                     'label': names[top_pred_index],
                     'confidence': f'{prob[top_pred_index]:.2f}'
                 })
-
-                # Write results
-                text = '\n'.join(f'{prob[j]:.2f} {names[j]}' for j in top5i)
-                if save_img or view_img:  # Add bbox to image
-                    annotator.text((32, 32), text, txt_color=(255, 255, 255))
-                if save_txt:  # Write to file
-                    with open(f'{txt_path}.txt', 'a') as f:
-                        f.write(text + '\n')
+            # Write results
+            text = '\n'.join(f'{prob[j]:.2f} {names[j]}' for j in top5i)
+            if save_img or view_img:  # Add bbox to image
+                annotator.text([32, 32], text, txt_color=(255, 255, 255))
+            if save_txt:  # Write to file
+                with open(f'{txt_path}.txt', 'a') as f:
+                    f.write(text + '\n')
 
                 # Stream results
                 im0 = annotator.result()
@@ -199,82 +197,6 @@
 
             # Print time (inference-only)
             LOGGER.info(f'{s}{dt[1].dt * 1E3:.1f}ms')
-=======
-    for path, im, im0s, vid_cap, s in dataset:
-        with dt[0]:
-            im = torch.Tensor(im).to(model.device)
-            im = im.half() if model.fp16 else im.float()  # uint8 to fp16/32
-            if len(im.shape) == 3:
-                im = im[None]  # expand for batch dim
-
-        # Inference
-        with dt[1]:
-            results = model(im)
-
-        # Post-process
-        with dt[2]:
-            pred = F.softmax(results, dim=1)  # probabilities
-
-        # Process predictions
-        for i, prob in enumerate(pred):  # per image
-            seen += 1
-            if webcam:  # batch_size >= 1
-                p, im0, frame = path[i], im0s[i].copy(), dataset.count
-                s += f'{i}: '
-            else:
-                p, im0, frame = path, im0s.copy(), getattr(dataset, 'frame', 0)
-
-            p = Path(p)  # to Path
-            save_path = str(save_dir / p.name)  # im.jpg
-            txt_path = str(save_dir / 'labels' / p.stem) + ('' if dataset.mode == 'image' else f'_{frame}')  # im.txt
-
-            s += '%gx%g ' % im.shape[2:]  # print string
-            annotator = Annotator(im0, example=str(names), pil=True)
-
-            # Print results
-            top5i = prob.argsort(0, descending=True)[:5].tolist()  # top 5 indices
-            s += f"{', '.join(f'{names[j]} {prob[j]:.2f}' for j in top5i)}, "
-
-            # Write results
-            text = '\n'.join(f'{prob[j]:.2f} {names[j]}' for j in top5i)
-            if save_img or view_img:  # Add bbox to image
-                annotator.text([32, 32], text, txt_color=(255, 255, 255))
-            if save_txt:  # Write to file
-                with open(f'{txt_path}.txt', 'a') as f:
-                    f.write(text + '\n')
-
-            # Stream results
-            im0 = annotator.result()
-            if view_img:
-                if platform.system() == 'Linux' and p not in windows:
-                    windows.append(p)
-                    cv2.namedWindow(str(p), cv2.WINDOW_NORMAL | cv2.WINDOW_KEEPRATIO)  # allow window resize (Linux)
-                    cv2.resizeWindow(str(p), im0.shape[1], im0.shape[0])
-                cv2.imshow(str(p), im0)
-                cv2.waitKey(1)  # 1 millisecond
-
-            # Save results (image with detections)
-            if save_img:
-                if dataset.mode == 'image':
-                    cv2.imwrite(save_path, im0)
-                else:  # 'video' or 'stream'
-                    if vid_path[i] != save_path:  # new video
-                        vid_path[i] = save_path
-                        if isinstance(vid_writer[i], cv2.VideoWriter):
-                            vid_writer[i].release()  # release previous video writer
-                        if vid_cap:  # video
-                            fps = vid_cap.get(cv2.CAP_PROP_FPS)
-                            w = int(vid_cap.get(cv2.CAP_PROP_FRAME_WIDTH))
-                            h = int(vid_cap.get(cv2.CAP_PROP_FRAME_HEIGHT))
-                        else:  # stream
-                            fps, w, h = 30, im0.shape[1], im0.shape[0]
-                        save_path = str(Path(save_path).with_suffix('.mp4'))  # force *.mp4 suffix on results videos
-                        vid_writer[i] = cv2.VideoWriter(save_path, cv2.VideoWriter_fourcc(*'mp4v'), fps, (w, h))
-                    vid_writer[i].write(im0)
-
-        # Print time (inference-only)
-        LOGGER.info(f'{s}{dt[1].dt * 1E3:.1f}ms')
->>>>>>> e4df1ec5
 
     # Print results
     t = tuple(x.t / seen * 1E3 for x in dt)  # speeds per image
