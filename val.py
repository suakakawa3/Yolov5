# YOLOv5 🚀 by Ultralytics, GPL-3.0 license
"""
Validate a trained YOLOv5 model accuracy on a custom dataset

Usage:
    $ python path/to/val.py --weights yolov5s.pt --data coco128.yaml --img 640

Usage - formats:
    $ python path/to/val.py --weights yolov5s.pt                 # PyTorch
                                      yolov5s.torchscript        # TorchScript
                                      yolov5s.onnx               # ONNX Runtime or OpenCV DNN with --dnn
                                      yolov5s.xml                # OpenVINO
                                      yolov5s.engine             # TensorRT
                                      yolov5s.mlmodel            # CoreML (macOS-only)
                                      yolov5s_saved_model        # TensorFlow SavedModel
                                      yolov5s.pb                 # TensorFlow GraphDef
                                      yolov5s.tflite             # TensorFlow Lite
                                      yolov5s_edgetpu.tflite     # TensorFlow Edge TPU
"""

import argparse
import json
import os
import sys
from pathlib import Path
from threading import Thread

import numpy as np
import torch
from tqdm.auto import tqdm

FILE = Path(__file__).resolve()
ROOT = FILE.parents[0]  # YOLOv5 root directory
if str(ROOT) not in sys.path:
    sys.path.append(str(ROOT))  # add ROOT to PATH
ROOT = Path(os.path.relpath(ROOT, Path.cwd()))  # relative

from models.common import DetectMultiBackend
from utils.callbacks import Callbacks
from utils.datasets import create_dataloader
from utils.general import (LOGGER, check_dataset, check_img_size, check_requirements, check_yaml,
                           coco80_to_coco91_class, colorstr, increment_path, non_max_suppression, print_args,
                           scale_coords, xywh2xyxy, xyxy2xywh)
from utils.metrics import ConfusionMatrix, ap_per_class, box_iou
from utils.plots import output_to_target, plot_images, plot_val_study
from utils.torch_utils import select_device, time_sync


def save_one_txt(predn, save_conf, shape, file):
    # Save one txt result
    gn = torch.tensor(shape)[[1, 0, 1, 0]]  # normalization gain whwh
    for *xyxy, conf, cls in predn.tolist():
        xywh = (xyxy2xywh(torch.tensor(xyxy).view(1, 4)) / gn).view(-1).tolist()  # normalized xywh
        line = (cls, *xywh, conf) if save_conf else (cls, *xywh)  # label format
        with open(file, 'a') as f:
            f.write(('%g ' * len(line)).rstrip() % line + '\n')


def save_one_json(predn, jdict, path, class_map):
    # Save one JSON result {"image_id": 42, "category_id": 18, "bbox": [258.15, 41.29, 348.26, 243.78], "score": 0.236}
    image_id = int(path.stem) if path.stem.isnumeric() else path.stem
    box = xyxy2xywh(predn[:, :4])  # xywh
    box[:, :2] -= box[:, 2:] / 2  # xy center to top-left corner
    for p, b in zip(predn.tolist(), box.tolist()):
        jdict.append({
            'image_id': image_id,
            'category_id': class_map[int(p[5])],
            'bbox': [round(x, 3) for x in b],
            'score': round(p[4], 5)})


def process_batch(detections, labels, iouv):
    """
    Return correct predictions matrix. Both sets of boxes are in (x1, y1, x2, y2) format.
    Arguments:
        detections (Array[N, 6]), x1, y1, x2, y2, conf, class
        labels (Array[M, 5]), class, x1, y1, x2, y2
    Returns:
        correct (Array[N, 10]), for 10 IoU levels
    """
    correct = torch.zeros(detections.shape[0], iouv.shape[0], dtype=torch.bool, device=iouv.device)
    iou = box_iou(labels[:, 1:], detections[:, :4])
    x = torch.where((iou >= iouv[0]) & (labels[:, 0:1] == detections[:, 5]))  # IoU above threshold and classes match
    if x[0].shape[0]:
        matches = torch.cat((torch.stack(x, 1), iou[x[0], x[1]][:, None]), 1).cpu().numpy()  # [label, detection, iou]
        if x[0].shape[0] > 1:
            matches = matches[matches[:, 2].argsort()[::-1]]
            matches = matches[np.unique(matches[:, 1], return_index=True)[1]]
            # matches = matches[matches[:, 2].argsort()[::-1]]
            matches = matches[np.unique(matches[:, 0], return_index=True)[1]]
        matches = torch.from_numpy(matches).to(iouv.device)
        correct[matches[:, 1].long()] = matches[:, 2:3] >= iouv
    return correct


@torch.no_grad()
def run(
        data,
        weights=None,  # model.pt path(s)
        batch_size=32,  # batch size
        imgsz=640,  # inference size (pixels)
        conf_thres=0.001,  # confidence threshold
        iou_thres=0.6,  # NMS IoU threshold
        task='val',  # train, val, test, speed or study
        device='',  # cuda device, i.e. 0 or 0,1,2,3 or cpu
        workers=8,  # max dataloader workers (per RANK in DDP mode)
        single_cls=False,  # treat as single-class dataset
        augment=False,  # augmented inference
        verbose=False,  # verbose output
        save_txt=False,  # save results to *.txt
        save_hybrid=False,  # save label+prediction hybrid results to *.txt
        save_conf=False,  # save confidences in --save-txt labels
        save_json=False,  # save a COCO-JSON results file
        project=ROOT / 'runs/val',  # save to project/name
        name='exp',  # save to project/name
        exist_ok=False,  # existing project/name ok, do not increment
        half=True,  # use FP16 half-precision inference
        dnn=False,  # use OpenCV DNN for ONNX inference
        model=None,
        dataloader=None,
        save_dir=Path(''),
        plots=True,
        callbacks=Callbacks(),
        compute_loss=None,
):
    # Initialize/load model and set device
    training = model is not None
    if training:  # called by train.py
        device, pt, jit, engine = next(model.parameters()).device, True, False, False  # get model device, PyTorch model
        half &= device.type != 'cpu'  # half precision only supported on CUDA
        model.half() if half else model.float()
    else:  # called directly
        device = select_device(device, batch_size=batch_size)

        # Directories
        save_dir = increment_path(Path(project) / name, exist_ok=exist_ok)  # increment run
        (save_dir / 'labels' if save_txt else save_dir).mkdir(parents=True, exist_ok=True)  # make dir

        # Load model
        model = DetectMultiBackend(weights, device=device, dnn=dnn, data=data, fp16=half)
        stride, pt, jit, engine = model.stride, model.pt, model.jit, model.engine
        imgsz = check_img_size(imgsz, s=stride)  # check image size
        half = model.fp16  # FP16 supported on limited backends with CUDA
        if engine:
            batch_size = model.batch_size
        else:
            device = model.device
            if not (pt or jit):
                batch_size = 1  # export.py models default to batch-size 1
                LOGGER.info(f'Forcing --batch-size 1 square inference (1,3,{imgsz},{imgsz}) for non-PyTorch models')

        # Data
        data = check_dataset(data)  # check

    # Configure
    model.eval()
    cuda = device.type != 'cpu'
    is_coco = isinstance(data.get('val'), str) and data['val'].endswith(f'coco{os.sep}val2017.txt')  # COCO dataset
    nc = 1 if single_cls else int(data['nc'])  # number of classes
    iouv = torch.linspace(0.5, 0.95, 10, device=device)  # iou vector for mAP@0.5:0.95
    niou = iouv.numel()

    # Dataloader
    if not training:
        if pt and not single_cls:  # check --weights are trained on --data
<<<<<<< HEAD
            ncm = model.model.yaml['nc']
=======
            ncm = model.model.nc
>>>>>>> 3ef31d32
            assert ncm == nc, f'{weights[0]} ({ncm} classes) trained on different --data than what you passed ({nc} ' \
                              f'classes). Pass correct combination of --weights and --data that are trained together.'
        model.warmup(imgsz=(1 if pt else batch_size, 3, imgsz, imgsz))  # warmup
        pad = 0.0 if task in ('speed', 'benchmark') else 0.5
        rect = False if task == 'benchmark' else pt  # square inference for benchmarks
        task = task if task in ('train', 'val', 'test') else 'val'  # path to train/val/test images
        dataloader = create_dataloader(data[task],
                                       imgsz,
                                       batch_size,
                                       stride,
                                       single_cls,
                                       pad=pad,
                                       rect=rect,
                                       workers=workers,
                                       prefix=colorstr(f'{task}: '))[0]

    seen = 0
    confusion_matrix = ConfusionMatrix(nc=nc)
    names = {k: v for k, v in enumerate(model.names if hasattr(model, 'names') else model.module.names)}
    class_map = coco80_to_coco91_class() if is_coco else list(range(1000))
    s = ('%20s' + '%11s' * 6) % ('Class', 'Images', 'Labels', 'P', 'R', 'mAP@.5', 'mAP@.5:.95')
    dt, p, r, f1, mp, mr, map50, map = [0.0, 0.0, 0.0], 0.0, 0.0, 0.0, 0.0, 0.0, 0.0, 0.0
    loss = torch.zeros(3, device=device)
    jdict, stats, ap, ap_class = [], [], [], []
    callbacks.run('on_val_start')
    pbar = tqdm(dataloader, desc=s, bar_format='{l_bar}{bar:10}{r_bar}{bar:-10b}')  # progress bar
    for batch_i, (im, targets, paths, shapes) in enumerate(pbar):
        callbacks.run('on_val_batch_start')
        t1 = time_sync()
        if cuda:
            im = im.to(device, non_blocking=True)
            targets = targets.to(device)
        im = im.half() if half else im.float()  # uint8 to fp16/32
        im /= 255  # 0 - 255 to 0.0 - 1.0
        nb, _, height, width = im.shape  # batch size, channels, height, width
        t2 = time_sync()
        dt[0] += t2 - t1

        # Inference
        out, train_out = model(im) if training else model(im, augment=augment, val=True)  # inference, loss outputs
        dt[1] += time_sync() - t2

        # Loss
        if compute_loss:
            loss += compute_loss([x.float() for x in train_out], targets)[1]  # box, obj, cls

        # NMS
        targets[:, 2:] *= torch.tensor((width, height, width, height), device=device)  # to pixels
        lb = [targets[targets[:, 0] == i, 1:] for i in range(nb)] if save_hybrid else []  # for autolabelling
        t3 = time_sync()
        out = non_max_suppression(out, conf_thres, iou_thres, labels=lb, multi_label=True, agnostic=single_cls)
        dt[2] += time_sync() - t3

        # Metrics
        for si, pred in enumerate(out):
            labels = targets[targets[:, 0] == si, 1:]
            nl, npr = labels.shape[0], pred.shape[0]  # number of labels, predictions
            path, shape = Path(paths[si]), shapes[si][0]
            correct = torch.zeros(npr, niou, dtype=torch.bool, device=device)  # init
            seen += 1

            if npr == 0:
                if nl:
                    stats.append((correct, *torch.zeros((3, 0), device=device)))
                continue

            # Predictions
            if single_cls:
                pred[:, 5] = 0
            predn = pred.clone()
            scale_coords(im[si].shape[1:], predn[:, :4], shape, shapes[si][1])  # native-space pred

            # Evaluate
            if nl:
                tbox = xywh2xyxy(labels[:, 1:5])  # target boxes
                scale_coords(im[si].shape[1:], tbox, shape, shapes[si][1])  # native-space labels
                labelsn = torch.cat((labels[:, 0:1], tbox), 1)  # native-space labels
                correct = process_batch(predn, labelsn, iouv)
                if plots:
                    confusion_matrix.process_batch(predn, labelsn)
            stats.append((correct, pred[:, 4], pred[:, 5], labels[:, 0]))  # (correct, conf, pcls, tcls)

            # Save/log
            if save_txt:
                save_one_txt(predn, save_conf, shape, file=save_dir / 'labels' / (path.stem + '.txt'))
            if save_json:
                save_one_json(predn, jdict, path, class_map)  # append to COCO-JSON dictionary
            callbacks.run('on_val_image_end', pred, predn, path, names, im[si])

        # Plot images
        if plots and batch_i < 3:
            f = save_dir / f'val_batch{batch_i}_labels.jpg'  # labels
            Thread(target=plot_images, args=(im, targets, paths, f, names), daemon=True).start()
            f = save_dir / f'val_batch{batch_i}_pred.jpg'  # predictions
            Thread(target=plot_images, args=(im, output_to_target(out), paths, f, names), daemon=True).start()

        callbacks.run('on_val_batch_end')

    # Compute metrics
    stats = [torch.cat(x, 0).cpu().numpy() for x in zip(*stats)]  # to numpy
    if len(stats) and stats[0].any():
        tp, fp, p, r, f1, ap, ap_class = ap_per_class(*stats, plot=plots, save_dir=save_dir, names=names)
        ap50, ap = ap[:, 0], ap.mean(1)  # AP@0.5, AP@0.5:0.95
        mp, mr, map50, map = p.mean(), r.mean(), ap50.mean(), ap.mean()
        nt = np.bincount(stats[3].astype(np.int64), minlength=nc)  # number of targets per class
    else:
        nt = torch.zeros(1)

    # Print results
    pf = '%20s' + '%11i' * 2 + '%11.3g' * 4  # print format
    LOGGER.info(pf % ('all', seen, nt.sum(), mp, mr, map50, map))

    # Print results per class
    if (verbose or (nc < 50 and not training)) and nc > 1 and len(stats):
        for i, c in enumerate(ap_class):
            LOGGER.info(pf % (names[c], seen, nt[c], p[i], r[i], ap50[i], ap[i]))

    # Print speeds
    t = tuple(x / seen * 1E3 for x in dt)  # speeds per image
    if not training:
        shape = (batch_size, 3, imgsz, imgsz)
        LOGGER.info(f'Speed: %.1fms pre-process, %.1fms inference, %.1fms NMS per image at shape {shape}' % t)

    # Plots
    if plots:
        confusion_matrix.plot(save_dir=save_dir, names=list(names.values()))
        callbacks.run('on_val_end')

    # Save JSON
    if save_json and len(jdict):
        w = Path(weights[0] if isinstance(weights, list) else weights).stem if weights is not None else ''  # weights
        anno_json = str(Path(data.get('path', '../coco')) / 'annotations/instances_val2017.json')  # annotations json
        pred_json = str(save_dir / f"{w}_predictions.json")  # predictions json
        LOGGER.info(f'\nEvaluating pycocotools mAP... saving {pred_json}...')
        with open(pred_json, 'w') as f:
            json.dump(jdict, f)

        try:  # https://github.com/cocodataset/cocoapi/blob/master/PythonAPI/pycocoEvalDemo.ipynb
            check_requirements(['pycocotools'])
            from pycocotools.coco import COCO
            from pycocotools.cocoeval import COCOeval

            anno = COCO(anno_json)  # init annotations api
            pred = anno.loadRes(pred_json)  # init predictions api
            eval = COCOeval(anno, pred, 'bbox')
            if is_coco:
                eval.params.imgIds = [int(Path(x).stem) for x in dataloader.dataset.im_files]  # image IDs to evaluate
            eval.evaluate()
            eval.accumulate()
            eval.summarize()
            map, map50 = eval.stats[:2]  # update results (mAP@0.5:0.95, mAP@0.5)
        except Exception as e:
            LOGGER.info(f'pycocotools unable to run: {e}')

    # Return results
    model.float()  # for training
    if not training:
        s = f"\n{len(list(save_dir.glob('labels/*.txt')))} labels saved to {save_dir / 'labels'}" if save_txt else ''
        LOGGER.info(f"Results saved to {colorstr('bold', save_dir)}{s}")
    maps = np.zeros(nc) + map
    for i, c in enumerate(ap_class):
        maps[c] = ap[i]
    return (mp, mr, map50, map, *(loss.cpu() / len(dataloader)).tolist()), maps, t


def parse_opt():
    parser = argparse.ArgumentParser()
    parser.add_argument('--data', type=str, default=ROOT / 'data/fruits.yaml', help='dataset.yaml path')
    parser.add_argument('--weights', nargs='+', type=str, default=ROOT / 'yolov5s.pt', help='model.pt path(s)')
    parser.add_argument('--batch-size', type=int, default=32, help='batch size')
    parser.add_argument('--imgsz', '--img', '--img-size', type=int, default=640, help='inference size (pixels)')
    parser.add_argument('--conf-thres', type=float, default=0.001, help='confidence threshold')
    parser.add_argument('--iou-thres', type=float, default=0.6, help='NMS IoU threshold')
    parser.add_argument('--task', default='val', help='train, val, test, speed or study')
    parser.add_argument('--device', default='', help='cuda device, i.e. 0 or 0,1,2,3 or cpu')
    parser.add_argument('--workers', type=int, default=8, help='max dataloader workers (per RANK in DDP mode)')
    parser.add_argument('--single-cls', action='store_true', help='treat as single-class dataset')
    parser.add_argument('--augment', action='store_true', help='augmented inference')
    parser.add_argument('--verbose', action='store_true', help='report mAP by class')
    parser.add_argument('--save-txt', action='store_true', help='save results to *.txt')
    parser.add_argument('--save-hybrid', action='store_true', help='save label+prediction hybrid results to *.txt')
    parser.add_argument('--save-conf', action='store_true', help='save confidences in --save-txt labels')
    parser.add_argument('--save-json', action='store_true', help='save a COCO-JSON results file')
    parser.add_argument('--project', default=ROOT / 'runs/val', help='save to project/name')
    parser.add_argument('--name', default='exp', help='save to project/name')
    parser.add_argument('--exist-ok', action='store_true', help='existing project/name ok, do not increment')
    parser.add_argument('--half', action='store_true', help='use FP16 half-precision inference')
    parser.add_argument('--dnn', action='store_true', help='use OpenCV DNN for ONNX inference')
    opt = parser.parse_args()
    opt.data = check_yaml(opt.data)  # check YAML
    opt.save_json |= opt.data.endswith('fruits.yaml')
    opt.save_txt |= opt.save_hybrid
    print_args(vars(opt))
    return opt


def main(opt):
    check_requirements(requirements=ROOT / 'requirements.txt', exclude=('tensorboard', 'thop'))

    if opt.task in ('train', 'val', 'test'):  # run normally
        if opt.conf_thres > 0.001:  # https://github.com/ultralytics/yolov5/issues/1466
            LOGGER.info(f'WARNING: confidence threshold {opt.conf_thres} >> 0.001 will produce invalid mAP values.')
        run(**vars(opt))

    else:
        weights = opt.weights if isinstance(opt.weights, list) else [opt.weights]
        opt.half = True  # FP16 for fastest results
        if opt.task == 'speed':  # speed benchmarks
            # python val.py --task speed --data coco.yaml --batch 1 --weights yolov5n.pt yolov5s.pt...
            opt.conf_thres, opt.iou_thres, opt.save_json = 0.25, 0.45, False
            for opt.weights in weights:
                run(**vars(opt), plots=False)

        elif opt.task == 'study':  # speed vs mAP benchmarks
            # python val.py --task study --data coco.yaml --iou 0.7 --weights yolov5n.pt yolov5s.pt...
            for opt.weights in weights:
                f = f'study_{Path(opt.data).stem}_{Path(opt.weights).stem}.txt'  # filename to save to
                x, y = list(range(256, 1536 + 128, 128)), []  # x axis (image sizes), y axis
                for opt.imgsz in x:  # img-size
                    LOGGER.info(f'\nRunning {f} --imgsz {opt.imgsz}...')
                    r, _, t = run(**vars(opt), plots=False)
                    y.append(r + t)  # results and times
                np.savetxt(f, y, fmt='%10.4g')  # save
            os.system('zip -r study.zip study_*.txt')
            plot_val_study(x=x)  # plot


if __name__ == "__main__":
    opt = parse_opt()
    main(opt)<|MERGE_RESOLUTION|>--- conflicted
+++ resolved
@@ -27,7 +27,7 @@
 
 import numpy as np
 import torch
-from tqdm.auto import tqdm
+from tqdm import tqdm
 
 FILE = Path(__file__).resolve()
 ROOT = FILE.parents[0]  # YOLOv5 root directory
@@ -163,11 +163,7 @@
     # Dataloader
     if not training:
         if pt and not single_cls:  # check --weights are trained on --data
-<<<<<<< HEAD
-            ncm = model.model.yaml['nc']
-=======
             ncm = model.model.nc
->>>>>>> 3ef31d32
             assert ncm == nc, f'{weights[0]} ({ncm} classes) trained on different --data than what you passed ({nc} ' \
                               f'classes). Pass correct combination of --weights and --data that are trained together.'
         model.warmup(imgsz=(1 if pt else batch_size, 3, imgsz, imgsz))  # warmup
