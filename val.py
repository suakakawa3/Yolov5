# YOLOv5 🚀 by Ultralytics, GPL-3.0 license
"""
Validate a trained YOLOv5 detection model on a detection dataset

Usage:
    $ python val.py --weights yolov5s.pt --data coco128.yaml --img 640

Usage - formats:
    $ python val.py --weights yolov5s.pt                 # PyTorch
                              yolov5s.torchscript        # TorchScript
                              yolov5s.onnx               # ONNX Runtime or OpenCV DNN with --dnn
                              yolov5s.xml                # OpenVINO
                              yolov5s.engine             # TensorRT
                              yolov5s.mlmodel            # CoreML (macOS-only)
                              yolov5s_saved_model        # TensorFlow SavedModel
                              yolov5s.pb                 # TensorFlow GraphDef
                              yolov5s.tflite             # TensorFlow Lite
                              yolov5s_edgetpu.tflite     # TensorFlow Edge TPU
"""

import argparse
import json
import os
import sys
from pathlib import Path

import numpy as np
import torch
from tqdm import tqdm

FILE = Path(__file__).resolve()
ROOT = FILE.parents[0]  # YOLOv5 root directory
if str(ROOT) not in sys.path:
    sys.path.append(str(ROOT))  # add ROOT to PATH
ROOT = Path(os.path.relpath(ROOT, Path.cwd()))  # relative

from models.common import DetectMultiBackend
from utils.callbacks import Callbacks
from utils.dataloaders import create_dataloader
from utils.general import (LOGGER, Profile, check_dataset, check_img_size, check_requirements, check_yaml,
                           coco80_to_coco91_class, colorstr, increment_path, non_max_suppression, print_args,
                           scale_coords, xywh2xyxy, xyxy2xywh)
from utils.metrics import ConfusionMatrix, ap_per_class, box_iou
from utils.plots import output_to_target, plot_images, plot_val_study
from utils.torch_utils import select_device, smart_inference_mode


def save_one_txt(predn, save_conf, shape, file):
    # Save one txt result
    gn = torch.tensor(shape)[[1, 0, 1, 0]]  # normalization gain whwh
    for *xyxy, conf, cls in predn.tolist():
        xywh = (xyxy2xywh(torch.tensor(xyxy).view(1, 4)) / gn).view(-1).tolist()  # normalized xywh
        line = (cls, *xywh, conf) if save_conf else (cls, *xywh)  # label format
        with open(file, 'a') as f:
            f.write(('%g ' * len(line)).rstrip() % line + '\n')


def save_one_json(predn, jdict, path, class_map):
    # Save one JSON result {"image_id": 42, "category_id": 18, "bbox": [258.15, 41.29, 348.26, 243.78], "score": 0.236}
    image_id = int(path.stem) if path.stem.isnumeric() else path.stem
    box = xyxy2xywh(predn[:, :4])  # xywh
    box[:, :2] -= box[:, 2:] / 2  # xy center to top-left corner
    for p, b in zip(predn.tolist(), box.tolist()):
        jdict.append({
            'image_id': image_id,
            'category_id': class_map[int(p[5])],
            'bbox': [round(x, 3) for x in b],
            'score': round(p[4], 5)})


def process_batch(detections, labels, iouv):
    """
    Return correct predictions matrix. Both sets of boxes are in (x1, y1, x2, y2) format.
    Arguments:
        detections (Array[N, 6]), x1, y1, x2, y2, conf, class
        labels (Array[M, 5]), class, x1, y1, x2, y2
    Returns:
        correct (Array[N, 10]), for 10 IoU levels
    """
    correct = np.zeros((detections.shape[0], iouv.shape[0])).astype(bool)
    iou = box_iou(labels[:, 1:], detections[:, :4])
    correct_class = labels[:, 0:1] == detections[:, 5]
    for i in range(len(iouv)):
        x = torch.where((iou >= iouv[i]) & correct_class)  # IoU > threshold and classes match
        if x[0].shape[0]:
            matches = torch.cat((torch.stack(x, 1), iou[x[0], x[1]][:, None]), 1).cpu().numpy()  # [label, detect, iou]
            if x[0].shape[0] > 1:
                matches = matches[matches[:, 2].argsort()[::-1]]
                matches = matches[np.unique(matches[:, 1], return_index=True)[1]]
                # matches = matches[matches[:, 2].argsort()[::-1]]
                matches = matches[np.unique(matches[:, 0], return_index=True)[1]]
            correct[matches[:, 1].astype(int), i] = True
    return torch.tensor(correct, dtype=torch.bool, device=iouv.device)


@smart_inference_mode()
def run(
        data,
        weights=None,  # model.pt path(s)
        batch_size=32,  # batch size
        imgsz=640,  # inference size (pixels)
        conf_thres=0.001,  # confidence threshold
        iou_thres=0.6,  # NMS IoU threshold
        task='val',  # train, val, test, speed or study
        device='',  # cuda device, i.e. 0 or 0,1,2,3 or cpu
        workers=8,  # max dataloader workers (per RANK in DDP mode)
        single_cls=False,  # treat as single-class dataset
        augment=False,  # augmented inference
        verbose=False,  # verbose output
        save_txt=False,  # save results to *.txt
        save_hybrid=False,  # save label+prediction hybrid results to *.txt
        save_conf=False,  # save confidences in --save-txt labels
        save_json=False,  # save a COCO-JSON results file
        project=ROOT / 'runs/val',  # save to project/name
        name='exp',  # save to project/name
        exist_ok=False,  # existing project/name ok, do not increment
        half=True,  # use FP16 half-precision inference
        dnn=False,  # use OpenCV DNN for ONNX inference
        model=None,
        dataloader=None,
        save_dir=Path(''),
        plots=True,
        callbacks=Callbacks(),
        compute_loss=None,
):
    # Initialize/load model and set device
    training = compute_loss is not None
    if training:  # called by train.py
        device, pt, jit, engine = next(model.parameters()).device, True, False, False  # get model device, PyTorch model
        half &= device.type != 'cpu'  # half precision only supported on CUDA
        model.half() if half else model.float()
    else:  # called directly
        device = select_device(device, batch_size=batch_size)

        # Directories
        save_dir = increment_path(Path(project) / name, exist_ok=exist_ok)  # increment run
        (save_dir / 'labels' if save_txt else save_dir).mkdir(parents=True, exist_ok=True)  # make dir

        # Load model
        model = DetectMultiBackend(weights, device=device, dnn=dnn, data=data, fp16=half)
        stride, pt, jit, engine = model.stride, model.pt, model.jit, model.engine
        imgsz = check_img_size(imgsz, s=stride)  # check image size
        half = model.fp16  # FP16 supported on limited backends with CUDA
        if engine:
            batch_size = model.batch_size
        else:
            device = model.device
            if not (pt or jit):
                batch_size = 1  # export.py models default to batch-size 1
                LOGGER.info(f'Forcing --batch-size 1 square inference (1,3,{imgsz},{imgsz}) for non-PyTorch models')

        # Data
        data = check_dataset(data)  # check

    # Configure
    model.eval()
    cuda = device.type != 'cpu'
    is_coco = isinstance(data.get('val'), str) and data['val'].endswith(f'coco{os.sep}val2017.txt')  # COCO dataset
    nc = 1 if single_cls else int(data['nc'])  # number of classes
    iouv = torch.linspace(0.5, 0.95, 10, device=device)  # iou vector for mAP@0.5:0.95
    niou = iouv.numel()

    # Dataloader
    if not training:
        if pt and not single_cls:  # check --weights are trained on --data
            ncm = model.model.nc
            assert ncm == nc, f'{weights} ({ncm} classes) trained on different --data than what you passed ({nc} ' \
                              f'classes). Pass correct combination of --weights and --data that are trained together.'
        model.warmup(imgsz=(1 if pt else batch_size, 3, imgsz, imgsz))  # warmup
        pad = 0.0 if task in ('speed', 'benchmark') else 0.5
        rect = False if task == 'benchmark' else pt  # square inference for benchmarks
        task = task if task in ('train', 'val', 'test') else 'val'  # path to train/val/test images
        dataloader = create_dataloader(data[task],
                                       imgsz,
                                       batch_size,
                                       stride,
                                       single_cls,
                                       pad=pad,
                                       rect=rect,
                                       workers=workers,
                                       prefix=colorstr(f'{task}: '))[0]

    seen = 0
    confusion_matrix = ConfusionMatrix(nc=nc)
    names = model.names if hasattr(model, 'names') else model.module.names  # get class names
    if isinstance(names, (list, tuple)):  # old format
        names = dict(enumerate(names))
    class_map = coco80_to_coco91_class() if is_coco else list(range(1000))
    s = ('%22s' + '%11s' * 6) % ('Class', 'Images', 'Instances', 'P', 'R', 'mAP@.5', 'mAP@.5:.95')
    dt, p, r, f1, mp, mr, map50, map = (Profile(), Profile(), Profile()), 0.0, 0.0, 0.0, 0.0, 0.0, 0.0, 0.0
    loss = torch.zeros(3, device=device)
    jdict, stats, ap, ap_class = [], [], [], []
    callbacks.run('on_val_start')
    pbar = tqdm(dataloader, desc=s, bar_format='{l_bar}{bar:10}{r_bar}{bar:-10b}')  # progress bar
    for batch_i, (im, targets, paths, shapes) in enumerate(pbar):
        callbacks.run('on_val_batch_start')
        with dt[0]:
            if cuda:
                im = im.to(device, non_blocking=True)
                targets = targets.to(device)
            im = im.half() if half else im.float()  # uint8 to fp16/32
            im /= 255  # 0 - 255 to 0.0 - 1.0
            nb, _, height, width = im.shape  # batch size, channels, height, width

        # Inference
        with dt[1]:
<<<<<<< HEAD
            out, train_out = model(im) if training else model(im, augment=augment), None
=======
            out, train_out = model(im) if training else model(im, augment=augment,
                                                              val=True), None  # inference, loss outputs
>>>>>>> d6b9a9f2

        # Loss
        if compute_loss:
            loss += compute_loss([x.float() for x in train_out], targets)[1]  # box, obj, cls

        # NMS
        targets[:, 2:] *= torch.tensor((width, height, width, height), device=device)  # to pixels
        lb = [targets[targets[:, 0] == i, 1:] for i in range(nb)] if save_hybrid else []  # for autolabelling
        with dt[2]:
            out = non_max_suppression(out, conf_thres, iou_thres, labels=lb, multi_label=True, agnostic=single_cls)

        # Metrics
        for si, pred in enumerate(out):
            labels = targets[targets[:, 0] == si, 1:]
            nl, npr = labels.shape[0], pred.shape[0]  # number of labels, predictions
            path, shape = Path(paths[si]), shapes[si][0]
            correct = torch.zeros(npr, niou, dtype=torch.bool, device=device)  # init
            seen += 1

            if npr == 0:
                if nl:
                    stats.append((correct, *torch.zeros((2, 0), device=device), labels[:, 0]))
                    if plots:
                        confusion_matrix.process_batch(detections=None, labels=labels[:, 0])
                continue

            # Predictions
            if single_cls:
                pred[:, 5] = 0
            predn = pred.clone()
            scale_coords(im[si].shape[1:], predn[:, :4], shape, shapes[si][1])  # native-space pred

            # Evaluate
            if nl:
                tbox = xywh2xyxy(labels[:, 1:5])  # target boxes
                scale_coords(im[si].shape[1:], tbox, shape, shapes[si][1])  # native-space labels
                labelsn = torch.cat((labels[:, 0:1], tbox), 1)  # native-space labels
                correct = process_batch(predn, labelsn, iouv)
                if plots:
                    confusion_matrix.process_batch(predn, labelsn)
            stats.append((correct, pred[:, 4], pred[:, 5], labels[:, 0]))  # (correct, conf, pcls, tcls)

            # Save/log
            if save_txt:
                save_one_txt(predn, save_conf, shape, file=save_dir / 'labels' / f'{path.stem}.txt')
            if save_json:
                save_one_json(predn, jdict, path, class_map)  # append to COCO-JSON dictionary
            callbacks.run('on_val_image_end', pred, predn, path, names, im[si])

        # Plot images
        if plots and batch_i < 3:
            plot_images(im, targets, paths, save_dir / f'val_batch{batch_i}_labels.jpg', names)  # labels
            plot_images(im, output_to_target(out), paths, save_dir / f'val_batch{batch_i}_pred.jpg', names)  # pred

        callbacks.run('on_val_batch_end')

    # Compute metrics
    stats = [torch.cat(x, 0).cpu().numpy() for x in zip(*stats)]  # to numpy
    if len(stats) and stats[0].any():
        tp, fp, p, r, f1, ap, ap_class = ap_per_class(*stats, plot=plots, save_dir=save_dir, names=names)
        ap50, ap = ap[:, 0], ap.mean(1)  # AP@0.5, AP@0.5:0.95
        mp, mr, map50, map = p.mean(), r.mean(), ap50.mean(), ap.mean()
    nt = np.bincount(stats[3].astype(int), minlength=nc)  # number of targets per class

    # Print results
    pf = '%22s' + '%11i' * 2 + '%11.3g' * 4  # print format
    LOGGER.info(pf % ('all', seen, nt.sum(), mp, mr, map50, map))
    if nt.sum() == 0:
        LOGGER.warning(f'WARNING: no labels found in {task} set, can not compute metrics without labels ⚠️')

    # Print results per class
    if (verbose or (nc < 50 and not training)) and nc > 1 and len(stats):
        for i, c in enumerate(ap_class):
            LOGGER.info(pf % (names[c], seen, nt[c], p[i], r[i], ap50[i], ap[i]))

    # Print speeds
    t = tuple(x.t / seen * 1E3 for x in dt)  # speeds per image
    if not training:
        shape = (batch_size, 3, imgsz, imgsz)
        LOGGER.info(f'Speed: %.1fms pre-process, %.1fms inference, %.1fms NMS per image at shape {shape}' % t)

    # Plots
    if plots:
        confusion_matrix.plot(save_dir=save_dir, names=list(names.values()))
        callbacks.run('on_val_end')

    # Save JSON
    if save_json and len(jdict):
        w = Path(weights[0] if isinstance(weights, list) else weights).stem if weights is not None else ''  # weights
        anno_json = str(Path(data.get('path', '../coco')) / 'annotations/instances_val2017.json')  # annotations json
        pred_json = str(save_dir / f"{w}_predictions.json")  # predictions json
        LOGGER.info(f'\nEvaluating pycocotools mAP... saving {pred_json}...')
        with open(pred_json, 'w') as f:
            json.dump(jdict, f)

        try:  # https://github.com/cocodataset/cocoapi/blob/master/PythonAPI/pycocoEvalDemo.ipynb
            check_requirements(['pycocotools'])
            from pycocotools.coco import COCO
            from pycocotools.cocoeval import COCOeval

            anno = COCO(anno_json)  # init annotations api
            pred = anno.loadRes(pred_json)  # init predictions api
            eval = COCOeval(anno, pred, 'bbox')
            if is_coco:
                eval.params.imgIds = [int(Path(x).stem) for x in dataloader.dataset.im_files]  # image IDs to evaluate
            eval.evaluate()
            eval.accumulate()
            eval.summarize()
            map, map50 = eval.stats[:2]  # update results (mAP@0.5:0.95, mAP@0.5)
        except Exception as e:
            LOGGER.info(f'pycocotools unable to run: {e}')

    # Return results
    model.float()  # for training
    if not training:
        s = f"\n{len(list(save_dir.glob('labels/*.txt')))} labels saved to {save_dir / 'labels'}" if save_txt else ''
        LOGGER.info(f"Results saved to {colorstr('bold', save_dir)}{s}")
    maps = np.zeros(nc) + map
    for i, c in enumerate(ap_class):
        maps[c] = ap[i]
    return (mp, mr, map50, map, *(loss.cpu() / len(dataloader)).tolist()), maps, t


def parse_opt():
    parser = argparse.ArgumentParser()
    parser.add_argument('--data', type=str, default=ROOT / 'data/coco128.yaml', help='dataset.yaml path')
    parser.add_argument('--weights', nargs='+', type=str, default=ROOT / 'yolov5s.pt', help='model.pt path(s)')
    parser.add_argument('--batch-size', type=int, default=32, help='batch size')
    parser.add_argument('--imgsz', '--img', '--img-size', type=int, default=640, help='inference size (pixels)')
    parser.add_argument('--conf-thres', type=float, default=0.001, help='confidence threshold')
    parser.add_argument('--iou-thres', type=float, default=0.6, help='NMS IoU threshold')
    parser.add_argument('--task', default='val', help='train, val, test, speed or study')
    parser.add_argument('--device', default='', help='cuda device, i.e. 0 or 0,1,2,3 or cpu')
    parser.add_argument('--workers', type=int, default=8, help='max dataloader workers (per RANK in DDP mode)')
    parser.add_argument('--single-cls', action='store_true', help='treat as single-class dataset')
    parser.add_argument('--augment', action='store_true', help='augmented inference')
    parser.add_argument('--verbose', action='store_true', help='report mAP by class')
    parser.add_argument('--save-txt', action='store_true', help='save results to *.txt')
    parser.add_argument('--save-hybrid', action='store_true', help='save label+prediction hybrid results to *.txt')
    parser.add_argument('--save-conf', action='store_true', help='save confidences in --save-txt labels')
    parser.add_argument('--save-json', action='store_true', help='save a COCO-JSON results file')
    parser.add_argument('--project', default=ROOT / 'runs/val', help='save to project/name')
    parser.add_argument('--name', default='exp', help='save to project/name')
    parser.add_argument('--exist-ok', action='store_true', help='existing project/name ok, do not increment')
    parser.add_argument('--half', action='store_true', help='use FP16 half-precision inference')
    parser.add_argument('--dnn', action='store_true', help='use OpenCV DNN for ONNX inference')
    opt = parser.parse_args()
    opt.data = check_yaml(opt.data)  # check YAML
    opt.save_json |= opt.data.endswith('coco.yaml')
    opt.save_txt |= opt.save_hybrid
    print_args(vars(opt))
    return opt


def main(opt):
    check_requirements(requirements=ROOT / 'requirements.txt', exclude=('tensorboard', 'thop'))

    if opt.task in ('train', 'val', 'test'):  # run normally
        if opt.conf_thres > 0.001:  # https://github.com/ultralytics/yolov5/issues/1466
            LOGGER.info(f'WARNING: confidence threshold {opt.conf_thres} > 0.001 produces invalid results ⚠️')
        if opt.save_hybrid:
            LOGGER.info('WARNING: --save-hybrid will return high mAP from hybrid labels, not from predictions alone ⚠️')
        run(**vars(opt))

    else:
        weights = opt.weights if isinstance(opt.weights, list) else [opt.weights]
        opt.half = True  # FP16 for fastest results
        if opt.task == 'speed':  # speed benchmarks
            # python val.py --task speed --data coco.yaml --batch 1 --weights yolov5n.pt yolov5s.pt...
            opt.conf_thres, opt.iou_thres, opt.save_json = 0.25, 0.45, False
            for opt.weights in weights:
                run(**vars(opt), plots=False)

        elif opt.task == 'study':  # speed vs mAP benchmarks
            # python val.py --task study --data coco.yaml --iou 0.7 --weights yolov5n.pt yolov5s.pt...
            for opt.weights in weights:
                f = f'study_{Path(opt.data).stem}_{Path(opt.weights).stem}.txt'  # filename to save to
                x, y = list(range(256, 1536 + 128, 128)), []  # x axis (image sizes), y axis
                for opt.imgsz in x:  # img-size
                    LOGGER.info(f'\nRunning {f} --imgsz {opt.imgsz}...')
                    r, _, t = run(**vars(opt), plots=False)
                    y.append(r + t)  # results and times
                np.savetxt(f, y, fmt='%10.4g')  # save
            os.system('zip -r study.zip study_*.txt')
            plot_val_study(x=x)  # plot


if __name__ == "__main__":
    opt = parse_opt()
    main(opt)<|MERGE_RESOLUTION|>--- conflicted
+++ resolved
@@ -204,12 +204,7 @@
 
         # Inference
         with dt[1]:
-<<<<<<< HEAD
-            out, train_out = model(im) if training else model(im, augment=augment), None
-=======
-            out, train_out = model(im) if training else model(im, augment=augment,
-                                                              val=True), None  # inference, loss outputs
->>>>>>> d6b9a9f2
+            out, train_out = model(im) if training else model(im, augment=augment), None  # inference, loss outputs
 
         # Loss
         if compute_loss:
