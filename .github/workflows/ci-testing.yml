# YOLOv5 🚀 by Ultralytics, GPL-3.0 license
# YOLOv5 Continuous Integration (CI) GitHub Actions tests

name: YOLOv5 CI

on:
  push:
    branches: [master]
  pull_request:
    branches: [master]
  schedule:
    - cron: '0 0 * * *'  # runs at 00:00 UTC every day

jobs:
  Benchmarks:
    runs-on: ${{ matrix.os }}
    strategy:
      matrix:
        os: [ubuntu-latest]
        python-version: [3.9]
        model: [yolov5n]
    steps:
      - uses: actions/checkout@v3
      - uses: actions/setup-python@v4
        with:
          python-version: ${{ matrix.python-version }}
      #- name: Cache pip
      #  uses: actions/cache@v3
      #  with:
      #    path: ~/.cache/pip
      #    key: ${{ runner.os }}-Benchmarks-${{ hashFiles('requirements.txt') }}
      #    restore-keys: ${{ runner.os }}-Benchmarks-
      - name: Install requirements
        run: |
          python -m pip install --upgrade pip
          pip install -r requirements.txt coremltools openvino-dev tensorflow-cpu --extra-index-url https://download.pytorch.org/whl/cpu
          python --version
          pip --version
          pip list
      - name: Run benchmarks
        run: |
          python utils/benchmarks.py --weights ${{ matrix.model }}.pt --img 320

  Tests:
    timeout-minutes: 60
    runs-on: ${{ matrix.os }}
    strategy:
      fail-fast: false
      matrix:
        os: [ubuntu-latest, macos-latest, windows-latest]
        python-version: [3.9]
        model: [yolov5n]
        include:
          - os: ubuntu-latest
            python-version: '3.7'  # '3.6.8' min
            model: yolov5n
          - os: ubuntu-latest
            python-version: '3.8'
            model: yolov5n
          - os: ubuntu-latest
            python-version: '3.10'
            model: yolov5n
    steps:
      - uses: actions/checkout@v3
      - uses: actions/setup-python@v4
        with:
          python-version: ${{ matrix.python-version }}
      - name: Get cache dir
        # https://github.com/actions/cache/blob/master/examples.md#multiple-oss-in-a-workflow
        id: pip-cache
        run: echo "::set-output name=dir::$(pip cache dir)"
      - name: Cache pip
        uses: actions/cache@v3
        with:
          path: ${{ steps.pip-cache.outputs.dir }}
          key: ${{ runner.os }}-${{ matrix.python-version }}-pip-${{ hashFiles('requirements.txt') }}
          restore-keys: ${{ runner.os }}-${{ matrix.python-version }}-pip-
      - name: Install requirements
        run: |
          python -m pip install --upgrade pip
          pip install -r requirements.txt --extra-index-url https://download.pytorch.org/whl/cpu
          python --version
          pip --version
          pip list
      - name: Check environment
        run: |
          python -c "import utils; utils.notebook_init()"
          echo "RUNNER_OS is $RUNNER_OS"
          echo "GITHUB_EVENT_NAME is $GITHUB_EVENT_NAME"
          echo "GITHUB_WORKFLOW is $GITHUB_WORKFLOW"
          echo "GITHUB_ACTOR is $GITHUB_ACTOR"
          echo "GITHUB_REPOSITORY is $GITHUB_REPOSITORY"
          echo "GITHUB_REPOSITORY_OWNER is $GITHUB_REPOSITORY_OWNER"
      - name: Run tests
        shell: bash
        run: |
          # export PYTHONPATH="$PWD"  # to run '$ python *.py' files in subdirectories
          d=cpu  # device
          model=${{ matrix.model }}
          best=runs/train/exp/weights/best.pt
          # Train
          python train.py --img 64 --batch 32 --weights $model.pt --cfg $model.yaml --epochs 1 --device $d
          # Val
          python val.py --img 64 --batch 32 --weights $model.pt --device $d
          python val.py --img 64 --batch 32 --weights $best --device $d
          # Detect
<<<<<<< HEAD
          #python detect.py --weights ${{ matrix.model }}.pt --device $d
          python detect.py --weights runs/train/exp/weights/last.pt --device $d
=======
          python detect.py --weights $model.pt --device $d
          python detect.py --weights $best --device $d
>>>>>>> 6a67594c
          python hubconf.py  # hub
          # Export
          # python models/tf.py --weights $model.pt  # build TF model
          python models/yolo.py --cfg $model.yaml  # build PyTorch model
          python export.py --weights $model.pt --img 64 --include torchscript  # export
          # Python
          python - <<EOF
          import torch
          model = torch.hub.load('.', 'custom', path='$model', source='local')
          print(model('data/images/bus.jpg'))
          model = torch.hub.load('.', 'custom', path='$best', source='local')
          print(model('data/images/bus.jpg'))
          EOF<|MERGE_RESOLUTION|>--- conflicted
+++ resolved
@@ -104,13 +104,8 @@
           python val.py --img 64 --batch 32 --weights $model.pt --device $d
           python val.py --img 64 --batch 32 --weights $best --device $d
           # Detect
-<<<<<<< HEAD
-          #python detect.py --weights ${{ matrix.model }}.pt --device $d
-          python detect.py --weights runs/train/exp/weights/last.pt --device $d
-=======
           python detect.py --weights $model.pt --device $d
           python detect.py --weights $best --device $d
->>>>>>> 6a67594c
           python hubconf.py  # hub
           # Export
           # python models/tf.py --weights $model.pt  # build TF model
