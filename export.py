--- conflicted
+++ resolved
@@ -52,14 +52,11 @@
 import warnings
 from pathlib import Path
 
-<<<<<<< HEAD
-=======
 import pandas as pd
 import torch
 import torch.nn as nn
 from torch.utils.mobile_optimizer import optimize_for_mobile
 
->>>>>>> 53893002
 FILE = Path(__file__).resolve()
 ROOT = FILE.parents[0]  # YOLOv5 root directory
 if str(ROOT) not in sys.path:
