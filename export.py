--- conflicted
+++ resolved
@@ -827,12 +827,8 @@
         y = model(im)  # dry runs
     if half and not coreml:
         im, model = im.half(), model.half()  # to FP16
-<<<<<<< HEAD
-    shape = tuple((y[0] if (isinstance(y, tuple) or (isinstance(y, list))) else y).shape)  # model output shape
-=======
-    shape = tuple((y[0] if isinstance(y, tuple) else y).shape)  # model output shape
+    shape = tuple((y[0] if isinstance(y, tuple) or (isinstance(y, list)) else y).shape)  # model output shape
     metadata = {'stride': int(max(model.stride)), 'names': model.names}  # model metadata
->>>>>>> 3f02fdee
     LOGGER.info(f"\n{colorstr('PyTorch:')} starting from {file} with output shape {shape} ({file_size(file):.1f} MB)")
 
     # Exports
@@ -917,21 +913,13 @@
     parser.add_argument('--topk-all', type=int, default=100, help='TF.js NMS: topk for all classes to keep')
     parser.add_argument('--iou-thres', type=float, default=0.45, help='TF.js NMS: IoU threshold')
     parser.add_argument('--conf-thres', type=float, default=0.25, help='TF.js NMS: confidence threshold')
-<<<<<<< HEAD
-    parser.add_argument('--include',
-                        nargs='+',
-                        default=['torchscript'],
-                        help='torchscript, onnx, openvino, engine, coreml, saved_model, pb, tflite, edgetpu, tfjs')
-    parser.add_argument('--rknpu', default=None, help='RKNN npu platform')
-    opt = parser.parse_args()
-=======
     parser.add_argument(
         '--include',
         nargs='+',
         default=['torchscript'],
-        help='torchscript, onnx, openvino, engine, coreml, saved_model, pb, tflite, edgetpu, tfjs, paddle')
+        help='torchscript, onnx, openvino, engine, coreml, saved_model, pb, tflite, edgetpu, tfjs')
+    parser.add_argument('--rknpu', default=None, help='RKNN npu platform')
     opt = parser.parse_known_args()[0] if known else parser.parse_args()
->>>>>>> 3f02fdee
     print_args(vars(opt))
     return opt
 
