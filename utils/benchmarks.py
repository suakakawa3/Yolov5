# YOLOv5 🚀 by Ultralytics, GPL-3.0 license
"""
Run YOLOv5 benchmarks on all supported export formats

Format                      | `export.py --include`         | Model
---                         | ---                           | ---
PyTorch                     | -                             | yolov5s.pt
TorchScript                 | `torchscript`                 | yolov5s.torchscript
ONNX                        | `onnx`                        | yolov5s.onnx
OpenVINO                    | `openvino`                    | yolov5s_openvino_model/
TensorRT                    | `engine`                      | yolov5s.engine
CoreML                      | `coreml`                      | yolov5s.mlmodel
TensorFlow SavedModel       | `saved_model`                 | yolov5s_saved_model/
TensorFlow GraphDef         | `pb`                          | yolov5s.pb
TensorFlow Lite             | `tflite`                      | yolov5s.tflite
TensorFlow Edge TPU         | `edgetpu`                     | yolov5s_edgetpu.tflite
TensorFlow.js               | `tfjs`                        | yolov5s_web_model/

Requirements:
    $ pip install -r requirements.txt coremltools onnx onnx-simplifier onnxruntime openvino-dev tensorflow-cpu  # CPU
    $ pip install -r requirements.txt coremltools onnx onnx-simplifier onnxruntime-gpu openvino-dev tensorflow  # GPU
    $ pip install -U nvidia-tensorrt --index-url https://pypi.ngc.nvidia.com  # TensorRT

Usage:
    $ python utils/benchmarks.py --weights yolov5s.pt --img 640
"""

import argparse
import sys
import time
import typing as t
from pathlib import Path

import pandas as pd
import yaml

FILE = Path(__file__).resolve()
ROOT = FILE.parents[1]  # YOLOv5 root directory
if str(ROOT) not in sys.path:
    sys.path.append(str(ROOT))  # add ROOT to PATH
# ROOT = ROOT.relative_to(Path.cwd())  # relative

import export
import val
from utils import notebook_init
from utils.general import LOGGER, check_yaml, print_args
from utils.torch_utils import select_device


class ThresholdError(Exception):
    pass


def get_benchmark_threshold_value(data_path: str, model_name: str) -> t.Union[float, int, None]:
    """
    Given the path to the data configurations and target model name,
    retrieve the target benchmark value
    Args:
        data_path: The location of the data configuration file. e.g. data/coco128.yaml
        model_name: The name of the model. E.g. yolov5s, yolov5n, etc

    Returns:
        The target threshold metric value. E.g. 0.5 (mAP)
    """
    with open(data_path) as f:
        dataset_dict = yaml.safe_load(f)
        if 'benchmarks' in dataset_dict and 'mAP' in dataset_dict['benchmarks']:
            LOGGER.info(f'Attempting to find benchmark threshold for: {dataset_dict["download"]}')
            # yolov5s, yolov5n, etc.
            map_dict = dataset_dict['benchmarks']['mAP']
            if model_name not in map_dict:
                raise ValueError(f'Cannot find benchmark threshold for model: {model_name} in {data_path}')

            map_benchmark_threshold = map_dict[model_name]

            if not 0 <= map_benchmark_threshold <= 1:
                raise ValueError('Please specify a mAP between 0 and 1.0')

            return map_benchmark_threshold


def get_unsupported_formats() -> t.Tuple:
    # coreml: Exception: Model prediction is only supported on macOS version 10.13 or later.
    # engine: Requires gpu and docker container with TensorRT dependencies to run
    # tfjs: Conflict with openvino numpy version (openvino < 1.20, tfjs >= 1.20)
    # edgetpu: requires coral board, cloud tpu or some other external tpu
    return 'edgetpu', 'tfjs', 'engine', 'coreml'


def check_if_formats_exist(unsupported_arguments: t.Tuple) -> None:
    """
    Check to see if the formats actually exists under export_formats().
    An error will be thrown if the argument type does not exist
    Args:
        unsupported_arguments: A tuple of unsupported export formats
    """
    export_formats = export.export_formats()
    valid_export_format_arguments = set(export_formats.Argument)
    for unsupported_arg in unsupported_arguments:
        if unsupported_arg not in valid_export_format_arguments:
            raise ValueError(f'Argument: "{unsupported_arg}" is not a valid export format.\n'
                             f'Valid export formats: {", ".join(valid_export_format_arguments)[: -1]}. \n'
                             f'See export.export_formats() for more info.')


def get_benchmark_values(
    name,  # export format name
    f,  # file format
    suffix,  # suffix of file format. E.g. '.pt', '.tflite', etc.
    gpu,  # run on GPU (boolean value)
    weights,  # weights path
    data,  # data path
    imgsz,  # image size: Two-tuple
    half,  # use FP16 half-precision inference
    batch_size,  # batch size
    device,
) -> t.List:
    assert f not in get_unsupported_formats(), f'{name} not supported'
    if device.type != 'cpu':
        assert gpu, f'{name} inference not supported on GPU'

    # Export
    if f == '-':
        w = weights  # PyTorch format
    else:
        w = export.run(weights=weights, imgsz=[imgsz], include=[f], device=device, half=half)[-1]  # all others
    assert suffix in str(w), 'export failed'

    # Validate
    result = val.run(data, w, batch_size, imgsz, plots=False, device=device, task='benchmark', half=half)
    metrics = result[0]  # metrics (mp, mr, map50, map, *losses(box, obj, cls))
    speeds = result[2]  # times (preprocess, inference, postprocess)
    mAP, t_inference = round(metrics[3], 4), round(speeds[1], 2)
    return [name, mAP, t_inference]


def run(
        weights=ROOT / 'yolov5s.pt',  # weights path
        imgsz=640,  # inference size (pixels)
        batch_size=1,  # batch size
        data=ROOT / 'data/coco128.yaml',  # dataset.yaml path
        device='',  # cuda device, i.e. 0 or 0,1,2,3 or cpu
        half=False,  # use FP16 half-precision inference
        test=False,  # test exports only
        pt_only=False,  # test PyTorch only
        hard_fail=False,  # Raise errors if model fails to export or mAP lower than target threshold
):
    y, t = [], time.time()
    device = select_device(device)
<<<<<<< HEAD
    # Grab benchmark threshold value
    model_name = str(weights).split('/')[-1].split('.')[0]
    map_benchmark_threshold = get_benchmark_threshold_value(str(data), model_name)

    # get unsupported formats and check if they exist under exports.get_exports()
    check_if_formats_exist(get_unsupported_formats())

    for i, (name, f, suffix, gpu) in formats.iterrows():  # index, (name, file, suffix, gpu-capable)
        if hard_fail:
            if f in get_unsupported_formats():
                continue
            # [name, mAP, t_inference]
            benchmarks = get_benchmark_values(name, f, suffix, gpu, weights, data, imgsz, half, batch_size, device)
            y.append(benchmarks)
            name, mAP, t_inference = benchmarks
            if map_benchmark_threshold and mAP < map_benchmark_threshold:
                raise ThresholdError(f'mAP value: {mAP} is below threshold value: {map_benchmark_threshold}')
        else:
            try:
                y.append(get_benchmark_values(name, f, suffix, gpu, weights, data, imgsz, half, batch_size, device))
            except Exception as e:
                LOGGER.warning(f'WARNING: Benchmark failure for {name}: {e}')
                benchmarks = [name, None, None]
                y.append(benchmarks)
=======
    for i, (name, f, suffix, gpu) in export.export_formats().iterrows():  # index, (name, file, suffix, gpu-capable)
        try:
            assert i != 9, 'Edge TPU not supported'
            assert i != 10, 'TF.js not supported'
            if device.type != 'cpu':
                assert gpu, f'{name} inference not supported on GPU'

            # Export
            if f == '-':
                w = weights  # PyTorch format
            else:
                w = export.run(weights=weights, imgsz=[imgsz], include=[f], device=device, half=half)[-1]  # all others
            assert suffix in str(w), 'export failed'
>>>>>>> a6e99e4d

        if pt_only and i == 0:
            break  # break after PyTorch

    # Print results
    LOGGER.info('\n')
    parse_opt()
    notebook_init()  # print system info
    py = pd.DataFrame(y, columns=['Format', 'mAP@0.5:0.95', 'Inference time (ms)'] if map else ['Format', 'Export', ''])
    LOGGER.info(f'\nBenchmarks complete ({time.time() - t:.2f}s)')
    # pandas dataframe printing fails in CI with the following error
    # ModuleNotFoundError: No module named 'pandas.io.formats.string'
    try:
        LOGGER.info(str(py if map else py.iloc[:, :2]))
    except Exception:
        pretty_formatted_list = '\n'.join(['\t'.join([str(cell) for cell in row]) for row in py.values.tolist()])
        LOGGER.info(pretty_formatted_list)
    return py


def test(
        weights=ROOT / 'yolov5s.pt',  # weights path
        imgsz=640,  # inference size (pixels)
        batch_size=1,  # batch size
        data=ROOT / 'data/coco128.yaml',  # dataset.yaml path
        device='',  # cuda device, i.e. 0 or 0,1,2,3 or cpu
        half=False,  # use FP16 half-precision inference
        test=False,  # test exports only
        pt_only=False,  # test PyTorch only
        hard_fail=False  # Raise errors if model fails to export or mAP lower than target threshold
):
    y, t = [], time.time()
    device = select_device(device)
    for i, (name, f, suffix, gpu) in export.export_formats().iterrows():  # index, (name, file, suffix, gpu-capable)
        try:
            w = weights if f == '-' else \
                export.run(weights=weights, imgsz=[imgsz], include=[f], device=device, half=half)[-1]  # weights
            assert suffix in str(w), 'export failed'
            y.append([name, True])
        except Exception:
            y.append([name, False])  # mAP, t_inference

    # Print results
    LOGGER.info('\n')
    parse_opt()
    notebook_init()  # print system info
    py = pd.DataFrame(y, columns=['Format', 'Export'])
    LOGGER.info(f'\nExports complete ({time.time() - t:.2f}s)')
    LOGGER.info(str(py))
    return py


def parse_opt():
    parser = argparse.ArgumentParser()
    parser.add_argument('--weights', type=str, default=ROOT / 'yolov5s.pt', help='weights path')
    parser.add_argument('--imgsz', '--img', '--img-size', type=int, default=640, help='inference size (pixels)')
    parser.add_argument('--batch-size', type=int, default=1, help='batch size')
    parser.add_argument('--data', type=str, default=ROOT / 'data/coco128.yaml', help='dataset.yaml path')
    parser.add_argument('--device', default='', help='cuda device, i.e. 0 or 0,1,2,3 or cpu')
    parser.add_argument('--half', action='store_true', help='use FP16 half-precision inference')
    parser.add_argument('--test', action='store_true', help='test exports only')
    parser.add_argument('--pt-only', action='store_true', help='test PyTorch only')
    parser.add_argument('--hard-fail',
                        action='store_true',
                        help='Use to raise errors if conditions are met. '
                        'Also asserts that exported model mAP lies above '
                        'user-defined thresholds.')
    opt = parser.parse_args()
    opt.data = check_yaml(opt.data)  # check YAML
    print_args(vars(opt))
    return opt


def main(opt):
    test(**vars(opt)) if opt.test else run(**vars(opt))


if __name__ == "__main__":
    opt = parse_opt()
    main(opt)<|MERGE_RESOLUTION|>--- conflicted
+++ resolved
@@ -147,7 +147,6 @@
 ):
     y, t = [], time.time()
     device = select_device(device)
-<<<<<<< HEAD
     # Grab benchmark threshold value
     model_name = str(weights).split('/')[-1].split('.')[0]
     map_benchmark_threshold = get_benchmark_threshold_value(str(data), model_name)
@@ -155,7 +154,7 @@
     # get unsupported formats and check if they exist under exports.get_exports()
     check_if_formats_exist(get_unsupported_formats())
 
-    for i, (name, f, suffix, gpu) in formats.iterrows():  # index, (name, file, suffix, gpu-capable)
+    for i, (name, f, suffix, gpu) in export.export_formats().iterrows():  # index, (name, file, suffix, gpu-capable)
         if hard_fail:
             if f in get_unsupported_formats():
                 continue
@@ -172,21 +171,6 @@
                 LOGGER.warning(f'WARNING: Benchmark failure for {name}: {e}')
                 benchmarks = [name, None, None]
                 y.append(benchmarks)
-=======
-    for i, (name, f, suffix, gpu) in export.export_formats().iterrows():  # index, (name, file, suffix, gpu-capable)
-        try:
-            assert i != 9, 'Edge TPU not supported'
-            assert i != 10, 'TF.js not supported'
-            if device.type != 'cpu':
-                assert gpu, f'{name} inference not supported on GPU'
-
-            # Export
-            if f == '-':
-                w = weights  # PyTorch format
-            else:
-                w = export.run(weights=weights, imgsz=[imgsz], include=[f], device=device, half=half)[-1]  # all others
-            assert suffix in str(w), 'export failed'
->>>>>>> a6e99e4d
 
         if pt_only and i == 0:
             break  # break after PyTorch
