--- conflicted
+++ resolved
@@ -45,14 +45,6 @@
 from utils.torch_utils import select_device
 
 
-<<<<<<< HEAD
-def run(
-    weights=ROOT / 'yolov5s.pt',  # weights path
-    imgsz=640,  # inference size (pixels)
-    batch_size=1,  # batch size
-    data=ROOT / 'data/coco128.yaml',  # dataset.yaml path
-):
-=======
 def run(weights=ROOT / 'yolov5s.pt',  # weights path
         imgsz=640,  # inference size (pixels)
         batch_size=1,  # batch size
@@ -60,7 +52,6 @@
         device='',  # cuda device, i.e. 0 or 0,1,2,3 or cpu
         half=False,  # use FP16 half-precision inference
         ):
->>>>>>> d51f9b2f
     y, t = [], time.time()
     formats = export.export_formats()
     device = select_device(device)
