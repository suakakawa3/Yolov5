# YOLOv5 🚀 by Ultralytics, GPL-3.0 license
"""
Dataloaders and dataset utils
"""

import contextlib
import glob
import hashlib
import json
import math
import os
import random
import shutil
import time
from itertools import repeat
from multiprocessing.pool import Pool, ThreadPool
from pathlib import Path
from threading import Thread
from urllib.parse import urlparse
from zipfile import ZipFile

import numpy as np
import torch
import torch.nn.functional as F
import torchvision
import yaml
from PIL import ExifTags, Image, ImageOps
from torch.utils.data import DataLoader, Dataset, dataloader, distributed
from tqdm import tqdm

from utils.augmentations import (Albumentations, augment_hsv, classify_albumentations, classify_transforms, copy_paste,
                                 letterbox, mixup, random_perspective)
from utils.general import (DATASETS_DIR, LOGGER, NUM_THREADS, check_dataset, check_requirements, check_yaml, clean_str,
                           cv2, is_colab, is_kaggle, segments2boxes, xyn2xy, xywh2xyxy, xywhn2xyxy, xyxy2xywhn)
from utils.torch_utils import torch_distributed_zero_first

# Parameters
HELP_URL = 'See https://github.com/ultralytics/yolov5/wiki/Train-Custom-Data'
IMG_FORMATS = 'bmp', 'dng', 'jpeg', 'jpg', 'mpo', 'png', 'tif', 'tiff', 'webp', 'pfm'  # include image suffixes
VID_FORMATS = 'asf', 'avi', 'gif', 'm4v', 'mkv', 'mov', 'mp4', 'mpeg', 'mpg', 'ts', 'wmv'  # include video suffixes
BAR_FORMAT = '{l_bar}{bar:10}{r_bar}{bar:-10b}'  # tqdm bar format
LOCAL_RANK = int(os.getenv('LOCAL_RANK', -1))  # https://pytorch.org/docs/stable/elastic/run.html
RANK = int(os.getenv('RANK', -1))
PIN_MEMORY = str(os.getenv('PIN_MEMORY', True)).lower() == 'true'  # global pin_memory for dataloaders

# Get orientation exif tag
for orientation in ExifTags.TAGS.keys():
    if ExifTags.TAGS[orientation] == 'Orientation':
        break


def get_hash(paths):
    # Returns a single hash value of a list of paths (files or dirs)
    size = sum(os.path.getsize(p) for p in paths if os.path.exists(p))  # sizes
    h = hashlib.md5(str(size).encode())  # hash sizes
    h.update(''.join(paths).encode())  # hash paths
    return h.hexdigest()  # return hash


def exif_size(img):
    # Returns exif-corrected PIL size
    s = img.size  # (width, height)
    with contextlib.suppress(Exception):
        rotation = dict(img._getexif().items())[orientation]
        if rotation in [6, 8]:  # rotation 270 or 90
            s = (s[1], s[0])
    return s


def exif_transpose(image):
    """
    Transpose a PIL image accordingly if it has an EXIF Orientation tag.
    Inplace version of https://github.com/python-pillow/Pillow/blob/master/src/PIL/ImageOps.py exif_transpose()

    :param image: The image to transpose.
    :return: An image.
    """
    exif = image.getexif()
    orientation = exif.get(0x0112, 1)  # default 1
    if orientation > 1:
        method = {
            2: Image.FLIP_LEFT_RIGHT,
            3: Image.ROTATE_180,
            4: Image.FLIP_TOP_BOTTOM,
            5: Image.TRANSPOSE,
            6: Image.ROTATE_270,
            7: Image.TRANSVERSE,
            8: Image.ROTATE_90}.get(orientation)
        if method is not None:
            image = image.transpose(method)
            del exif[0x0112]
            image.info["exif"] = exif.tobytes()
    return image


def seed_worker(worker_id):
    # Set dataloader worker seed https://pytorch.org/docs/stable/notes/randomness.html#dataloader
    worker_seed = torch.initial_seed() % 2 ** 32
    np.random.seed(worker_seed)
    random.seed(worker_seed)


def create_dataloader(path,
                      imgsz,
                      batch_size,
                      stride,
                      single_cls=False,
                      hyp=None,
                      augment=False,
                      cache=False,
                      pad=0.0,
                      rect=False,
                      rank=-1,
                      workers=8,
                      image_weights=False,
                      quad=False,
                      prefix='',
                      shuffle=False):
    if rect and shuffle:
        LOGGER.warning('WARNING ⚠️ --rect is incompatible with DataLoader shuffle, setting shuffle=False')
        shuffle = False
    with torch_distributed_zero_first(rank):  # init dataset *.cache only once if DDP
        dataset = LoadImagesAndLabels(
            path,
            imgsz,
            batch_size,
            augment=augment,  # augmentation
            hyp=hyp,  # hyperparameters
            rect=rect,  # rectangular batches
            cache_images=cache,
            single_cls=single_cls,
            stride=int(stride),
            pad=pad,
            image_weights=image_weights,
            prefix=prefix)

    batch_size = min(batch_size, len(dataset))
    nd = torch.cuda.device_count()  # number of CUDA devices
    nw = min([os.cpu_count() // max(nd, 1), batch_size if batch_size > 1 else 0, workers])  # number of workers
    sampler = None if rank == -1 else distributed.DistributedSampler(dataset, shuffle=shuffle)
    loader = DataLoader if image_weights else InfiniteDataLoader  # only DataLoader allows for attribute updates
    generator = torch.Generator()
    generator.manual_seed(6148914691236517205 + RANK)
    return loader(dataset,
                  batch_size=batch_size,
                  shuffle=shuffle and sampler is None,
                  num_workers=nw,
                  sampler=sampler,
                  pin_memory=PIN_MEMORY,
                  collate_fn=LoadImagesAndLabels.collate_fn4 if quad else LoadImagesAndLabels.collate_fn,
                  worker_init_fn=seed_worker,
                  generator=generator), dataset


class InfiniteDataLoader(dataloader.DataLoader):
    """ Dataloader that reuses workers

    Uses same syntax as vanilla DataLoader
    """

    def __init__(self, *args, **kwargs):
        super().__init__(*args, **kwargs)
        object.__setattr__(self, 'batch_sampler', _RepeatSampler(self.batch_sampler))
        self.iterator = super().__iter__()

    def __len__(self):
        return len(self.batch_sampler.sampler)

    def __iter__(self):
        for _ in range(len(self)):
            yield next(self.iterator)


class _RepeatSampler:
    """ Sampler that repeats forever

    Args:
        sampler (Sampler)
    """

    def __init__(self, sampler):
        self.sampler = sampler

    def __iter__(self):
        while True:
            yield from iter(self.sampler)


class LoadScreenshots:
    # YOLOv5 screenshot dataloader, i.e. `python detect.py --source "screen 0 100 100 512 256"`
    def __init__(self, source, img_size=640, stride=32, auto=True, transforms=None):
        # source = [screen_number left top width height] (pixels)
        check_requirements('mss')
        import mss

        source, *params = source.split()
        self.screen, left, top, width, height = 0, None, None, None, None  # default to full screen 0
        if len(params) == 1:
            self.screen = int(params[0])
        elif len(params) == 4:
            left, top, width, height = (int(x) for x in params)
        elif len(params) == 5:
            self.screen, left, top, width, height = (int(x) for x in params)
        self.img_size = img_size
        self.stride = stride
        self.transforms = transforms
        self.auto = auto
        self.mode = 'stream'
        self.frame = 0
        self.sct = mss.mss()

        # Parse monitor shape
        monitor = self.sct.monitors[self.screen]
        self.top = monitor["top"] if top is None else (monitor["top"] + top)
        self.left = monitor["left"] if left is None else (monitor["left"] + left)
        self.width = width or monitor["width"]
        self.height = height or monitor["height"]
        self.monitor = {"left": self.left, "top": self.top, "width": self.width, "height": self.height}

    def __iter__(self):
        return self

    def __next__(self):
        # mss screen capture: get raw pixels from the screen as np array
        im0 = np.array(self.sct.grab(self.monitor))[:, :, :3]  # [:, :, :3] BGRA to BGR
        s = f"screen {self.screen} (LTWH): {self.left},{self.top},{self.width},{self.height}: "

        if self.transforms:
            im = self.transforms(im0)  # transforms
        else:
            im = letterbox(im0, self.img_size, stride=self.stride, auto=self.auto)[0]  # padded resize
            im = im.transpose((2, 0, 1))[::-1]  # HWC to CHW, BGR to RGB
            im = np.ascontiguousarray(im)  # contiguous
        self.frame += 1
        return str(self.screen), im, im0, None, s  # screen, img, original img, im0s, s


class LoadImages:
    # YOLOv5 image/video dataloader, i.e. `python detect.py --source image.jpg/vid.mp4`
    def __init__(self, path, img_size=640, stride=32, auto=True, transforms=None, vid_stride=1):
        files = []
        for p in sorted(path) if isinstance(path, (list, tuple)) else [path]:
            p = str(Path(p).resolve())
            if '*' in p:
                files.extend(sorted(glob.glob(p, recursive=True)))  # glob
            elif os.path.isdir(p):
                files.extend(sorted(glob.glob(os.path.join(p, '*.*'))))  # dir
            elif os.path.isfile(p):
                files.append(p)  # files
            else:
                raise FileNotFoundError(f'{p} does not exist')

        images = [x for x in files if x.split('.')[-1].lower() in IMG_FORMATS]
        videos = [x for x in files if x.split('.')[-1].lower() in VID_FORMATS]
        ni, nv = len(images), len(videos)

        self.img_size = img_size
        self.stride = stride
        self.files = images + videos
        self.nf = ni + nv  # number of files
        self.video_flag = [False] * ni + [True] * nv
        self.mode = 'image'
        self.auto = auto
        self.transforms = transforms  # optional
        self.vid_stride = vid_stride  # video frame-rate stride
        if any(videos):
            self._new_video(videos[0])  # new video
        else:
            self.cap = None
        assert self.nf > 0, f'No images or videos found in {p}. ' \
                            f'Supported formats are:\nimages: {IMG_FORMATS}\nvideos: {VID_FORMATS}'

    def __iter__(self):
        self.count = 0
        return self

    def __next__(self):
        if self.count == self.nf:
            raise StopIteration
        path = self.files[self.count]

        if self.video_flag[self.count]:
            # Read video
            self.mode = 'video'
            for _ in range(self.vid_stride):
                self.cap.grab()
            ret_val, im0 = self.cap.retrieve()
            while not ret_val:
                self.count += 1
                self.cap.release()
                if self.count == self.nf:  # last video
                    raise StopIteration
                path = self.files[self.count]
                self._new_video(path)
                ret_val, im0 = self.cap.read()

            self.frame += 1
            # im0 = self._cv2_rotate(im0)  # for use if cv2 autorotation is False
            s = f'video {self.count + 1}/{self.nf} ({self.frame}/{self.frames}) {path}: '

        else:
            # Read image
            self.count += 1
            im0 = cv2.imread(path)  # BGR
            assert im0 is not None, f'Image Not Found {path}'
            s = f'image {self.count}/{self.nf} {path}: '

        if self.transforms:
            im = self.transforms(im0)  # transforms
        else:
            im = letterbox(im0, self.img_size, stride=self.stride, auto=self.auto)[0]  # padded resize
            im = im.transpose((2, 0, 1))[::-1]  # HWC to CHW, BGR to RGB
            im = np.ascontiguousarray(im)  # contiguous

        return path, im, im0, self.cap, s

    def _new_video(self, path):
        # Create a new video capture object
        self.frame = 0
        self.cap = cv2.VideoCapture(path)
        self.frames = int(self.cap.get(cv2.CAP_PROP_FRAME_COUNT) / self.vid_stride)
        self.orientation = int(self.cap.get(cv2.CAP_PROP_ORIENTATION_META))  # rotation degrees
        # self.cap.set(cv2.CAP_PROP_ORIENTATION_AUTO, 0)  # disable https://github.com/ultralytics/yolov5/issues/8493

    def _cv2_rotate(self, im):
        # Rotate a cv2 video manually
        if self.orientation == 0:
            return cv2.rotate(im, cv2.ROTATE_90_CLOCKWISE)
        elif self.orientation == 180:
            return cv2.rotate(im, cv2.ROTATE_90_COUNTERCLOCKWISE)
        elif self.orientation == 90:
            return cv2.rotate(im, cv2.ROTATE_180)
        return im

    def __len__(self):
        return self.nf  # number of files


class LoadStreams:
    # YOLOv5 streamloader, i.e. `python detect.py --source 'rtsp://example.com/media.mp4'  # RTSP, RTMP, HTTP streams`
    def __init__(self, sources='streams.txt', img_size=640, stride=32, auto=True, transforms=None, vid_stride=1):
        torch.backends.cudnn.benchmark = True  # faster for fixed-size inference
        self.mode = 'stream'
        self.img_size = img_size
        self.stride = stride
        self.vid_stride = vid_stride  # video frame-rate stride
        sources = Path(sources).read_text().rsplit() if Path(sources).is_file() else [sources]
        n = len(sources)
        self.sources = [clean_str(x) for x in sources]  # clean source names for later
        self.imgs, self.fps, self.frames, self.threads = [None] * n, [0] * n, [0] * n, [None] * n
        for i, s in enumerate(sources):  # index, source
            # Start thread to read frames from video stream
            st = f'{i + 1}/{n}: {s}... '
            if urlparse(s).hostname in ('www.youtube.com', 'youtube.com', 'youtu.be'):  # if source is YouTube video
                check_requirements(('pafy', 'youtube_dl==2020.12.2'))
                import pafy
                s = pafy.new(s).getbest(preftype="mp4").url  # YouTube URL
            s = eval(s) if s.isnumeric() else s  # i.e. s = '0' local webcam
            if s == 0:
                assert not is_colab(), '--source 0 webcam unsupported on Colab. Rerun command in a local environment.'
                assert not is_kaggle(), '--source 0 webcam unsupported on Kaggle. Rerun command in a local environment.'
            cap = cv2.VideoCapture(s)
            assert cap.isOpened(), f'{st}Failed to open {s}'
            w = int(cap.get(cv2.CAP_PROP_FRAME_WIDTH))
            h = int(cap.get(cv2.CAP_PROP_FRAME_HEIGHT))
            fps = cap.get(cv2.CAP_PROP_FPS)  # warning: may return 0 or nan
            self.frames[i] = max(int(cap.get(cv2.CAP_PROP_FRAME_COUNT)), 0) or float('inf')  # infinite stream fallback
            self.fps[i] = max((fps if math.isfinite(fps) else 0) % 100, 0) or 30  # 30 FPS fallback

            _, self.imgs[i] = cap.read()  # guarantee first frame
            self.threads[i] = Thread(target=self.update, args=([i, cap, s]), daemon=True)
            LOGGER.info(f"{st} Success ({self.frames[i]} frames {w}x{h} at {self.fps[i]:.2f} FPS)")
            self.threads[i].start()
        LOGGER.info('')  # newline

        # check for common shapes
        s = np.stack([letterbox(x, img_size, stride=stride, auto=auto)[0].shape for x in self.imgs])
        self.rect = np.unique(s, axis=0).shape[0] == 1  # rect inference if all shapes equal
        self.auto = auto and self.rect
        self.transforms = transforms  # optional
        if not self.rect:
            LOGGER.warning('WARNING ⚠️ Stream shapes differ. For optimal performance supply similarly-shaped streams.')

    def update(self, i, cap, stream):
        # Read stream `i` frames in daemon thread
        n, f = 0, self.frames[i]  # frame number, frame array
        while cap.isOpened() and n < f:
            n += 1
            cap.grab()  # .read() = .grab() followed by .retrieve()
            if n % self.vid_stride == 0:
                success, im = cap.retrieve()
                if success:
                    self.imgs[i] = im
                else:
                    LOGGER.warning('WARNING ⚠️ Video stream unresponsive, please check your IP camera connection.')
                    self.imgs[i] = np.zeros_like(self.imgs[i])
                    cap.open(stream)  # re-open stream if signal was lost
            time.sleep(0.0)  # wait time

    def __iter__(self):
        self.count = -1
        return self

    def __next__(self):
        self.count += 1
        if not all(x.is_alive() for x in self.threads) or cv2.waitKey(1) == ord('q'):  # q to quit
            cv2.destroyAllWindows()
            raise StopIteration

        im0 = self.imgs.copy()
        if self.transforms:
            im = np.stack([self.transforms(x) for x in im0])  # transforms
        else:
            im = np.stack([letterbox(x, self.img_size, stride=self.stride, auto=self.auto)[0] for x in im0])  # resize
            im = im[..., ::-1].transpose((0, 3, 1, 2))  # BGR to RGB, BHWC to BCHW
            im = np.ascontiguousarray(im)  # contiguous

        return self.sources, im, im0, None, ''

    def __len__(self):
        return len(self.sources)  # 1E12 frames = 32 streams at 30 FPS for 30 years


def img2label_paths(img_paths):
    # Define label paths as a function of image paths
    sa, sb = f'{os.sep}images{os.sep}', f'{os.sep}labels{os.sep}'  # /images/, /labels/ substrings
    return [sb.join(x.rsplit(sa, 1)).rsplit('.', 1)[0] + '.txt' for x in img_paths]


class LoadImagesAndLabels(Dataset):
    # YOLOv5 train_loader/val_loader, loads images and labels for training and validation
    cache_version = 0.6  # dataset labels *.cache version
    rand_interp_methods = [cv2.INTER_NEAREST, cv2.INTER_LINEAR, cv2.INTER_CUBIC, cv2.INTER_AREA, cv2.INTER_LANCZOS4]

    def __init__(self,
                 path,
                 img_size=640,
                 batch_size=16,
                 augment=False,
                 hyp=None,
                 rect=False,
                 image_weights=False,
                 cache_images=False,
                 single_cls=False,
                 stride=32,
                 pad=0.0,
                 prefix=''):
        self.img_size = img_size
        self.augment = augment
        self.hyp = hyp
        self.image_weights = image_weights
        self.rect = False if image_weights else rect
        self.mosaic = self.augment and not self.rect  # load 4 images at a time into a mosaic (only during training)
        self.mosaic_border = [-img_size // 2, -img_size // 2]
        self.stride = stride
        self.path = path
<<<<<<< HEAD
        self.albumentations = Albumentations(hyp) if augment else None
=======
        self.albumentations = Albumentations(size=img_size) if augment else None
>>>>>>> 2373d547

        try:
            f = []  # image files
            for p in path if isinstance(path, list) else [path]:
                p = Path(p)  # os-agnostic
                if p.is_dir():  # dir
                    f += glob.glob(str(p / '**' / '*.*'), recursive=True)
                    # f = list(p.rglob('*.*'))  # pathlib
                elif p.is_file():  # file
                    with open(p) as t:
                        t = t.read().strip().splitlines()
                        parent = str(p.parent) + os.sep
                        f += [x.replace('./', parent) if x.startswith('./') else x for x in t]  # local to global path
                        # f += [p.parent / x.lstrip(os.sep) for x in t]  # local to global path (pathlib)
                else:
                    raise FileNotFoundError(f'{prefix}{p} does not exist')
            self.im_files = sorted(x.replace('/', os.sep) for x in f if x.split('.')[-1].lower() in IMG_FORMATS)
            # self.img_files = sorted([x for x in f if x.suffix[1:].lower() in IMG_FORMATS])  # pathlib
            assert self.im_files, f'{prefix}No images found'
        except Exception as e:
            raise Exception(f'{prefix}Error loading data from {path}: {e}\n{HELP_URL}')

        # Check cache
        self.label_files = img2label_paths(self.im_files)  # labels
        cache_path = (p if p.is_file() else Path(self.label_files[0]).parent).with_suffix('.cache')
        try:
            cache, exists = np.load(cache_path, allow_pickle=True).item(), True  # load dict
            assert cache['version'] == self.cache_version  # matches current version
            assert cache['hash'] == get_hash(self.label_files + self.im_files)  # identical hash
        except Exception:
            cache, exists = self.cache_labels(cache_path, prefix), False  # run cache ops

        # Display cache
        nf, nm, ne, nc, n = cache.pop('results')  # found, missing, empty, corrupt, total
        if exists and LOCAL_RANK in {-1, 0}:
            d = f"Scanning '{cache_path}' images and labels... {nf} found, {nm} missing, {ne} empty, {nc} corrupt"
            tqdm(None, desc=prefix + d, total=n, initial=n, bar_format=BAR_FORMAT)  # display cache results
            if cache['msgs']:
                LOGGER.info('\n'.join(cache['msgs']))  # display warnings
        assert nf > 0 or not augment, f'{prefix}No labels found in {cache_path}, can not start training. {HELP_URL}'

        # Read cache
        [cache.pop(k) for k in ('hash', 'version', 'msgs')]  # remove items
        labels, shapes, self.segments = zip(*cache.values())
        nl = len(np.concatenate(labels, 0))  # number of labels
        assert nl > 0 or not augment, f'{prefix}All labels empty in {cache_path}, can not start training. {HELP_URL}'
        self.labels = list(labels)
        self.shapes = np.array(shapes)
        self.im_files = list(cache.keys())  # update
        self.label_files = img2label_paths(cache.keys())  # update
        n = len(shapes)  # number of images
        bi = np.floor(np.arange(n) / batch_size).astype(int)  # batch index
        nb = bi[-1] + 1  # number of batches
        self.batch = bi  # batch index of image
        self.n = n
        self.indices = range(n)

        # Update labels
        include_class = []  # filter labels to include only these classes (optional)
        include_class_array = np.array(include_class).reshape(1, -1)
        for i, (label, segment) in enumerate(zip(self.labels, self.segments)):
            if include_class:
                j = (label[:, 0:1] == include_class_array).any(1)
                self.labels[i] = label[j]
                if segment:
                    self.segments[i] = segment[j]
            if single_cls:  # single-class training, merge all classes into 0
                self.labels[i][:, 0] = 0
                if segment:
                    self.segments[i][:, 0] = 0

        # Rectangular Training
        if self.rect:
            # Sort by aspect ratio
            s = self.shapes  # wh
            ar = s[:, 1] / s[:, 0]  # aspect ratio
            irect = ar.argsort()
            self.im_files = [self.im_files[i] for i in irect]
            self.label_files = [self.label_files[i] for i in irect]
            self.labels = [self.labels[i] for i in irect]
            self.segments = [self.segments[i] for i in irect]
            self.shapes = s[irect]  # wh
            ar = ar[irect]

            # Set training image shapes
            shapes = [[1, 1]] * nb
            for i in range(nb):
                ari = ar[bi == i]
                mini, maxi = ari.min(), ari.max()
                if maxi < 1:
                    shapes[i] = [maxi, 1]
                elif mini > 1:
                    shapes[i] = [1, 1 / mini]

            self.batch_shapes = np.ceil(np.array(shapes) * img_size / stride + pad).astype(int) * stride

        # Cache images into RAM/disk for faster training (WARNING: large datasets may exceed system resources)
        self.ims = [None] * n
        self.npy_files = [Path(f).with_suffix('.npy') for f in self.im_files]
        if cache_images:
            gb = 0  # Gigabytes of cached images
            self.im_hw0, self.im_hw = [None] * n, [None] * n
            fcn = self.cache_images_to_disk if cache_images == 'disk' else self.load_image
            results = ThreadPool(NUM_THREADS).imap(fcn, range(n))
            pbar = tqdm(enumerate(results), total=n, bar_format=BAR_FORMAT, disable=LOCAL_RANK > 0)
            for i, x in pbar:
                if cache_images == 'disk':
                    gb += self.npy_files[i].stat().st_size
                else:  # 'ram'
                    self.ims[i], self.im_hw0[i], self.im_hw[i] = x  # im, hw_orig, hw_resized = load_image(self, i)
                    gb += self.ims[i].nbytes
                pbar.desc = f'{prefix}Caching images ({gb / 1E9:.1f}GB {cache_images})'
            pbar.close()

    def cache_labels(self, path=Path('./labels.cache'), prefix=''):
        # Cache dataset labels, check images and read shapes
        x = {}  # dict
        nm, nf, ne, nc, msgs = 0, 0, 0, 0, []  # number missing, found, empty, corrupt, messages
        desc = f"{prefix}Scanning '{path.parent / path.stem}' images and labels..."
        with Pool(NUM_THREADS) as pool:
            pbar = tqdm(pool.imap(verify_image_label, zip(self.im_files, self.label_files, repeat(prefix))),
                        desc=desc,
                        total=len(self.im_files),
                        bar_format=BAR_FORMAT)
            for im_file, lb, shape, segments, nm_f, nf_f, ne_f, nc_f, msg in pbar:
                nm += nm_f
                nf += nf_f
                ne += ne_f
                nc += nc_f
                if im_file:
                    x[im_file] = [lb, shape, segments]
                if msg:
                    msgs.append(msg)
                pbar.desc = f"{desc}{nf} found, {nm} missing, {ne} empty, {nc} corrupt"

        pbar.close()
        if msgs:
            LOGGER.info('\n'.join(msgs))
        if nf == 0:
            LOGGER.warning(f'{prefix}WARNING ⚠️ No labels found in {path}. {HELP_URL}')
        x['hash'] = get_hash(self.label_files + self.im_files)
        x['results'] = nf, nm, ne, nc, len(self.im_files)
        x['msgs'] = msgs  # warnings
        x['version'] = self.cache_version  # cache version
        try:
            np.save(path, x)  # save cache for next time
            path.with_suffix('.cache.npy').rename(path)  # remove .npy suffix
            LOGGER.info(f'{prefix}New cache created: {path}')
        except Exception as e:
            LOGGER.warning(f'{prefix}WARNING ⚠️ Cache directory {path.parent} is not writeable: {e}')  # not writeable
        return x

    def __len__(self):
        return len(self.im_files)

    # def __iter__(self):
    #     self.count = -1
    #     print('ran dataset iter')
    #     #self.shuffled_vector = np.random.permutation(self.nF) if self.augment else np.arange(self.nF)
    #     return self

    def __getitem__(self, index):
        index = self.indices[index]  # linear, shuffled, or image_weights

        hyp = self.hyp
        mosaic = self.mosaic and random.random() < hyp['mosaic']
        if mosaic:
            # Load mosaic
            img, labels = self.load_mosaic(index)
            shapes = None

            # MixUp augmentation
            if random.random() < hyp['mixup']:
                img, labels = mixup(img, labels, *self.load_mosaic(random.randint(0, self.n - 1)))

        else:
            # Load image
            img, (h0, w0), (h, w) = self.load_image(index)

            # Letterbox
            shape = self.batch_shapes[self.batch[index]] if self.rect else self.img_size  # final letterboxed shape
            img, ratio, pad = letterbox(img, shape, auto=False, scaleup=self.augment)
            shapes = (h0, w0), ((h / h0, w / w0), pad)  # for COCO mAP rescaling

            labels = self.labels[index].copy()
            if labels.size:  # normalized xywh to pixel xyxy format
                labels[:, 1:] = xywhn2xyxy(labels[:, 1:], ratio[0] * w, ratio[1] * h, padw=pad[0], padh=pad[1])

            if self.augment:
                img, labels = random_perspective(img,
                                                 labels,
                                                 degrees=hyp['degrees'],
                                                 translate=hyp['translate'],
                                                 scale=hyp['scale'],
                                                 shear=hyp['shear'],
                                                 perspective=hyp['perspective'])

        nl = len(labels)  # number of labels
        if nl:
            labels[:, 1:5] = xyxy2xywhn(labels[:, 1:5], w=img.shape[1], h=img.shape[0], clip=True, eps=1E-3)

        if self.augment:
            # Albumentations
            img, labels = self.albumentations(img, labels)
            nl = len(labels)  # update after albumentations

            # HSV color-space
            if 'hsv_h' in hyp:
                augment_hsv(img, hgain=hyp['hsv_h'], sgain=hyp['hsv_s'], vgain=hyp['hsv_v'])

            # Flip up-down
            if ('flipud' in hyp) and (random.random() < hyp['flipud']):
                img = np.flipud(img)
                if nl:
                    labels[:, 2] = 1 - labels[:, 2]

            # Flip left-right
            if ('fliplr' in hyp) and (random.random() < hyp['fliplr']):
                img = np.fliplr(img)
                if nl:
                    labels[:, 1] = 1 - labels[:, 1]

            # Cutouts
            # labels = cutout(img, labels, p=0.5)
            # nl = len(labels)  # update after cutout

        labels_out = torch.zeros((nl, 6))
        if nl:
            labels_out[:, 1:] = torch.from_numpy(labels)

        # Convert
        img = img.transpose((2, 0, 1))[::-1]  # HWC to CHW, BGR to RGB
        img = np.ascontiguousarray(img)

        return torch.from_numpy(img), labels_out, self.im_files[index], shapes

    def load_image(self, i):
        # Loads 1 image from dataset index 'i', returns (im, original hw, resized hw)
        im, f, fn = self.ims[i], self.im_files[i], self.npy_files[i],
        if im is None:  # not cached in RAM
            if fn.exists():  # load npy
                im = np.load(fn)
            else:  # read image
                im = cv2.imread(f)  # BGR
                assert im is not None, f'Image Not Found {f}'
            h0, w0 = im.shape[:2]  # orig hw
            r = self.img_size / max(h0, w0)  # ratio
            if r != 1:  # if sizes are not equal
                interp = cv2.INTER_LINEAR if (self.augment or r > 1) else cv2.INTER_AREA
                im = cv2.resize(im, (int(w0 * r), int(h0 * r)), interpolation=interp)
            return im, (h0, w0), im.shape[:2]  # im, hw_original, hw_resized
        return self.ims[i], self.im_hw0[i], self.im_hw[i]  # im, hw_original, hw_resized

    def cache_images_to_disk(self, i):
        # Saves an image as an *.npy file for faster loading
        f = self.npy_files[i]
        if not f.exists():
            np.save(f.as_posix(), cv2.imread(self.im_files[i]))

    def load_mosaic(self, index):
        # YOLOv5 4-mosaic loader. Loads 1 image + 3 random images into a 4-image mosaic
        labels4, segments4 = [], []
        s = self.img_size
        yc, xc = (int(random.uniform(-x, 2 * s + x)) for x in self.mosaic_border)  # mosaic center x, y
        indices = [index] + random.choices(self.indices, k=3)  # 3 additional image indices
        random.shuffle(indices)
        for i, index in enumerate(indices):
            # Load image
            img, _, (h, w) = self.load_image(index)

            # place img in img4
            if i == 0:  # top left
                img4 = np.full((s * 2, s * 2, img.shape[2]), 114, dtype=np.uint8)  # base image with 4 tiles
                x1a, y1a, x2a, y2a = max(xc - w, 0), max(yc - h, 0), xc, yc  # xmin, ymin, xmax, ymax (large image)
                x1b, y1b, x2b, y2b = w - (x2a - x1a), h - (y2a - y1a), w, h  # xmin, ymin, xmax, ymax (small image)
            elif i == 1:  # top right
                x1a, y1a, x2a, y2a = xc, max(yc - h, 0), min(xc + w, s * 2), yc
                x1b, y1b, x2b, y2b = 0, h - (y2a - y1a), min(w, x2a - x1a), h
            elif i == 2:  # bottom left
                x1a, y1a, x2a, y2a = max(xc - w, 0), yc, xc, min(s * 2, yc + h)
                x1b, y1b, x2b, y2b = w - (x2a - x1a), 0, w, min(y2a - y1a, h)
            elif i == 3:  # bottom right
                x1a, y1a, x2a, y2a = xc, yc, min(xc + w, s * 2), min(s * 2, yc + h)
                x1b, y1b, x2b, y2b = 0, 0, min(w, x2a - x1a), min(y2a - y1a, h)

            img4[y1a:y2a, x1a:x2a] = img[y1b:y2b, x1b:x2b]  # img4[ymin:ymax, xmin:xmax]
            padw = x1a - x1b
            padh = y1a - y1b

            # Labels
            labels, segments = self.labels[index].copy(), self.segments[index].copy()
            if labels.size:
                labels[:, 1:] = xywhn2xyxy(labels[:, 1:], w, h, padw, padh)  # normalized xywh to pixel xyxy format
                segments = [xyn2xy(x, w, h, padw, padh) for x in segments]
            labels4.append(labels)
            segments4.extend(segments)

        # Concat/clip labels
        labels4 = np.concatenate(labels4, 0)
        for x in (labels4[:, 1:], *segments4):
            np.clip(x, 0, 2 * s, out=x)  # clip when using random_perspective()
        # img4, labels4 = replicate(img4, labels4)  # replicate

        # Augment
        img4, labels4, segments4 = copy_paste(img4, labels4, segments4, p=self.hyp['copy_paste'])
        img4, labels4 = random_perspective(img4,
                                           labels4,
                                           segments4,
                                           degrees=self.hyp['degrees'],
                                           translate=self.hyp['translate'],
                                           scale=self.hyp['scale'],
                                           shear=self.hyp['shear'],
                                           perspective=self.hyp['perspective'],
                                           border=self.mosaic_border)  # border to remove

        return img4, labels4

    def load_mosaic9(self, index):
        # YOLOv5 9-mosaic loader. Loads 1 image + 8 random images into a 9-image mosaic
        labels9, segments9 = [], []
        s = self.img_size
        indices = [index] + random.choices(self.indices, k=8)  # 8 additional image indices
        random.shuffle(indices)
        hp, wp = -1, -1  # height, width previous
        for i, index in enumerate(indices):
            # Load image
            img, _, (h, w) = self.load_image(index)

            # place img in img9
            if i == 0:  # center
                img9 = np.full((s * 3, s * 3, img.shape[2]), 114, dtype=np.uint8)  # base image with 4 tiles
                h0, w0 = h, w
                c = s, s, s + w, s + h  # xmin, ymin, xmax, ymax (base) coordinates
            elif i == 1:  # top
                c = s, s - h, s + w, s
            elif i == 2:  # top right
                c = s + wp, s - h, s + wp + w, s
            elif i == 3:  # right
                c = s + w0, s, s + w0 + w, s + h
            elif i == 4:  # bottom right
                c = s + w0, s + hp, s + w0 + w, s + hp + h
            elif i == 5:  # bottom
                c = s + w0 - w, s + h0, s + w0, s + h0 + h
            elif i == 6:  # bottom left
                c = s + w0 - wp - w, s + h0, s + w0 - wp, s + h0 + h
            elif i == 7:  # left
                c = s - w, s + h0 - h, s, s + h0
            elif i == 8:  # top left
                c = s - w, s + h0 - hp - h, s, s + h0 - hp

            padx, pady = c[:2]
            x1, y1, x2, y2 = (max(x, 0) for x in c)  # allocate coords

            # Labels
            labels, segments = self.labels[index].copy(), self.segments[index].copy()
            if labels.size:
                labels[:, 1:] = xywhn2xyxy(labels[:, 1:], w, h, padx, pady)  # normalized xywh to pixel xyxy format
                segments = [xyn2xy(x, w, h, padx, pady) for x in segments]
            labels9.append(labels)
            segments9.extend(segments)

            # Image
            img9[y1:y2, x1:x2] = img[y1 - pady:, x1 - padx:]  # img9[ymin:ymax, xmin:xmax]
            hp, wp = h, w  # height, width previous

        # Offset
        yc, xc = (int(random.uniform(0, s)) for _ in self.mosaic_border)  # mosaic center x, y
        img9 = img9[yc:yc + 2 * s, xc:xc + 2 * s]

        # Concat/clip labels
        labels9 = np.concatenate(labels9, 0)
        labels9[:, [1, 3]] -= xc
        labels9[:, [2, 4]] -= yc
        c = np.array([xc, yc])  # centers
        segments9 = [x - c for x in segments9]

        for x in (labels9[:, 1:], *segments9):
            np.clip(x, 0, 2 * s, out=x)  # clip when using random_perspective()
        # img9, labels9 = replicate(img9, labels9)  # replicate

        # Augment
        img9, labels9 = random_perspective(img9,
                                           labels9,
                                           segments9,
                                           degrees=self.hyp['degrees'],
                                           translate=self.hyp['translate'],
                                           scale=self.hyp['scale'],
                                           shear=self.hyp['shear'],
                                           perspective=self.hyp['perspective'],
                                           border=self.mosaic_border)  # border to remove

        return img9, labels9

    @staticmethod
    def collate_fn(batch):
        im, label, path, shapes = zip(*batch)  # transposed
        for i, lb in enumerate(label):
            lb[:, 0] = i  # add target image index for build_targets()
        return torch.stack(im, 0), torch.cat(label, 0), path, shapes

    @staticmethod
    def collate_fn4(batch):
        im, label, path, shapes = zip(*batch)  # transposed
        n = len(shapes) // 4
        im4, label4, path4, shapes4 = [], [], path[:n], shapes[:n]

        ho = torch.tensor([[0.0, 0, 0, 1, 0, 0]])
        wo = torch.tensor([[0.0, 0, 1, 0, 0, 0]])
        s = torch.tensor([[1, 1, 0.5, 0.5, 0.5, 0.5]])  # scale
        for i in range(n):  # zidane torch.zeros(16,3,720,1280)  # BCHW
            i *= 4
            if random.random() < 0.5:
                im1 = F.interpolate(im[i].unsqueeze(0).float(), scale_factor=2.0, mode='bilinear',
                                    align_corners=False)[0].type(im[i].type())
                lb = label[i]
            else:
                im1 = torch.cat((torch.cat((im[i], im[i + 1]), 1), torch.cat((im[i + 2], im[i + 3]), 1)), 2)
                lb = torch.cat((label[i], label[i + 1] + ho, label[i + 2] + wo, label[i + 3] + ho + wo), 0) * s
            im4.append(im1)
            label4.append(lb)

        for i, lb in enumerate(label4):
            lb[:, 0] = i  # add target image index for build_targets()

        return torch.stack(im4, 0), torch.cat(label4, 0), path4, shapes4


# Ancillary functions --------------------------------------------------------------------------------------------------
def flatten_recursive(path=DATASETS_DIR / 'coco128'):
    # Flatten a recursive directory by bringing all files to top level
    new_path = Path(f'{str(path)}_flat')
    if os.path.exists(new_path):
        shutil.rmtree(new_path)  # delete output folder
    os.makedirs(new_path)  # make new output folder
    for file in tqdm(glob.glob(f'{str(Path(path))}/**/*.*', recursive=True)):
        shutil.copyfile(file, new_path / Path(file).name)


def extract_boxes(path=DATASETS_DIR / 'coco128'):  # from utils.dataloaders import *; extract_boxes()
    # Convert detection dataset into classification dataset, with one directory per class
    path = Path(path)  # images dir
    shutil.rmtree(path / 'classification') if (path / 'classification').is_dir() else None  # remove existing
    files = list(path.rglob('*.*'))
    n = len(files)  # number of files
    for im_file in tqdm(files, total=n):
        if im_file.suffix[1:] in IMG_FORMATS:
            # image
            im = cv2.imread(str(im_file))[..., ::-1]  # BGR to RGB
            h, w = im.shape[:2]

            # labels
            lb_file = Path(img2label_paths([str(im_file)])[0])
            if Path(lb_file).exists():
                with open(lb_file) as f:
                    lb = np.array([x.split() for x in f.read().strip().splitlines()], dtype=np.float32)  # labels

                for j, x in enumerate(lb):
                    c = int(x[0])  # class
                    f = (path / 'classifier') / f'{c}' / f'{path.stem}_{im_file.stem}_{j}.jpg'  # new filename
                    if not f.parent.is_dir():
                        f.parent.mkdir(parents=True)

                    b = x[1:] * [w, h, w, h]  # box
                    # b[2:] = b[2:].max()  # rectangle to square
                    b[2:] = b[2:] * 1.2 + 3  # pad
                    b = xywh2xyxy(b.reshape(-1, 4)).ravel().astype(int)

                    b[[0, 2]] = np.clip(b[[0, 2]], 0, w)  # clip boxes outside of image
                    b[[1, 3]] = np.clip(b[[1, 3]], 0, h)
                    assert cv2.imwrite(str(f), im[b[1]:b[3], b[0]:b[2]]), f'box failure in {f}'


def autosplit(path=DATASETS_DIR / 'coco128/images', weights=(0.9, 0.1, 0.0), annotated_only=False):
    """ Autosplit a dataset into train/val/test splits and save path/autosplit_*.txt files
    Usage: from utils.dataloaders import *; autosplit()
    Arguments
        path:            Path to images directory
        weights:         Train, val, test weights (list, tuple)
        annotated_only:  Only use images with an annotated txt file
    """
    path = Path(path)  # images dir
    files = sorted(x for x in path.rglob('*.*') if x.suffix[1:].lower() in IMG_FORMATS)  # image files only
    n = len(files)  # number of files
    random.seed(0)  # for reproducibility
    indices = random.choices([0, 1, 2], weights=weights, k=n)  # assign each image to a split

    txt = ['autosplit_train.txt', 'autosplit_val.txt', 'autosplit_test.txt']  # 3 txt files
    for x in txt:
        if (path.parent / x).exists():
            (path.parent / x).unlink()  # remove existing

    print(f'Autosplitting images from {path}' + ', using *.txt labeled images only' * annotated_only)
    for i, img in tqdm(zip(indices, files), total=n):
        if not annotated_only or Path(img2label_paths([str(img)])[0]).exists():  # check label
            with open(path.parent / txt[i], 'a') as f:
                f.write(f'./{img.relative_to(path.parent).as_posix()}' + '\n')  # add image to txt file


def verify_image_label(args):
    # Verify one image-label pair
    im_file, lb_file, prefix = args
    nm, nf, ne, nc, msg, segments = 0, 0, 0, 0, '', []  # number (missing, found, empty, corrupt), message, segments
    try:
        # verify images
        im = Image.open(im_file)
        im.verify()  # PIL verify
        shape = exif_size(im)  # image size
        assert (shape[0] > 9) & (shape[1] > 9), f'image size {shape} <10 pixels'
        assert im.format.lower() in IMG_FORMATS, f'invalid image format {im.format}'
        if im.format.lower() in ('jpg', 'jpeg'):
            with open(im_file, 'rb') as f:
                f.seek(-2, 2)
                if f.read() != b'\xff\xd9':  # corrupt JPEG
                    ImageOps.exif_transpose(Image.open(im_file)).save(im_file, 'JPEG', subsampling=0, quality=100)
                    msg = f'{prefix}WARNING ⚠️ {im_file}: corrupt JPEG restored and saved'

        # verify labels
        if os.path.isfile(lb_file):
            nf = 1  # label found
            with open(lb_file) as f:
                lb = [x.split() for x in f.read().strip().splitlines() if len(x)]
                if any(len(x) > 6 for x in lb):  # is segment
                    classes = np.array([x[0] for x in lb], dtype=np.float32)
                    segments = [np.array(x[1:], dtype=np.float32).reshape(-1, 2) for x in lb]  # (cls, xy1...)
                    lb = np.concatenate((classes.reshape(-1, 1), segments2boxes(segments)), 1)  # (cls, xywh)
                lb = np.array(lb, dtype=np.float32)
            nl = len(lb)
            if nl:
                assert lb.shape[1] == 5, f'labels require 5 columns, {lb.shape[1]} columns detected'
                assert (lb >= 0).all(), f'negative label values {lb[lb < 0]}'
                assert (lb[:, 1:] <= 1).all(), f'non-normalized or out of bounds coordinates {lb[:, 1:][lb[:, 1:] > 1]}'
                _, i = np.unique(lb, axis=0, return_index=True)
                if len(i) < nl:  # duplicate row check
                    lb = lb[i]  # remove duplicates
                    if segments:
                        segments = [segments[x] for x in i]
                    msg = f'{prefix}WARNING ⚠️ {im_file}: {nl - len(i)} duplicate labels removed'
            else:
                ne = 1  # label empty
                lb = np.zeros((0, 5), dtype=np.float32)
        else:
            nm = 1  # label missing
            lb = np.zeros((0, 5), dtype=np.float32)
        return im_file, lb, shape, segments, nm, nf, ne, nc, msg
    except Exception as e:
        nc = 1
        msg = f'{prefix}WARNING ⚠️ {im_file}: ignoring corrupt image/label: {e}'
        return [None, None, None, None, nm, nf, ne, nc, msg]


class HUBDatasetStats():
    """ Return dataset statistics dictionary with images and instances counts per split per class
    To run in parent directory: export PYTHONPATH="$PWD/yolov5"
    Usage1: from utils.dataloaders import *; HUBDatasetStats('coco128.yaml', autodownload=True)
    Usage2: from utils.dataloaders import *; HUBDatasetStats('path/to/coco128_with_yaml.zip')
    Arguments
        path:           Path to data.yaml or data.zip (with data.yaml inside data.zip)
        autodownload:   Attempt to download dataset if not found locally
    """

    def __init__(self, path='coco128.yaml', autodownload=False):
        # Initialize class
        zipped, data_dir, yaml_path = self._unzip(Path(path))
        try:
            with open(check_yaml(yaml_path), errors='ignore') as f:
                data = yaml.safe_load(f)  # data dict
                if zipped:
                    data['path'] = data_dir
        except Exception as e:
            raise Exception("error/HUB/dataset_stats/yaml_load") from e

        check_dataset(data, autodownload)  # download dataset if missing
        self.hub_dir = Path(data['path'] + '-hub')
        self.im_dir = self.hub_dir / 'images'
        self.im_dir.mkdir(parents=True, exist_ok=True)  # makes /images
        self.stats = {'nc': data['nc'], 'names': list(data['names'].values())}  # statistics dictionary
        self.data = data

    @staticmethod
    def _find_yaml(dir):
        # Return data.yaml file
        files = list(dir.glob('*.yaml')) or list(dir.rglob('*.yaml'))  # try root level first and then recursive
        assert files, f'No *.yaml file found in {dir}'
        if len(files) > 1:
            files = [f for f in files if f.stem == dir.stem]  # prefer *.yaml files that match dir name
            assert files, f'Multiple *.yaml files found in {dir}, only 1 *.yaml file allowed'
        assert len(files) == 1, f'Multiple *.yaml files found: {files}, only 1 *.yaml file allowed in {dir}'
        return files[0]

    def _unzip(self, path):
        # Unzip data.zip
        if not str(path).endswith('.zip'):  # path is data.yaml
            return False, None, path
        assert Path(path).is_file(), f'Error unzipping {path}, file not found'
        ZipFile(path).extractall(path=path.parent)  # unzip
        dir = path.with_suffix('')  # dataset directory == zip name
        assert dir.is_dir(), f'Error unzipping {path}, {dir} not found. path/to/abc.zip MUST unzip to path/to/abc/'
        return True, str(dir), self._find_yaml(dir)  # zipped, data_dir, yaml_path

    def _hub_ops(self, f, max_dim=1920):
        # HUB ops for 1 image 'f': resize and save at reduced quality in /dataset-hub for web/app viewing
        f_new = self.im_dir / Path(f).name  # dataset-hub image filename
        try:  # use PIL
            im = Image.open(f)
            r = max_dim / max(im.height, im.width)  # ratio
            if r < 1.0:  # image too large
                im = im.resize((int(im.width * r), int(im.height * r)))
            im.save(f_new, 'JPEG', quality=50, optimize=True)  # save
        except Exception as e:  # use OpenCV
            LOGGER.info(f'WARNING ⚠️ HUB ops PIL failure {f}: {e}')
            im = cv2.imread(f)
            im_height, im_width = im.shape[:2]
            r = max_dim / max(im_height, im_width)  # ratio
            if r < 1.0:  # image too large
                im = cv2.resize(im, (int(im_width * r), int(im_height * r)), interpolation=cv2.INTER_AREA)
            cv2.imwrite(str(f_new), im)

    def get_json(self, save=False, verbose=False):
        # Return dataset JSON for Ultralytics HUB
        def _round(labels):
            # Update labels to integer class and 6 decimal place floats
            return [[int(c), *(round(x, 4) for x in points)] for c, *points in labels]

        for split in 'train', 'val', 'test':
            if self.data.get(split) is None:
                self.stats[split] = None  # i.e. no test set
                continue
            dataset = LoadImagesAndLabels(self.data[split])  # load dataset
            x = np.array([
                np.bincount(label[:, 0].astype(int), minlength=self.data['nc'])
                for label in tqdm(dataset.labels, total=dataset.n, desc='Statistics')])  # shape(128x80)
            self.stats[split] = {
                'instance_stats': {
                    'total': int(x.sum()),
                    'per_class': x.sum(0).tolist()},
                'image_stats': {
                    'total': dataset.n,
                    'unlabelled': int(np.all(x == 0, 1).sum()),
                    'per_class': (x > 0).sum(0).tolist()},
                'labels': [{
                    str(Path(k).name): _round(v.tolist())} for k, v in zip(dataset.im_files, dataset.labels)]}

        # Save, print and return
        if save:
            stats_path = self.hub_dir / 'stats.json'
            print(f'Saving {stats_path.resolve()}...')
            with open(stats_path, 'w') as f:
                json.dump(self.stats, f)  # save stats.json
        if verbose:
            print(json.dumps(self.stats, indent=2, sort_keys=False))
        return self.stats

    def process_images(self):
        # Compress images for Ultralytics HUB
        for split in 'train', 'val', 'test':
            if self.data.get(split) is None:
                continue
            dataset = LoadImagesAndLabels(self.data[split])  # load dataset
            desc = f'{split} images'
            for _ in tqdm(ThreadPool(NUM_THREADS).imap(self._hub_ops, dataset.im_files), total=dataset.n, desc=desc):
                pass
        print(f'Done. All images saved to {self.im_dir}')
        return self.im_dir


# Classification dataloaders -------------------------------------------------------------------------------------------
class ClassificationDataset(torchvision.datasets.ImageFolder):
    """
    YOLOv5 Classification Dataset.
    Arguments
        root:  Dataset path
        transform:  torchvision transforms, used by default
        album_transform: Albumentations transforms, used if installed
    """

    def __init__(self, root, augment, imgsz, cache=False):
        super().__init__(root=root)
        self.torch_transforms = classify_transforms(imgsz)
        self.album_transforms = classify_albumentations(augment, imgsz) if augment else None
        self.cache_ram = cache is True or cache == 'ram'
        self.cache_disk = cache == 'disk'
        self.samples = [list(x) + [Path(x[0]).with_suffix('.npy'), None] for x in self.samples]  # file, index, npy, im

    def __getitem__(self, i):
        f, j, fn, im = self.samples[i]  # filename, index, filename.with_suffix('.npy'), image
        if self.cache_ram and im is None:
            im = self.samples[i][3] = cv2.imread(f)
        elif self.cache_disk:
            if not fn.exists():  # load npy
                np.save(fn.as_posix(), cv2.imread(f))
            im = np.load(fn)
        else:  # read image
            im = cv2.imread(f)  # BGR
        if self.album_transforms:
            sample = self.album_transforms(image=cv2.cvtColor(im, cv2.COLOR_BGR2RGB))["image"]
        else:
            sample = self.torch_transforms(im)
        return sample, j


def create_classification_dataloader(path,
                                     imgsz=224,
                                     batch_size=16,
                                     augment=True,
                                     cache=False,
                                     rank=-1,
                                     workers=8,
                                     shuffle=True):
    # Returns Dataloader object to be used with YOLOv5 Classifier
    with torch_distributed_zero_first(rank):  # init dataset *.cache only once if DDP
        dataset = ClassificationDataset(root=path, imgsz=imgsz, augment=augment, cache=cache)
    batch_size = min(batch_size, len(dataset))
    nd = torch.cuda.device_count()
    nw = min([os.cpu_count() // max(nd, 1), batch_size if batch_size > 1 else 0, workers])
    sampler = None if rank == -1 else distributed.DistributedSampler(dataset, shuffle=shuffle)
    generator = torch.Generator()
    generator.manual_seed(6148914691236517205 + RANK)
    return InfiniteDataLoader(dataset,
                              batch_size=batch_size,
                              shuffle=shuffle and sampler is None,
                              num_workers=nw,
                              sampler=sampler,
                              pin_memory=PIN_MEMORY,
                              worker_init_fn=seed_worker,
                              generator=generator)  # or DataLoader(persistent_workers=True)<|MERGE_RESOLUTION|>--- conflicted
+++ resolved
@@ -454,11 +454,7 @@
         self.mosaic_border = [-img_size // 2, -img_size // 2]
         self.stride = stride
         self.path = path
-<<<<<<< HEAD
         self.albumentations = Albumentations(hyp) if augment else None
-=======
-        self.albumentations = Albumentations(size=img_size) if augment else None
->>>>>>> 2373d547
 
         try:
             f = []  # image files
