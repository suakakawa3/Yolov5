# YOLOv5 🚀 by Ultralytics, GPL-3.0 license
"""
Dataloaders and dataset utils
"""

import contextlib
import glob
import hashlib
import json
import math
import os
import random
import shutil
import time
from itertools import repeat
from multiprocessing.pool import Pool, ThreadPool
from pathlib import Path
from threading import Thread
from urllib.parse import urlparse
from zipfile import ZipFile

import numpy as np
import torch
import torch.nn.functional as F
import torchvision
import yaml
from PIL import ExifTags, Image, ImageOps
from torch.utils.data import DataLoader, Dataset, dataloader, distributed
from tqdm import tqdm

from utils.augmentations import (Albumentations, augment_hsv, classify_albumentations, classify_transforms, copy_paste,
                                 letterbox, mixup, random_perspective)
from utils.general import (DATASETS_DIR, LOGGER, NUM_THREADS, check_dataset, check_requirements, check_yaml, clean_str,
                           cv2, is_colab, is_kaggle, segments2boxes, xyn2xy, xywh2xyxy, xywhn2xyxy, xyxy2xywhn)
from utils.torch_utils import torch_distributed_zero_first

# Parameters
HELP_URL = 'https://github.com/ultralytics/yolov5/wiki/Train-Custom-Data'
IMG_FORMATS = 'bmp', 'dng', 'jpeg', 'jpg', 'mpo', 'png', 'tif', 'tiff', 'webp'  # include image suffixes
VID_FORMATS = 'asf', 'avi', 'gif', 'm4v', 'mkv', 'mov', 'mp4', 'mpeg', 'mpg', 'ts', 'wmv'  # include video suffixes
BAR_FORMAT = '{l_bar}{bar:10}{r_bar}{bar:-10b}'  # tqdm bar format
LOCAL_RANK = int(os.getenv('LOCAL_RANK', -1))  # https://pytorch.org/docs/stable/elastic/run.html

# Get orientation exif tag
for orientation in ExifTags.TAGS.keys():
    if ExifTags.TAGS[orientation] == 'Orientation':
        break


def get_hash(paths):
    # Returns a single hash value of a list of paths (files or dirs)
    size = sum(os.path.getsize(p) for p in paths if os.path.exists(p))  # sizes
    h = hashlib.md5(str(size).encode())  # hash sizes
    h.update(''.join(paths).encode())  # hash paths
    return h.hexdigest()  # return hash


def exif_size(img):
    # Returns exif-corrected PIL size
    s = img.size  # (width, height)
    with contextlib.suppress(Exception):
        rotation = dict(img._getexif().items())[orientation]
        if rotation in [6, 8]:  # rotation 270 or 90
            s = (s[1], s[0])
    return s


def exif_transpose(image):
    """
    Transpose a PIL image accordingly if it has an EXIF Orientation tag.
    Inplace version of https://github.com/python-pillow/Pillow/blob/master/src/PIL/ImageOps.py exif_transpose()

    :param image: The image to transpose.
    :return: An image.
    """
    exif = image.getexif()
    orientation = exif.get(0x0112, 1)  # default 1
    if orientation > 1:
        method = {
            2: Image.FLIP_LEFT_RIGHT,
            3: Image.ROTATE_180,
            4: Image.FLIP_TOP_BOTTOM,
            5: Image.TRANSPOSE,
            6: Image.ROTATE_270,
            7: Image.TRANSVERSE,
            8: Image.ROTATE_90, }.get(orientation)
        if method is not None:
            image = image.transpose(method)
            del exif[0x0112]
            image.info["exif"] = exif.tobytes()
    return image


def seed_worker(worker_id):
    # Set dataloader worker seed https://pytorch.org/docs/stable/notes/randomness.html#dataloader
    worker_seed = torch.initial_seed() % 2 ** 32
    np.random.seed(worker_seed)
    random.seed(worker_seed)


def create_dataloader(path,
                      imgsz,
                      batch_size,
                      stride,
                      single_cls=False,
                      hyp=None,
                      augment=False,
                      cache=False,
                      pad=0.0,
                      rect=False,
                      rank=-1,
                      workers=8,
                      image_weights=False,
                      quad=False,
                      prefix='',
                      shuffle=False):
    if rect and shuffle:
        LOGGER.warning('WARNING: --rect is incompatible with DataLoader shuffle, setting shuffle=False')
        shuffle = False
    with torch_distributed_zero_first(rank):  # init dataset *.cache only once if DDP
        dataset = LoadImagesAndLabels(
            path,
            imgsz,
            batch_size,
            augment=augment,  # augmentation
            hyp=hyp,  # hyperparameters
            rect=rect,  # rectangular batches
            cache_images=cache,
            single_cls=single_cls,
            stride=int(stride),
            pad=pad,
            image_weights=image_weights,
            prefix=prefix)

    batch_size = min(batch_size, len(dataset))
    nd = torch.cuda.device_count()  # number of CUDA devices
    nw = min([os.cpu_count() // max(nd, 1), batch_size if batch_size > 1 else 0, workers])  # number of workers
    sampler = None if rank == -1 else distributed.DistributedSampler(dataset, shuffle=shuffle)
    loader = DataLoader if image_weights else InfiniteDataLoader  # only DataLoader allows for attribute updates
    generator = torch.Generator()
    generator.manual_seed(0)
    return loader(dataset,
                  batch_size=batch_size,
                  shuffle=shuffle and sampler is None,
                  num_workers=nw,
                  sampler=sampler,
                  pin_memory=True,
                  collate_fn=LoadImagesAndLabels.collate_fn4 if quad else LoadImagesAndLabels.collate_fn,
                  worker_init_fn=seed_worker,
                  generator=generator), dataset


class InfiniteDataLoader(dataloader.DataLoader):
    """ Dataloader that reuses workers

    Uses same syntax as vanilla DataLoader
    """

    def __init__(self, *args, **kwargs):
        super().__init__(*args, **kwargs)
        object.__setattr__(self, 'batch_sampler', _RepeatSampler(self.batch_sampler))
        self.iterator = super().__iter__()

    def __len__(self):
        return len(self.batch_sampler.sampler)

    def __iter__(self):
        for _ in range(len(self)):
            yield next(self.iterator)


class _RepeatSampler:
    """ Sampler that repeats forever

    Args:
        sampler (Sampler)
    """

    def __init__(self, sampler):
        self.sampler = sampler

    def __iter__(self):
        while True:
            yield from iter(self.sampler)


class LoadImages:
    # YOLOv5 image/video dataloader, i.e. `python detect.py --source image.jpg/vid.mp4`
    def __init__(self, path, img_size=640, stride=32, auto=True):
        files = []
        for p in sorted(path) if isinstance(path, (list, tuple)) else [path]:
            p = str(Path(p).resolve())
            if '*' in p:
                files.extend(sorted(glob.glob(p, recursive=True)))  # glob
            elif os.path.isdir(p):
                files.extend(sorted(glob.glob(os.path.join(p, '*.*'))))  # dir
            elif os.path.isfile(p):
                files.append(p)  # files
            else:
                raise FileNotFoundError(f'{p} does not exist')

        images = [x for x in files if x.split('.')[-1].lower() in IMG_FORMATS]
        videos = [x for x in files if x.split('.')[-1].lower() in VID_FORMATS]
        ni, nv = len(images), len(videos)

        self.img_size = img_size
        self.stride = stride
        self.files = images + videos
        self.nf = ni + nv  # number of files
        self.video_flag = [False] * ni + [True] * nv
        self.mode = 'image'
        self.auto = auto
        if any(videos):
            self.new_video(videos[0])  # new video
        else:
            self.cap = None
        assert self.nf > 0, f'No images or videos found in {p}. ' \
                            f'Supported formats are:\nimages: {IMG_FORMATS}\nvideos: {VID_FORMATS}'

    def __iter__(self):
        self.count = 0
        return self

    def __next__(self):
        if self.count == self.nf:
            raise StopIteration
        path = self.files[self.count]

        if self.video_flag[self.count]:
            # Read video
            self.mode = 'video'
            ret_val, img0 = self.cap.read()
            while not ret_val:
                self.count += 1
                self.cap.release()
                if self.count == self.nf:  # last video
                    raise StopIteration
                path = self.files[self.count]
                self.new_video(path)
                ret_val, img0 = self.cap.read()

            self.frame += 1
            s = f'video {self.count + 1}/{self.nf} ({self.frame}/{self.frames}) {path}: '

        else:
            # Read image
            self.count += 1
            img0 = cv2.imread(path)  # BGR
            assert img0 is not None, f'Image Not Found {path}'
            s = f'image {self.count}/{self.nf} {path}: '

        # Padded resize
        img = letterbox(img0, self.img_size, stride=self.stride, auto=self.auto)[0]

        # Convert
        img = img.transpose((2, 0, 1))[::-1]  # HWC to CHW, BGR to RGB
        img = np.ascontiguousarray(img)

        return path, img, img0, self.cap, s

    def new_video(self, path):
        self.frame = 0
        self.cap = cv2.VideoCapture(path)
        self.frames = int(self.cap.get(cv2.CAP_PROP_FRAME_COUNT))

    def __len__(self):
        return self.nf  # number of files


class LoadWebcam:  # for inference
    # YOLOv5 local webcam dataloader, i.e. `python detect.py --source 0`
    def __init__(self, pipe='0', img_size=640, stride=32):
        self.img_size = img_size
        self.stride = stride
        self.pipe = eval(pipe) if pipe.isnumeric() else pipe
        self.cap = cv2.VideoCapture(self.pipe)  # video capture object
        self.cap.set(cv2.CAP_PROP_BUFFERSIZE, 3)  # set buffer size

    def __iter__(self):
        self.count = -1
        return self

    def __next__(self):
        self.count += 1
        if cv2.waitKey(1) == ord('q'):  # q to quit
            self.cap.release()
            cv2.destroyAllWindows()
            raise StopIteration

        # Read frame
        ret_val, img0 = self.cap.read()
        img0 = cv2.flip(img0, 1)  # flip left-right

        # Print
        assert ret_val, f'Camera Error {self.pipe}'
        img_path = 'webcam.jpg'
        s = f'webcam {self.count}: '

        # Padded resize
        img = letterbox(img0, self.img_size, stride=self.stride)[0]

        # Convert
        img = img.transpose((2, 0, 1))[::-1]  # HWC to CHW, BGR to RGB
        img = np.ascontiguousarray(img)

        return img_path, img, img0, None, s

    def __len__(self):
        return 0


class LoadStreams:
    # YOLOv5 streamloader, i.e. `python detect.py --source 'rtsp://example.com/media.mp4'  # RTSP, RTMP, HTTP streams`
    def __init__(self, sources='streams.txt', img_size=640, stride=32, auto=True):
        self.mode = 'stream'
        self.img_size = img_size
        self.stride = stride

        if os.path.isfile(sources):
            with open(sources) as f:
                sources = [x.strip() for x in f.read().strip().splitlines() if len(x.strip())]
        else:
            sources = [sources]

        n = len(sources)
        self.imgs, self.fps, self.frames, self.threads = [None] * n, [0] * n, [0] * n, [None] * n
        self.sources = [clean_str(x) for x in sources]  # clean source names for later
        self.auto = auto
        for i, s in enumerate(sources):  # index, source
            # Start thread to read frames from video stream
            st = f'{i + 1}/{n}: {s}... '
            if urlparse(s).hostname in ('www.youtube.com', 'youtube.com', 'youtu.be'):  # if source is YouTube video
                check_requirements(('pafy', 'youtube_dl==2020.12.2'))
                import pafy
                s = pafy.new(s).getbest(preftype="mp4").url  # YouTube URL
            s = eval(s) if s.isnumeric() else s  # i.e. s = '0' local webcam
            if s == 0:
                assert not is_colab(), '--source 0 webcam unsupported on Colab. Rerun command in a local environment.'
                assert not is_kaggle(), '--source 0 webcam unsupported on Kaggle. Rerun command in a local environment.'
            cap = cv2.VideoCapture(s)
            assert cap.isOpened(), f'{st}Failed to open {s}'
            w = int(cap.get(cv2.CAP_PROP_FRAME_WIDTH))
            h = int(cap.get(cv2.CAP_PROP_FRAME_HEIGHT))
            fps = cap.get(cv2.CAP_PROP_FPS)  # warning: may return 0 or nan
            self.frames[i] = max(int(cap.get(cv2.CAP_PROP_FRAME_COUNT)), 0) or float('inf')  # infinite stream fallback
            self.fps[i] = max((fps if math.isfinite(fps) else 0) % 100, 0) or 30  # 30 FPS fallback

            _, self.imgs[i] = cap.read()  # guarantee first frame
            self.threads[i] = Thread(target=self.update, args=([i, cap, s]), daemon=True)
            LOGGER.info(f"{st} Success ({self.frames[i]} frames {w}x{h} at {self.fps[i]:.2f} FPS)")
            self.threads[i].start()
        LOGGER.info('')  # newline

        # check for common shapes
        s = np.stack([letterbox(x, self.img_size, stride=self.stride, auto=self.auto)[0].shape for x in self.imgs])
        self.rect = np.unique(s, axis=0).shape[0] == 1  # rect inference if all shapes equal
        if not self.rect:
            LOGGER.warning('WARNING: Stream shapes differ. For optimal performance supply similarly-shaped streams.')

    def update(self, i, cap, stream):
        # Read stream `i` frames in daemon thread
        n, f, read = 0, self.frames[i], 1  # frame number, frame array, inference every 'read' frame
        while cap.isOpened() and n < f:
            n += 1
            # _, self.imgs[index] = cap.read()
            cap.grab()
            if n % read == 0:
                success, im = cap.retrieve()
                if success:
                    self.imgs[i] = im
                else:
                    LOGGER.warning('WARNING: Video stream unresponsive, please check your IP camera connection.')
                    self.imgs[i] = np.zeros_like(self.imgs[i])
                    cap.open(stream)  # re-open stream if signal was lost
            time.sleep(0.0)  # wait time

    def __iter__(self):
        self.count = -1
        return self

    def __next__(self):
        self.count += 1
        if not all(x.is_alive() for x in self.threads) or cv2.waitKey(1) == ord('q'):  # q to quit
            cv2.destroyAllWindows()
            raise StopIteration

        # Letterbox
        img0 = self.imgs.copy()
        img = [letterbox(x, self.img_size, stride=self.stride, auto=self.rect and self.auto)[0] for x in img0]

        # Stack
        img = np.stack(img, 0)

        # Convert
        img = img[..., ::-1].transpose((0, 3, 1, 2))  # BGR to RGB, BHWC to BCHW
        img = np.ascontiguousarray(img)

        return self.sources, img, img0, None, ''

    def __len__(self):
        return len(self.sources)  # 1E12 frames = 32 streams at 30 FPS for 30 years


def img2label_paths(img_paths):
    # Define label paths as a function of image paths
    sa, sb = f'{os.sep}images{os.sep}', f'{os.sep}labels{os.sep}'  # /images/, /labels/ substrings
    return [sb.join(x.rsplit(sa, 1)).rsplit('.', 1)[0] + '.txt' for x in img_paths]


class LoadImagesAndLabels(Dataset):
    # YOLOv5 train_loader/val_loader, loads images and labels for training and validation
    cache_version = 0.6  # dataset labels *.cache version
    rand_interp_methods = [cv2.INTER_NEAREST, cv2.INTER_LINEAR, cv2.INTER_CUBIC, cv2.INTER_AREA, cv2.INTER_LANCZOS4]

    def __init__(self,
                 path,
                 img_size=640,
                 batch_size=16,
                 augment=False,
                 hyp=None,
                 rect=False,
                 image_weights=False,
                 cache_images=False,
                 single_cls=False,
                 stride=32,
                 pad=0.0,
                 prefix=''):
        self.img_size = img_size
        self.augment = augment
        self.hyp = hyp
        self.image_weights = image_weights
        self.rect = False if image_weights else rect
        self.mosaic = self.augment and not self.rect  # load 4 images at a time into a mosaic (only during training)
        self.mosaic_border = [-img_size // 2, -img_size // 2]
        self.stride = stride
        self.path = path
        self.albumentations = Albumentations() if augment else None

        try:
            f = []  # image files
            for p in path if isinstance(path, list) else [path]:
                p = Path(p)  # os-agnostic
                if p.is_dir():  # dir
                    f += glob.glob(str(p / '**' / '*.*'), recursive=True)
                    # f = list(p.rglob('*.*'))  # pathlib
                elif p.is_file():  # file
                    with open(p) as t:
                        t = t.read().strip().splitlines()
                        parent = str(p.parent) + os.sep
                        f += [x.replace('./', parent) if x.startswith('./') else x for x in t]  # local to global path
                        # f += [p.parent / x.lstrip(os.sep) for x in t]  # local to global path (pathlib)
                else:
                    raise FileNotFoundError(f'{prefix}{p} does not exist')
            self.im_files = sorted(x.replace('/', os.sep) for x in f if x.split('.')[-1].lower() in IMG_FORMATS)
            # self.img_files = sorted([x for x in f if x.suffix[1:].lower() in IMG_FORMATS])  # pathlib
            assert self.im_files, f'{prefix}No images found'
        except Exception as e:
            raise Exception(f'{prefix}Error loading data from {path}: {e}\nSee {HELP_URL}')

        # Check cache
        self.label_files = img2label_paths(self.im_files)  # labels
        cache_path = (p if p.is_file() else Path(self.label_files[0]).parent).with_suffix('.cache')
        try:
            cache, exists = np.load(cache_path, allow_pickle=True).item(), True  # load dict
            assert cache['version'] == self.cache_version  # matches current version
            assert cache['hash'] == get_hash(self.label_files + self.im_files)  # identical hash
        except Exception:
            cache, exists = self.cache_labels(cache_path, prefix), False  # run cache ops

        # Display cache
        nf, nm, ne, nc, n = cache.pop('results')  # found, missing, empty, corrupt, total
        if exists and LOCAL_RANK in {-1, 0}:
            d = f"Scanning '{cache_path}' images and labels... {nf} found, {nm} missing, {ne} empty, {nc} corrupt"
            tqdm(None, desc=prefix + d, total=n, initial=n, bar_format=BAR_FORMAT)  # display cache results
            if cache['msgs']:
                LOGGER.info('\n'.join(cache['msgs']))  # display warnings
        assert nf > 0 or not augment, f'{prefix}No labels in {cache_path}. Can not train without labels. See {HELP_URL}'

        # Read cache
        [cache.pop(k) for k in ('hash', 'version', 'msgs')]  # remove items
        labels, shapes, self.segments = zip(*cache.values())
        self.labels = list(labels)
        self.shapes = np.array(shapes, dtype=np.float64)
        self.im_files = list(cache.keys())  # update
        self.label_files = img2label_paths(cache.keys())  # update
        n = len(shapes)  # number of images
        bi = np.floor(np.arange(n) / batch_size).astype(np.int)  # batch index
        nb = bi[-1] + 1  # number of batches
        self.batch = bi  # batch index of image
        self.n = n
        self.indices = range(n)

        # Update labels
        include_class = []  # filter labels to include only these classes (optional)
        include_class_array = np.array(include_class).reshape(1, -1)
        for i, (label, segment) in enumerate(zip(self.labels, self.segments)):
            if include_class:
                j = (label[:, 0:1] == include_class_array).any(1)
                self.labels[i] = label[j]
                if segment:
                    self.segments[i] = segment[j]
            if single_cls:  # single-class training, merge all classes into 0
                self.labels[i][:, 0] = 0
                if segment:
                    self.segments[i][:, 0] = 0

        # Rectangular Training
        if self.rect:
            # Sort by aspect ratio
            s = self.shapes  # wh
            ar = s[:, 1] / s[:, 0]  # aspect ratio
            irect = ar.argsort()
            self.im_files = [self.im_files[i] for i in irect]
            self.label_files = [self.label_files[i] for i in irect]
            self.labels = [self.labels[i] for i in irect]
            self.shapes = s[irect]  # wh
            ar = ar[irect]

            # Set training image shapes
            shapes = [[1, 1]] * nb
            for i in range(nb):
                ari = ar[bi == i]
                mini, maxi = ari.min(), ari.max()
                if maxi < 1:
                    shapes[i] = [maxi, 1]
                elif mini > 1:
                    shapes[i] = [1, 1 / mini]

            self.batch_shapes = np.ceil(np.array(shapes) * img_size / stride + pad).astype(np.int) * stride

        # Cache images into RAM/disk for faster training (WARNING: large datasets may exceed system resources)
        self.ims = [None] * n
        self.npy_files = [Path(f).with_suffix('.npy') for f in self.im_files]
        if cache_images:
            gb = 0  # Gigabytes of cached images
            self.im_hw0, self.im_hw = [None] * n, [None] * n
            fcn = self.cache_images_to_disk if cache_images == 'disk' else self.load_image
            results = ThreadPool(NUM_THREADS).imap(fcn, range(n))
            pbar = tqdm(enumerate(results), total=n, bar_format=BAR_FORMAT, disable=LOCAL_RANK > 0)
            for i, x in pbar:
                if cache_images == 'disk':
                    gb += self.npy_files[i].stat().st_size
                else:  # 'ram'
                    self.ims[i], self.im_hw0[i], self.im_hw[i] = x  # im, hw_orig, hw_resized = load_image(self, i)
                    gb += self.ims[i].nbytes
                pbar.desc = f'{prefix}Caching images ({gb / 1E9:.1f}GB {cache_images})'
            pbar.close()

    def cache_labels(self, path=Path('./labels.cache'), prefix=''):
        # Cache dataset labels, check images and read shapes
        x = {}  # dict
        nm, nf, ne, nc, msgs = 0, 0, 0, 0, []  # number missing, found, empty, corrupt, messages
        desc = f"{prefix}Scanning '{path.parent / path.stem}' images and labels..."
        with Pool(NUM_THREADS) as pool:
            pbar = tqdm(pool.imap(verify_image_label, zip(self.im_files, self.label_files, repeat(prefix))),
                        desc=desc,
                        total=len(self.im_files),
                        bar_format=BAR_FORMAT)
            for im_file, lb, shape, segments, nm_f, nf_f, ne_f, nc_f, msg in pbar:
                nm += nm_f
                nf += nf_f
                ne += ne_f
                nc += nc_f
                if im_file:
                    x[im_file] = [lb, shape, segments]
                if msg:
                    msgs.append(msg)
                pbar.desc = f"{desc}{nf} found, {nm} missing, {ne} empty, {nc} corrupt"

        pbar.close()
        if msgs:
            LOGGER.info('\n'.join(msgs))
        if nf == 0:
            LOGGER.warning(f'{prefix}WARNING: No labels found in {path}. See {HELP_URL}')
        x['hash'] = get_hash(self.label_files + self.im_files)
        x['results'] = nf, nm, ne, nc, len(self.im_files)
        x['msgs'] = msgs  # warnings
        x['version'] = self.cache_version  # cache version
        try:
            np.save(path, x)  # save cache for next time
            path.with_suffix('.cache.npy').rename(path)  # remove .npy suffix
            LOGGER.info(f'{prefix}New cache created: {path}')
        except Exception as e:
            LOGGER.warning(f'{prefix}WARNING: Cache directory {path.parent} is not writeable: {e}')  # not writeable
        return x

    def __len__(self):
        return len(self.im_files)

    # def __iter__(self):
    #     self.count = -1
    #     print('ran dataset iter')
    #     #self.shuffled_vector = np.random.permutation(self.nF) if self.augment else np.arange(self.nF)
    #     return self

    def __getitem__(self, index):
        index = self.indices[index]  # linear, shuffled, or image_weights

        hyp = self.hyp
        mosaic = self.mosaic and random.random() < hyp['mosaic']
        if mosaic:
            # Load mosaic
            img, labels = self.load_mosaic(index)
            shapes = None

            # MixUp augmentation
            if random.random() < hyp['mixup']:
                img, labels = mixup(img, labels, *self.load_mosaic(random.randint(0, self.n - 1)))

        else:
            # Load image
            img, (h0, w0), (h, w) = self.load_image(index)

            # Letterbox
            shape = self.batch_shapes[self.batch[index]] if self.rect else self.img_size  # final letterboxed shape
            img, ratio, pad = letterbox(img, shape, auto=False, scaleup=self.augment)
            shapes = (h0, w0), ((h / h0, w / w0), pad)  # for COCO mAP rescaling

            labels = self.labels[index].copy()
            if labels.size:  # normalized xywh to pixel xyxy format
                labels[:, 1:] = xywhn2xyxy(labels[:, 1:], ratio[0] * w, ratio[1] * h, padw=pad[0], padh=pad[1])

            if self.augment:
                img, labels = random_perspective(img,
                                                 labels,
                                                 degrees=hyp['degrees'],
                                                 translate=hyp['translate'],
                                                 scale=hyp['scale'],
                                                 shear=hyp['shear'],
                                                 perspective=hyp['perspective'])

        nl = len(labels)  # number of labels
        if nl:
            labels[:, 1:5] = xyxy2xywhn(labels[:, 1:5], w=img.shape[1], h=img.shape[0], clip=True, eps=1E-3)

        if self.augment:
            # Albumentations
            img, labels = self.albumentations(img, labels)
            nl = len(labels)  # update after albumentations

            # HSV color-space
            augment_hsv(img, hgain=hyp['hsv_h'], sgain=hyp['hsv_s'], vgain=hyp['hsv_v'])

            # Flip up-down
            if random.random() < hyp['flipud']:
                img = np.flipud(img)
                if nl:
                    labels[:, 2] = 1 - labels[:, 2]

            # Flip left-right
            if random.random() < hyp['fliplr']:
                img = np.fliplr(img)
                if nl:
                    labels[:, 1] = 1 - labels[:, 1]

            # Cutouts
            # labels = cutout(img, labels, p=0.5)
            # nl = len(labels)  # update after cutout

        labels_out = torch.zeros((nl, 6))
        if nl:
            labels_out[:, 1:] = torch.from_numpy(labels)

        # Convert
        img = img.transpose((2, 0, 1))[::-1]  # HWC to CHW, BGR to RGB
        img = np.ascontiguousarray(img)

        return torch.from_numpy(img), labels_out, self.im_files[index], shapes

    def load_image(self, i):
        # Loads 1 image from dataset index 'i', returns (im, original hw, resized hw)
        im, f, fn = self.ims[i], self.im_files[i], self.npy_files[i],
        if im is None:  # not cached in RAM
            if fn.exists():  # load npy
                im = np.load(fn)
            else:  # read image
                im = cv2.imread(f)  # BGR
                assert im is not None, f'Image Not Found {f}'
            h0, w0 = im.shape[:2]  # orig hw
            r = self.img_size / max(h0, w0)  # ratio
            if r != 1:  # if sizes are not equal
                interp = cv2.INTER_LINEAR if (self.augment or r > 1) else cv2.INTER_AREA
                im = cv2.resize(im, (int(w0 * r), int(h0 * r)), interpolation=interp)
            return im, (h0, w0), im.shape[:2]  # im, hw_original, hw_resized
        return self.ims[i], self.im_hw0[i], self.im_hw[i]  # im, hw_original, hw_resized

    def cache_images_to_disk(self, i):
        # Saves an image as an *.npy file for faster loading
        f = self.npy_files[i]
        if not f.exists():
            np.save(f.as_posix(), cv2.imread(self.im_files[i]))

    def load_mosaic(self, index):
        # YOLOv5 4-mosaic loader. Loads 1 image + 3 random images into a 4-image mosaic
        labels4, segments4 = [], []
        s = self.img_size
        yc, xc = (int(random.uniform(-x, 2 * s + x)) for x in self.mosaic_border)  # mosaic center x, y
        indices = [index] + random.choices(self.indices, k=3)  # 3 additional image indices
        random.shuffle(indices)
        for i, index in enumerate(indices):
            # Load image
            img, _, (h, w) = self.load_image(index)

            # place img in img4
            if i == 0:  # top left
                img4 = np.full((s * 2, s * 2, img.shape[2]), 114, dtype=np.uint8)  # base image with 4 tiles
                x1a, y1a, x2a, y2a = max(xc - w, 0), max(yc - h, 0), xc, yc  # xmin, ymin, xmax, ymax (large image)
                x1b, y1b, x2b, y2b = w - (x2a - x1a), h - (y2a - y1a), w, h  # xmin, ymin, xmax, ymax (small image)
            elif i == 1:  # top right
                x1a, y1a, x2a, y2a = xc, max(yc - h, 0), min(xc + w, s * 2), yc
                x1b, y1b, x2b, y2b = 0, h - (y2a - y1a), min(w, x2a - x1a), h
            elif i == 2:  # bottom left
                x1a, y1a, x2a, y2a = max(xc - w, 0), yc, xc, min(s * 2, yc + h)
                x1b, y1b, x2b, y2b = w - (x2a - x1a), 0, w, min(y2a - y1a, h)
            elif i == 3:  # bottom right
                x1a, y1a, x2a, y2a = xc, yc, min(xc + w, s * 2), min(s * 2, yc + h)
                x1b, y1b, x2b, y2b = 0, 0, min(w, x2a - x1a), min(y2a - y1a, h)

            img4[y1a:y2a, x1a:x2a] = img[y1b:y2b, x1b:x2b]  # img4[ymin:ymax, xmin:xmax]
            padw = x1a - x1b
            padh = y1a - y1b

            # Labels
            labels, segments = self.labels[index].copy(), self.segments[index].copy()
            if labels.size:
                labels[:, 1:] = xywhn2xyxy(labels[:, 1:], w, h, padw, padh)  # normalized xywh to pixel xyxy format
                segments = [xyn2xy(x, w, h, padw, padh) for x in segments]
            labels4.append(labels)
            segments4.extend(segments)

        # Concat/clip labels
        labels4 = np.concatenate(labels4, 0)
        for x in (labels4[:, 1:], *segments4):
            np.clip(x, 0, 2 * s, out=x)  # clip when using random_perspective()
        # img4, labels4 = replicate(img4, labels4)  # replicate

        # Augment
        img4, labels4, segments4 = copy_paste(img4, labels4, segments4, p=self.hyp['copy_paste'])
        img4, labels4 = random_perspective(img4,
                                           labels4,
                                           segments4,
                                           degrees=self.hyp['degrees'],
                                           translate=self.hyp['translate'],
                                           scale=self.hyp['scale'],
                                           shear=self.hyp['shear'],
                                           perspective=self.hyp['perspective'],
                                           border=self.mosaic_border)  # border to remove

        return img4, labels4

    def load_mosaic9(self, index):
        # YOLOv5 9-mosaic loader. Loads 1 image + 8 random images into a 9-image mosaic
        labels9, segments9 = [], []
        s = self.img_size
        indices = [index] + random.choices(self.indices, k=8)  # 8 additional image indices
        random.shuffle(indices)
        hp, wp = -1, -1  # height, width previous
        for i, index in enumerate(indices):
            # Load image
            img, _, (h, w) = self.load_image(index)

            # place img in img9
            if i == 0:  # center
                img9 = np.full((s * 3, s * 3, img.shape[2]), 114, dtype=np.uint8)  # base image with 4 tiles
                h0, w0 = h, w
                c = s, s, s + w, s + h  # xmin, ymin, xmax, ymax (base) coordinates
            elif i == 1:  # top
                c = s, s - h, s + w, s
            elif i == 2:  # top right
                c = s + wp, s - h, s + wp + w, s
            elif i == 3:  # right
                c = s + w0, s, s + w0 + w, s + h
            elif i == 4:  # bottom right
                c = s + w0, s + hp, s + w0 + w, s + hp + h
            elif i == 5:  # bottom
                c = s + w0 - w, s + h0, s + w0, s + h0 + h
            elif i == 6:  # bottom left
                c = s + w0 - wp - w, s + h0, s + w0 - wp, s + h0 + h
            elif i == 7:  # left
                c = s - w, s + h0 - h, s, s + h0
            elif i == 8:  # top left
                c = s - w, s + h0 - hp - h, s, s + h0 - hp

            padx, pady = c[:2]
            x1, y1, x2, y2 = (max(x, 0) for x in c)  # allocate coords

            # Labels
            labels, segments = self.labels[index].copy(), self.segments[index].copy()
            if labels.size:
                labels[:, 1:] = xywhn2xyxy(labels[:, 1:], w, h, padx, pady)  # normalized xywh to pixel xyxy format
                segments = [xyn2xy(x, w, h, padx, pady) for x in segments]
            labels9.append(labels)
            segments9.extend(segments)

            # Image
            img9[y1:y2, x1:x2] = img[y1 - pady:, x1 - padx:]  # img9[ymin:ymax, xmin:xmax]
            hp, wp = h, w  # height, width previous

        # Offset
        yc, xc = (int(random.uniform(0, s)) for _ in self.mosaic_border)  # mosaic center x, y
        img9 = img9[yc:yc + 2 * s, xc:xc + 2 * s]

        # Concat/clip labels
        labels9 = np.concatenate(labels9, 0)
        labels9[:, [1, 3]] -= xc
        labels9[:, [2, 4]] -= yc
        c = np.array([xc, yc])  # centers
        segments9 = [x - c for x in segments9]

        for x in (labels9[:, 1:], *segments9):
            np.clip(x, 0, 2 * s, out=x)  # clip when using random_perspective()
        # img9, labels9 = replicate(img9, labels9)  # replicate

        # Augment
        img9, labels9 = random_perspective(img9,
                                           labels9,
                                           segments9,
                                           degrees=self.hyp['degrees'],
                                           translate=self.hyp['translate'],
                                           scale=self.hyp['scale'],
                                           shear=self.hyp['shear'],
                                           perspective=self.hyp['perspective'],
                                           border=self.mosaic_border)  # border to remove

        return img9, labels9

    @staticmethod
    def collate_fn(batch):
        im, label, path, shapes = zip(*batch)  # transposed
        for i, lb in enumerate(label):
            lb[:, 0] = i  # add target image index for build_targets()
        return torch.stack(im, 0), torch.cat(label, 0), path, shapes

    @staticmethod
    def collate_fn4(batch):
        img, label, path, shapes = zip(*batch)  # transposed
        n = len(shapes) // 4
        im4, label4, path4, shapes4 = [], [], path[:n], shapes[:n]

        ho = torch.tensor([[0.0, 0, 0, 1, 0, 0]])
        wo = torch.tensor([[0.0, 0, 1, 0, 0, 0]])
        s = torch.tensor([[1, 1, 0.5, 0.5, 0.5, 0.5]])  # scale
        for i in range(n):  # zidane torch.zeros(16,3,720,1280)  # BCHW
            i *= 4
            if random.random() < 0.5:
                im = F.interpolate(img[i].unsqueeze(0).float(), scale_factor=2.0, mode='bilinear',
                                   align_corners=False)[0].type(img[i].type())
                lb = label[i]
            else:
                im = torch.cat((torch.cat((img[i], img[i + 1]), 1), torch.cat((img[i + 2], img[i + 3]), 1)), 2)
                lb = torch.cat((label[i], label[i + 1] + ho, label[i + 2] + wo, label[i + 3] + ho + wo), 0) * s
            im4.append(im)
            label4.append(lb)

        for i, lb in enumerate(label4):
            lb[:, 0] = i  # add target image index for build_targets()

        return torch.stack(im4, 0), torch.cat(label4, 0), path4, shapes4


# Ancillary functions --------------------------------------------------------------------------------------------------
def flatten_recursive(path=DATASETS_DIR / 'coco128'):
    # Flatten a recursive directory by bringing all files to top level
    new_path = Path(f'{str(path)}_flat')
    if os.path.exists(new_path):
        shutil.rmtree(new_path)  # delete output folder
    os.makedirs(new_path)  # make new output folder
    for file in tqdm(glob.glob(f'{str(Path(path))}/**/*.*', recursive=True)):
        shutil.copyfile(file, new_path / Path(file).name)


def extract_boxes(path=DATASETS_DIR / 'coco128'):  # from utils.dataloaders import *; extract_boxes()
    # Convert detection dataset into classification dataset, with one directory per class
    path = Path(path)  # images dir
    shutil.rmtree(path / 'classifier') if (path / 'classifier').is_dir() else None  # remove existing
    files = list(path.rglob('*.*'))
    n = len(files)  # number of files
    for im_file in tqdm(files, total=n):
        if im_file.suffix[1:] in IMG_FORMATS:
            # image
            im = cv2.imread(str(im_file))[..., ::-1]  # BGR to RGB
            h, w = im.shape[:2]

            # labels
            lb_file = Path(img2label_paths([str(im_file)])[0])
            if Path(lb_file).exists():
                with open(lb_file) as f:
                    lb = np.array([x.split() for x in f.read().strip().splitlines()], dtype=np.float32)  # labels

                for j, x in enumerate(lb):
                    c = int(x[0])  # class
                    f = (path / 'classifier') / f'{c}' / f'{path.stem}_{im_file.stem}_{j}.jpg'  # new filename
                    if not f.parent.is_dir():
                        f.parent.mkdir(parents=True)

                    b = x[1:] * [w, h, w, h]  # box
                    # b[2:] = b[2:].max()  # rectangle to square
                    b[2:] = b[2:] * 1.2 + 3  # pad
                    b = xywh2xyxy(b.reshape(-1, 4)).ravel().astype(np.int)

                    b[[0, 2]] = np.clip(b[[0, 2]], 0, w)  # clip boxes outside of image
                    b[[1, 3]] = np.clip(b[[1, 3]], 0, h)
                    assert cv2.imwrite(str(f), im[b[1]:b[3], b[0]:b[2]]), f'box failure in {f}'


def autosplit(path=DATASETS_DIR / 'coco128/images', weights=(0.9, 0.1, 0.0), annotated_only=False):
    """ Autosplit a dataset into train/val/test splits and save path/autosplit_*.txt files
    Usage: from utils.dataloaders import *; autosplit()
    Arguments
        path:            Path to images directory
        weights:         Train, val, test weights (list, tuple)
        annotated_only:  Only use images with an annotated txt file
    """
    path = Path(path)  # images dir
    files = sorted(x for x in path.rglob('*.*') if x.suffix[1:].lower() in IMG_FORMATS)  # image files only
    n = len(files)  # number of files
    random.seed(0)  # for reproducibility
    indices = random.choices([0, 1, 2], weights=weights, k=n)  # assign each image to a split

    txt = ['autosplit_train.txt', 'autosplit_val.txt', 'autosplit_test.txt']  # 3 txt files
    [(path.parent / x).unlink(missing_ok=True) for x in txt]  # remove existing

    print(f'Autosplitting images from {path}' + ', using *.txt labeled images only' * annotated_only)
    for i, img in tqdm(zip(indices, files), total=n):
        if not annotated_only or Path(img2label_paths([str(img)])[0]).exists():  # check label
            with open(path.parent / txt[i], 'a') as f:
                f.write(f'./{img.relative_to(path.parent).as_posix()}' + '\n')  # add image to txt file


def verify_image_label(args):
    # Verify one image-label pair
    im_file, lb_file, prefix = args
    nm, nf, ne, nc, msg, segments = 0, 0, 0, 0, '', []  # number (missing, found, empty, corrupt), message, segments
    try:
        # verify images
        im = Image.open(im_file)
        im.verify()  # PIL verify
        shape = exif_size(im)  # image size
        assert (shape[0] > 9) & (shape[1] > 9), f'image size {shape} <10 pixels'
        assert im.format.lower() in IMG_FORMATS, f'invalid image format {im.format}'
        if im.format.lower() in ('jpg', 'jpeg'):
            with open(im_file, 'rb') as f:
                f.seek(-2, 2)
                if f.read() != b'\xff\xd9':  # corrupt JPEG
                    ImageOps.exif_transpose(Image.open(im_file)).save(im_file, 'JPEG', subsampling=0, quality=100)
                    msg = f'{prefix}WARNING: {im_file}: corrupt JPEG restored and saved'

        # verify labels
        if os.path.isfile(lb_file):
            nf = 1  # label found
            with open(lb_file) as f:
                lb = [x.split() for x in f.read().strip().splitlines() if len(x)]
                if any(len(x) > 6 for x in lb):  # is segment
                    classes = np.array([x[0] for x in lb], dtype=np.float32)
                    segments = [np.array(x[1:], dtype=np.float32).reshape(-1, 2) for x in lb]  # (cls, xy1...)
                    lb = np.concatenate((classes.reshape(-1, 1), segments2boxes(segments)), 1)  # (cls, xywh)
                lb = np.array(lb, dtype=np.float32)
            nl = len(lb)
            if nl:
                assert lb.shape[1] == 5, f'labels require 5 columns, {lb.shape[1]} columns detected'
                assert (lb >= 0).all(), f'negative label values {lb[lb < 0]}'
                assert (lb[:, 1:] <= 1).all(), f'non-normalized or out of bounds coordinates {lb[:, 1:][lb[:, 1:] > 1]}'
                _, i = np.unique(lb, axis=0, return_index=True)
                if len(i) < nl:  # duplicate row check
                    lb = lb[i]  # remove duplicates
                    if segments:
                        segments = segments[i]
                    msg = f'{prefix}WARNING: {im_file}: {nl - len(i)} duplicate labels removed'
            else:
                ne = 1  # label empty
                lb = np.zeros((0, 5), dtype=np.float32)
        else:
            nm = 1  # label missing
            lb = np.zeros((0, 5), dtype=np.float32)
        return im_file, lb, shape, segments, nm, nf, ne, nc, msg
    except Exception as e:
        nc = 1
        msg = f'{prefix}WARNING: {im_file}: ignoring corrupt image/label: {e}'
        return [None, None, None, None, nm, nf, ne, nc, msg]


class HUBDatasetStats():
    """ Return dataset statistics dictionary with images and instances counts per split per class
    To run in parent directory: export PYTHONPATH="$PWD/yolov5"
    Usage1: from utils.dataloaders import *; HUBDatasetStats('coco128.yaml', autodownload=True)
    Usage2: from utils.dataloaders import *; HUBDatasetStats('path/to/coco128_with_yaml.zip')
    Arguments
        path:           Path to data.yaml or data.zip (with data.yaml inside data.zip)
        autodownload:   Attempt to download dataset if not found locally
    """

    def __init__(self, path='coco128.yaml', autodownload=False):
        # Initialize class
        zipped, data_dir, yaml_path = self._unzip(Path(path))
        try:
            with open(check_yaml(yaml_path), errors='ignore') as f:
                data = yaml.safe_load(f)  # data dict
                if zipped:
                    data['path'] = data_dir
        except Exception as e:
            raise Exception("error/HUB/dataset_stats/yaml_load") from e

        check_dataset(data, autodownload)  # download dataset if missing
        self.hub_dir = Path(data['path'] + '-hub')
        self.im_dir = self.hub_dir / 'images'
        self.im_dir.mkdir(parents=True, exist_ok=True)  # makes /images
        self.stats = {'nc': data['nc'], 'names': data['names']}  # statistics dictionary
        self.data = data

    @staticmethod
    def _find_yaml(dir):
        # Return data.yaml file
        files = list(dir.glob('*.yaml')) or list(dir.rglob('*.yaml'))  # try root level first and then recursive
        assert files, f'No *.yaml file found in {dir}'
        if len(files) > 1:
            files = [f for f in files if f.stem == dir.stem]  # prefer *.yaml files that match dir name
            assert files, f'Multiple *.yaml files found in {dir}, only 1 *.yaml file allowed'
        assert len(files) == 1, f'Multiple *.yaml files found: {files}, only 1 *.yaml file allowed in {dir}'
        return files[0]

    def _unzip(self, path):
        # Unzip data.zip
        if not str(path).endswith('.zip'):  # path is data.yaml
            return False, None, path
        assert Path(path).is_file(), f'Error unzipping {path}, file not found'
        ZipFile(path).extractall(path=path.parent)  # unzip
        dir = path.with_suffix('')  # dataset directory == zip name
        assert dir.is_dir(), f'Error unzipping {path}, {dir} not found. path/to/abc.zip MUST unzip to path/to/abc/'
        return True, str(dir), self._find_yaml(dir)  # zipped, data_dir, yaml_path

    def _hub_ops(self, f, max_dim=1920):
        # HUB ops for 1 image 'f': resize and save at reduced quality in /dataset-hub for web/app viewing
        f_new = self.im_dir / Path(f).name  # dataset-hub image filename
        try:  # use PIL
            im = Image.open(f)
            r = max_dim / max(im.height, im.width)  # ratio
            if r < 1.0:  # image too large
                im = im.resize((int(im.width * r), int(im.height * r)))
            im.save(f_new, 'JPEG', quality=75, optimize=True)  # save
        except Exception as e:  # use OpenCV
            print(f'WARNING: HUB ops PIL failure {f}: {e}')
            im = cv2.imread(f)
            im_height, im_width = im.shape[:2]
            r = max_dim / max(im_height, im_width)  # ratio
            if r < 1.0:  # image too large
                im = cv2.resize(im, (int(im_width * r), int(im_height * r)), interpolation=cv2.INTER_AREA)
            cv2.imwrite(str(f_new), im)

    def get_json(self, save=False, verbose=False):
        # Return dataset JSON for Ultralytics HUB
        def _round(labels):
            # Update labels to integer class and 6 decimal place floats
            return [[int(c), *(round(x, 4) for x in points)] for c, *points in labels]

        for split in 'train', 'val', 'test':
            if self.data.get(split) is None:
                self.stats[split] = None  # i.e. no test set
                continue
            dataset = LoadImagesAndLabels(self.data[split])  # load dataset
            x = np.array([
                np.bincount(label[:, 0].astype(int), minlength=self.data['nc'])
                for label in tqdm(dataset.labels, total=dataset.n, desc='Statistics')])  # shape(128x80)
            self.stats[split] = {
                'instance_stats': {
                    'total': int(x.sum()),
                    'per_class': x.sum(0).tolist()},
                'image_stats': {
                    'total': dataset.n,
                    'unlabelled': int(np.all(x == 0, 1).sum()),
                    'per_class': (x > 0).sum(0).tolist()},
                'labels': [{
                    str(Path(k).name): _round(v.tolist())} for k, v in zip(dataset.im_files, dataset.labels)]}

        # Save, print and return
        if save:
            stats_path = self.hub_dir / 'stats.json'
            print(f'Saving {stats_path.resolve()}...')
            with open(stats_path, 'w') as f:
                json.dump(self.stats, f)  # save stats.json
        if verbose:
            print(json.dumps(self.stats, indent=2, sort_keys=False))
        return self.stats

    def process_images(self):
        # Compress images for Ultralytics HUB
        for split in 'train', 'val', 'test':
            if self.data.get(split) is None:
                continue
            dataset = LoadImagesAndLabels(self.data[split])  # load dataset
            desc = f'{split} images'
            for _ in tqdm(ThreadPool(NUM_THREADS).imap(self._hub_ops, dataset.im_files), total=dataset.n, desc=desc):
                pass
<<<<<<< HEAD

    # Profile
    stats_path = hub_dir / 'stats.json'
    if profile:
        for _ in range(1):
            file = stats_path.with_suffix('.npy')
            t1 = time.time()
            np.save(file, stats)
            t2 = time.time()
            x = np.load(file, allow_pickle=True)
            print(f'stats.npy times: {time.time() - t2:.3f}s read, {t2 - t1:.3f}s write')

            file = stats_path.with_suffix('.json')
            t1 = time.time()
            with open(file, 'w') as f:
                json.dump(stats, f)  # save stats *.json
            t2 = time.time()
            with open(file) as f:
                x = json.load(f)  # load hyps dict
            print(f'stats.json times: {time.time() - t2:.3f}s read, {t2 - t1:.3f}s write')

    # Save, print and return
    if hub:
        print(f'Saving {stats_path.resolve()}...')
        with open(stats_path, 'w') as f:
            json.dump(stats, f)  # save stats.json
    if verbose:
        print(json.dumps(stats, indent=2, sort_keys=False))
    return stats


# Classification dataloaders -------------------------------------------------------------------------------------------
class ClassificationDataset(torchvision.datasets.ImageFolder):
    """
    YOLOv5 Classification Dataset.
    Arguments
        root:  Dataset path
        transform:  torchvision transforms, used by default
        album_transform: Albumentations transforms, used if installed
    """

    def __init__(self, root, augment, imgsz, cache=False):
        super().__init__(root=root)
        self.torch_transforms = classify_transforms(imgsz)
        self.album_transforms = classify_albumentations(augment, imgsz) if augment else None
        self.cache_ram = cache is True or cache == 'ram'
        self.cache_disk = cache == 'disk'
        self.samples = [list(x) + [Path(x[0]).with_suffix('.npy'), None] for x in self.samples]  # file, index, npy, im

    def __getitem__(self, i):
        f, j, fn, im = self.samples[i]  # filename, index, filename.with_suffix('.npy'), image
        if self.album_transforms:
            if self.cache_ram and im is None:
                im = self.samples[i][3] = cv2.imread(f)
            elif self.cache_disk:
                if not fn.exists():  # load npy
                    np.save(fn.as_posix(), cv2.imread(f))
                im = np.load(fn)
            else:  # read image
                im = cv2.imread(f)  # BGR
            sample = self.album_transforms(image=im[..., ::-1])["image"]
        else:
            sample = self.torch_transforms(self.loader(f))
        return sample, j


def create_classification_dataloader(path,
                                     imgsz=224,
                                     batch_size=16,
                                     augment=True,
                                     cache=False,
                                     rank=-1,
                                     workers=8,
                                     shuffle=True):
    # Returns Dataloader object to be used with YOLOv5 Classifier
    with torch_distributed_zero_first(rank):  # init dataset *.cache only once if DDP
        dataset = ClassificationDataset(root=path, imgsz=imgsz, augment=augment, cache=cache)
    batch_size = min(batch_size, len(dataset))
    nd = torch.cuda.device_count()
    nw = min([os.cpu_count() // max(nd, 1), batch_size if batch_size > 1 else 0, workers])
    sampler = None if rank == -1 else distributed.DistributedSampler(dataset, shuffle=shuffle)
    generator = torch.Generator()
    generator.manual_seed(0)
    return InfiniteDataLoader(dataset,
                              batch_size=batch_size,
                              shuffle=shuffle and sampler is None,
                              num_workers=nw,
                              sampler=sampler,
                              pin_memory=True,
                              worker_init_fn=seed_worker,
                              generator=generator)
=======
        print(f'Done. All images saved to {self.im_dir}')
        return self.im_dir
>>>>>>> b3678601
<|MERGE_RESOLUTION|>--- conflicted
+++ resolved
@@ -1090,36 +1090,8 @@
             desc = f'{split} images'
             for _ in tqdm(ThreadPool(NUM_THREADS).imap(self._hub_ops, dataset.im_files), total=dataset.n, desc=desc):
                 pass
-<<<<<<< HEAD
-
-    # Profile
-    stats_path = hub_dir / 'stats.json'
-    if profile:
-        for _ in range(1):
-            file = stats_path.with_suffix('.npy')
-            t1 = time.time()
-            np.save(file, stats)
-            t2 = time.time()
-            x = np.load(file, allow_pickle=True)
-            print(f'stats.npy times: {time.time() - t2:.3f}s read, {t2 - t1:.3f}s write')
-
-            file = stats_path.with_suffix('.json')
-            t1 = time.time()
-            with open(file, 'w') as f:
-                json.dump(stats, f)  # save stats *.json
-            t2 = time.time()
-            with open(file) as f:
-                x = json.load(f)  # load hyps dict
-            print(f'stats.json times: {time.time() - t2:.3f}s read, {t2 - t1:.3f}s write')
-
-    # Save, print and return
-    if hub:
-        print(f'Saving {stats_path.resolve()}...')
-        with open(stats_path, 'w') as f:
-            json.dump(stats, f)  # save stats.json
-    if verbose:
-        print(json.dumps(stats, indent=2, sort_keys=False))
-    return stats
+        print(f'Done. All images saved to {self.im_dir}')
+        return self.im_dir
 
 
 # Classification dataloaders -------------------------------------------------------------------------------------------
@@ -1181,8 +1153,4 @@
                               sampler=sampler,
                               pin_memory=True,
                               worker_init_fn=seed_worker,
-                              generator=generator)
-=======
-        print(f'Done. All images saved to {self.im_dir}')
-        return self.im_dir
->>>>>>> b3678601
+                              generator=generator)