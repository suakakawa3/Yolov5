--- conflicted
+++ resolved
@@ -158,12 +158,9 @@
                       quad=False,
                       prefix='',
                       shuffle=False,
-<<<<<<< HEAD
                       validation=False,
-                      weighted_sampler=False):
-=======
+                      weighted_sampler=False
                       seed=0):
->>>>>>> 867f7f0e
     if rect and shuffle:
         LOGGER.warning('WARNING ⚠️ --rect is incompatible with DataLoader shuffle, setting shuffle=False')
         shuffle = False
