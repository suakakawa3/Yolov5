--- conflicted
+++ resolved
@@ -175,8 +175,6 @@
                 if not any(m1 == i):
                     self.matrix[dc, self.nc] += 1  # background FN
 
-<<<<<<< HEAD
-=======
     def process_batch_no_detections(self, labels):
         """
         Updates confusion matrix when model made zero predictions but the image contains groundtruth objects.
@@ -190,7 +188,6 @@
         for i, gc in enumerate(gt_classes):
             self.matrix[self.nc, gc] += 1  # background FN
 
->>>>>>> 36753c38
     def matrix(self):
         return self.matrix
 
