# YOLOv5 🚀 by Ultralytics, GPL-3.0 license
"""
Logging utils
"""

import os
import warnings
from pathlib import Path

import pkg_resources as pkg
import torch
from torch.utils.tensorboard import SummaryWriter

from utils.general import colorstr, cv2, emojis
from utils.loggers.wandb.wandb_utils import WandbLogger
from utils.plots import plot_images, plot_results
from utils.torch_utils import de_parallel

LOGGERS = ('csv', 'tb', 'wandb')  # text-file, TensorBoard, Weights & Biases
RANK = int(os.getenv('RANK', -1))

try:
    import wandb

    assert hasattr(wandb, '__version__')  # verify package import not local dir
    if pkg.parse_version(wandb.__version__) >= pkg.parse_version('0.12.2') and RANK in {0, -1}:
        try:
            wandb_login_success = wandb.login(timeout=30)
        except wandb.errors.UsageError:  # known non-TTY terminal issue
            wandb_login_success = False
        if not wandb_login_success:
            wandb = None
except (ImportError, AssertionError):
    wandb = None


class Loggers():
    # YOLOv5 Loggers class
    def __init__(self, save_dir=None, weights=None, opt=None, hyp=None, logger=None, include=LOGGERS):
        self.save_dir = save_dir
        self.weights = weights
        self.opt = opt
        self.hyp = hyp
        self.logger = logger  # for printing results to console
        self.include = include
        self.keys = [
            'train/box_loss',
            'train/obj_loss',
            'train/cls_loss',  # train loss
            'metrics/precision',
            'metrics/recall',
            'metrics/mAP_0.5',
            'metrics/mAP_0.5:0.95',  # metrics
            'val/box_loss',
            'val/obj_loss',
            'val/cls_loss',  # val loss
            'x/lr0',
            'x/lr1',
            'x/lr2']  # params
        self.best_keys = ['best/epoch', 'best/precision', 'best/recall', 'best/mAP_0.5', 'best/mAP_0.5:0.95']
        for k in LOGGERS:
            setattr(self, k, None)  # init empty logger dictionary
        self.csv = True  # always log to csv

        # Message
        if not wandb:
            prefix = colorstr('Weights & Biases: ')
            s = f"{prefix}run 'pip install wandb' to automatically track and visualize YOLOv5 🚀 runs (RECOMMENDED)"
            self.logger.info(emojis(s))

        # TensorBoard
        s = self.save_dir
        if 'tb' in self.include and not self.opt.evolve:
            prefix = colorstr('TensorBoard: ')
            self.logger.info(f"{prefix}Start with 'tensorboard --logdir {s.parent}', view at http://localhost:6006/")
            self.tb = SummaryWriter(str(s))

        # W&B
        if wandb and 'wandb' in self.include:
            wandb_artifact_resume = isinstance(self.opt.resume, str) and self.opt.resume.startswith('wandb-artifact://')
            run_id = torch.load(self.weights).get('wandb_id') if self.opt.resume and not wandb_artifact_resume else None
            self.opt.hyp = self.hyp  # add hyperparameters
            self.wandb = WandbLogger(self.opt, run_id)
            # temp warn. because nested artifacts not supported after 0.12.10
            if pkg.parse_version(wandb.__version__) >= pkg.parse_version('0.12.11'):
                self.logger.warning(
                    "YOLOv5 temporarily requires wandb version 0.12.10 or below. Some features may not work as expected."
                )
        else:
            self.wandb = None

    def on_train_start(self):
        # Callback runs on train start
        pass

    def on_pretrain_routine_end(self):
        # Callback runs on pre-train routine end
        paths = self.save_dir.glob('*labels*.jpg')  # training labels
        if self.wandb:
            self.wandb.log({"Labels": [wandb.Image(str(x), caption=x.name) for x in paths]})

    def on_train_batch_end(self, ni, model, imgs, targets, paths, plots):
        # Callback runs on train batch end
        if plots:
            if ni == 0 and not self.opt.sync_bn and self.tb:
                log_tensorboard_graph(self.tb, model, imgsz=list(imgs.shape[2:4]))
            if ni < 3:
                f = self.save_dir / f'train_batch{ni}.jpg'  # filename
                plot_images(imgs, targets, paths, f)
            if self.wandb and ni == 10:
                files = sorted(self.save_dir.glob('train*.jpg'))
                self.wandb.log({'Mosaics': [wandb.Image(str(f), caption=f.name) for f in files if f.exists()]})

    def on_train_epoch_end(self, epoch):
        # Callback runs on train epoch end
        if self.wandb:
            self.wandb.current_epoch = epoch + 1

    def on_val_image_end(self, pred, predn, path, names, im):
        # Callback runs on val image end
        if self.wandb:
            self.wandb.val_one_image(pred, predn, path, names, im)

    def on_val_end(self):
        # Callback runs on val end
        if self.wandb:
            files = sorted(self.save_dir.glob('val*.jpg'))
            self.wandb.log({"Validation": [wandb.Image(str(f), caption=f.name) for f in files]})

    def on_fit_epoch_end(self, vals, epoch, best_fitness, fi):
        # Callback runs at the end of each fit (train+val) epoch
        x = dict(zip(self.keys, vals))
        if self.csv:
            file = self.save_dir / 'results.csv'
            n = len(x) + 1  # number of cols
            s = '' if file.exists() else (('%20s,' * n % tuple(['epoch'] + self.keys)).rstrip(',') + '\n')  # add header
            with open(file, 'a') as f:
                f.write(s + ('%20.5g,' * n % tuple([epoch] + vals)).rstrip(',') + '\n')

        if self.tb:
            for k, v in x.items():
                self.tb.add_scalar(k, v, epoch)

        if self.wandb:
            if best_fitness == fi:
                best_results = [epoch] + vals[3:7]
                for i, name in enumerate(self.best_keys):
                    self.wandb.wandb_run.summary[name] = best_results[i]  # log best results in the summary
            self.wandb.log(x)
            self.wandb.end_epoch(best_result=best_fitness == fi)

    def on_model_save(self, last, epoch, final_epoch, best_fitness, fi):
        # Callback runs on model save event
        if self.wandb:
            if ((epoch + 1) % self.opt.save_period == 0 and not final_epoch) and self.opt.save_period != -1:
                self.wandb.log_model(last.parent, self.opt, epoch, fi, best_model=best_fitness == fi)

    def on_train_end(self, last, best, plots, epoch, results):
        # Callback runs on training end
        if plots:
            plot_results(file=self.save_dir / 'results.csv')  # save results.png
        files = ['results.png', 'confusion_matrix.png', *(f'{x}_curve.png' for x in ('F1', 'PR', 'P', 'R'))]
        files = [(self.save_dir / f) for f in files if (self.save_dir / f).exists()]  # filter
        self.logger.info(f"Results saved to {colorstr('bold', self.save_dir)}")

        if self.tb:
            for f in files:
                self.tb.add_image(f.stem, cv2.imread(str(f))[..., ::-1], epoch, dataformats='HWC')

        if self.wandb:
            self.wandb.log(dict(zip(self.keys[3:10], results)))
            self.wandb.log({"Results": [wandb.Image(str(f), caption=f.name) for f in files]})
            # Calling wandb.log. TODO: Refactor this into WandbLogger.log_model
            if not self.opt.evolve:
                wandb.log_artifact(str(best if best.exists() else last),
                                   type='model',
                                   name=f'run_{self.wandb.wandb_run.id}_model',
                                   aliases=['latest', 'best', 'stripped'])
            self.wandb.finish_run()

    def on_params_update(self, params):
        # Update hyperparams or configs of the experiment
        # params: A dict containing {param: value} pairs
        if self.wandb:
            self.wandb.wandb_run.config.update(params, allow_val_change=True)


class GenericLogger:
    """
    YOLOv5 General purpose logger for non-task specific logging
    Usage: from utils.loggers import GenericLogger; logger = GenericLogger(...)
    Arguments
        opt:             Run arguments
        console_logger:  Console logger
        include:         loggers to include
    """

    def __init__(self, opt, console_logger, include=('tb', 'wandb')):
        # init default loggers
        self.save_dir = opt.save_dir
        self.include = include
        self.console_logger = console_logger
        if 'tb' in self.include:
            prefix = colorstr('TensorBoard: ')
            self.console_logger.info(
                f"{prefix}Start with 'tensorboard --logdir {self.save_dir.parent}', view at http://localhost:6006/")
            self.tb = SummaryWriter(str(self.save_dir))

        if wandb and 'wandb' in self.include:
            self.wandb = wandb.init(project="YOLOv5-Classifier" if opt.project == "runs/train" else opt.project,
                                    name=None if opt.name == "exp" else opt.name,
                                    config=opt)
        else:
            self.wandb = None

    def log_metrics(self, metrics_dict, epoch):
        # Log metrics dictionary to all loggers
        if self.tb:
            for k, v in metrics_dict.items():
                self.tb.add_scalar(k, v, epoch)

        if self.wandb:
            self.wandb.log(metrics_dict, step=epoch)

    def log_images(self, files, name='Images', epoch=0):
        # Log images to all loggers
        files = [Path(f) for f in (files if isinstance(files, (tuple, list)) else [files])]  # to Path
        files = [f for f in files if f.exists()]  # filter by exists

        if self.tb:
            for f in files:
                self.tb.add_image(f.stem, cv2.imread(str(f))[..., ::-1], epoch, dataformats='HWC')

        if self.wandb:
<<<<<<< HEAD
            self.wandb.log({"Images": [wandb.Image(str(f), caption=f.name) for f in files]}, step=epoch)
=======
            self.wandb.log({name: [wandb.Image(str(f), caption=f.name) for f in files]}, step=epoch)
>>>>>>> a5452070

    def log_graph(self, model, imgsz=(640, 640)):
        # Log model graph to all loggers
        if self.tb:
            log_tensorboard_graph(self.tb, model, imgsz)


def log_tensorboard_graph(tb, model, imgsz=(640, 640)):
    # Log model graph to TensorBoard
    try:
        p = next(model.parameters())  # for device, type
        imgsz = (imgsz, imgsz) if isinstance(imgsz, int) else imgsz  # expand
        im = torch.zeros((1, 3, *imgsz)).to(p.device).type_as(p)  # input image
        with warnings.catch_warnings():
            warnings.simplefilter('ignore')  # suppress jit trace warning
            tb.add_graph(torch.jit.trace(de_parallel(model), im, strict=False), [])
    except Exception:
        print('WARNING: TensorBoard graph visualization failure')<|MERGE_RESOLUTION|>--- conflicted
+++ resolved
@@ -232,11 +232,7 @@
                 self.tb.add_image(f.stem, cv2.imread(str(f))[..., ::-1], epoch, dataformats='HWC')
 
         if self.wandb:
-<<<<<<< HEAD
-            self.wandb.log({"Images": [wandb.Image(str(f), caption=f.name) for f in files]}, step=epoch)
-=======
             self.wandb.log({name: [wandb.Image(str(f), caption=f.name) for f in files]}, step=epoch)
->>>>>>> a5452070
 
     def log_graph(self, model, imgsz=(640, 640)):
         # Log model graph to all loggers
