# YOLOv5 🚀 by Ultralytics, GPL-3.0 license
"""
Logging utils
"""

import os
import warnings
from pathlib import Path

import pkg_resources as pkg
import torch
from torch.utils.tensorboard import SummaryWriter

from utils.general import colorstr, cv2
from utils.loggers.clearml.clearml_utils import ClearmlLogger
from utils.loggers.wandb.wandb_utils import WandbLogger
from utils.plots import plot_images, plot_results
from utils.segment.plots import plot_results_with_masks, plot_images_and_masks
from utils.torch_utils import de_parallel

LOGGERS = ('csv', 'tb', 'wandb', 'clearml')  # *.csv, TensorBoard, Weights & Biases, ClearML
RANK = int(os.getenv('RANK', -1))

try:
    import wandb

    assert hasattr(wandb, '__version__')  # verify package import not local dir
    if pkg.parse_version(wandb.__version__) >= pkg.parse_version('0.12.2') and RANK in {0, -1}:
        try:
            wandb_login_success = wandb.login(timeout=30)
        except wandb.errors.UsageError:  # known non-TTY terminal issue
            wandb_login_success = False
        if not wandb_login_success:
            wandb = None
except (ImportError, AssertionError):
    wandb = None

try:
    import clearml

    assert hasattr(clearml, '__version__')  # verify package import not local dir
except (ImportError, AssertionError):
    clearml = None


class Loggers():
    # YOLOv5 Loggers class
    def __init__(self, save_dir=None, weights=None, opt=None, hyp=None, logger=None, include=LOGGERS):
        self.save_dir = save_dir
        self.weights = weights
        self.opt = opt
        self.hyp = hyp
        self.logger = logger  # for printing results to console
        self.include = include
        self.keys = [
            'train/box_loss',
            'train/obj_loss',
            'train/cls_loss',  # train loss
            'metrics/precision',
            'metrics/recall',
            'metrics/mAP_0.5',
            'metrics/mAP_0.5:0.95',  # metrics
            'val/box_loss',
            'val/obj_loss',
            'val/cls_loss',  # val loss
            'x/lr0',
            'x/lr1',
            'x/lr2']  # params
        self.best_keys = ['best/epoch', 'best/precision', 'best/recall', 'best/mAP_0.5', 'best/mAP_0.5:0.95']
        for k in LOGGERS:
            setattr(self, k, None)  # init empty logger dictionary
        self.csv = True  # always log to csv

        # Messages
        if not wandb:
            prefix = colorstr('Weights & Biases: ')
            s = f"{prefix}run 'pip install wandb' to automatically track and visualize YOLOv5 🚀 runs in Weights & Biases"
            self.logger.info(s)
        if not clearml:
            prefix = colorstr('ClearML: ')
            s = f"{prefix}run 'pip install clearml' to automatically track, visualize and remotely train YOLOv5 🚀 in ClearML"
            self.logger.info(s)

        # TensorBoard
        s = self.save_dir
        if 'tb' in self.include and not self.opt.evolve:
            prefix = colorstr('TensorBoard: ')
            self.logger.info(f"{prefix}Start with 'tensorboard --logdir {s.parent}', view at http://localhost:6006/")
            self.tb = SummaryWriter(str(s))

        # W&B
        if wandb and 'wandb' in self.include:
            wandb_artifact_resume = isinstance(self.opt.resume, str) and self.opt.resume.startswith('wandb-artifact://')
            run_id = torch.load(self.weights).get('wandb_id') if self.opt.resume and not wandb_artifact_resume else None
            self.opt.hyp = self.hyp  # add hyperparameters
            self.wandb = WandbLogger(self.opt, run_id)
            # temp warn. because nested artifacts not supported after 0.12.10
            if pkg.parse_version(wandb.__version__) >= pkg.parse_version('0.12.11'):
                s = "YOLOv5 temporarily requires wandb version 0.12.10 or below. Some features may not work as expected."
                self.logger.warning(s)
        else:
            self.wandb = None

        # ClearML
        if clearml and 'clearml' in self.include:
            self.clearml = ClearmlLogger(self.opt, self.hyp)
        else:
            self.clearml = None

    def on_train_start(self):
        # Callback runs on train start
        pass

    def on_pretrain_routine_end(self):
        # Callback runs on pre-train routine end
        paths = self.save_dir.glob('*labels*.jpg')  # training labels
        if self.wandb:
            self.wandb.log({"Labels": [wandb.Image(str(x), caption=x.name) for x in paths]})
        if self.clearml:
            pass  # ClearML saves these images automatically using hooks

    def on_train_batch_end(self, ni, model, imgs, targets, paths, plots):
        # Callback runs on train batch end
        # ni: number integrated batches (since train start)
        if plots:
            if ni == 0 and not self.opt.sync_bn and self.tb:
                log_tensorboard_graph(self.tb, model, imgsz=list(imgs.shape[2:4]))
            if ni < 3:
                f = self.save_dir / f'train_batch{ni}.jpg'  # filename
                plot_images(imgs, targets, paths, f)
            if (self.wandb or self.clearml) and ni == 10:
                files = sorted(self.save_dir.glob('train*.jpg'))
                if self.wandb:
                    self.wandb.log({'Mosaics': [wandb.Image(str(f), caption=f.name) for f in files if f.exists()]})
                if self.clearml:
                    self.clearml.log_debug_samples(files, title='Mosaics')

    def on_train_epoch_end(self, epoch):
        # Callback runs on train epoch end
        if self.wandb:
            self.wandb.current_epoch = epoch + 1

    def on_val_image_end(self, pred, predn, path, names, im):
        # Callback runs on val image end
        if self.wandb:
            self.wandb.val_one_image(pred, predn, path, names, im)
        if self.clearml:
            self.clearml.log_image_with_boxes(path, pred, names, im)

    def on_val_end(self):
        # Callback runs on val end
        if self.wandb or self.clearml:
            files = sorted(self.save_dir.glob('val*.jpg'))
            if self.wandb:
                self.wandb.log({"Validation": [wandb.Image(str(f), caption=f.name) for f in files]})
            if self.clearml:
                self.clearml.log_debug_samples(files, title='Validation')

    def on_fit_epoch_end(self, vals, epoch, best_fitness, fi):
        # Callback runs at the end of each fit (train+val) epoch
        x = dict(zip(self.keys, vals))
        if self.csv:
            file = self.save_dir / 'results.csv'
            n = len(x) + 1  # number of cols
            s = '' if file.exists() else (('%20s,' * n % tuple(['epoch'] + self.keys)).rstrip(',') + '\n')  # add header
            with open(file, 'a') as f:
                f.write(s + ('%20.5g,' * n % tuple([epoch] + vals)).rstrip(',') + '\n')

        if self.tb:
            for k, v in x.items():
                self.tb.add_scalar(k, v, epoch)
        elif self.clearml:  # log to ClearML if TensorBoard not used
            for k, v in x.items():
                title, series = k.split('/')
                self.clearml.task.get_logger().report_scalar(title, series, v, epoch)

        if self.wandb:
            if best_fitness == fi:
                best_results = [epoch] + vals[3:7]
                for i, name in enumerate(self.best_keys):
                    self.wandb.wandb_run.summary[name] = best_results[i]  # log best results in the summary
            self.wandb.log(x)
            self.wandb.end_epoch(best_result=best_fitness == fi)

        if self.clearml:
            self.clearml.current_epoch_logged_images = set()  # reset epoch image limit
            self.clearml.current_epoch += 1

    def on_model_save(self, last, epoch, final_epoch, best_fitness, fi):
        # Callback runs on model save event
        if self.wandb:
            if ((epoch + 1) % self.opt.save_period == 0 and not final_epoch) and self.opt.save_period != -1:
                self.wandb.log_model(last.parent, self.opt, epoch, fi, best_model=best_fitness == fi)

        if self.clearml:
            if ((epoch + 1) % self.opt.save_period == 0 and not final_epoch) and self.opt.save_period != -1:
                self.clearml.task.update_output_model(model_path=str(last),
                                                      model_name='Latest Model',
                                                      auto_delete_file=False)

    def on_train_end(self, last, best, plots, epoch, results):
        # Callback runs on training end
        # plot_results = plot_results_with_masks if masks else plot_results
        if plots:
            plot_results(file=self.save_dir / 'results.csv')  # save results.png
        files = ['results.png', 'confusion_matrix.png', *(f'{x}_curve.png' for x in ('F1', 'PR', 'P', 'R'))]
        files = [(self.save_dir / f) for f in files if (self.save_dir / f).exists()]  # filter
        self.logger.info(f"Results saved to {colorstr('bold', self.save_dir)}")

        if self.tb and not self.clearml:  # These images are already captured by ClearML by now, we don't want doubles
            for f in files:
                self.tb.add_image(f.stem, cv2.imread(str(f))[..., ::-1], epoch, dataformats='HWC')

        if self.wandb:
            self.wandb.log(dict(zip(self.keys[3:10], results)))
            self.wandb.log({"Results": [wandb.Image(str(f), caption=f.name) for f in files]})
            # Calling wandb.log. TODO: Refactor this into WandbLogger.log_model
            if not self.opt.evolve:
                wandb.log_artifact(str(best if best.exists() else last),
                                   type='model',
                                   name=f'run_{self.wandb.wandb_run.id}_model',
                                   aliases=['latest', 'best', 'stripped'])
            self.wandb.finish_run()

        if self.clearml:
            # Save the best model here
            if not self.opt.evolve:
                self.clearml.task.update_output_model(model_path=str(best if best.exists() else last),
                                                      name='Best Model')

    def on_params_update(self, params):
        # Update hyperparams or configs of the experiment
        # params: A dict containing {param: value} pairs
        if self.wandb:
            self.wandb.wandb_run.config.update(params, allow_val_change=True)


class GenericLogger:
    """
    YOLOv5 General purpose logger for non-task specific logging
    Usage: from utils.loggers import GenericLogger; logger = GenericLogger(...)
    Arguments
        opt:             Run arguments
        console_logger:  Console logger
        include:         loggers to include
    """

    def __init__(self, opt, console_logger, include=('tb', 'wandb')):
        # init default loggers
<<<<<<< HEAD
        self.save_dir = Path(opt.save_dir)
=======
        self.save_dir = opt.save_dir
>>>>>>> f258cf8b
        self.include = include
        self.console_logger = console_logger
        if 'tb' in self.include:
            prefix = colorstr('TensorBoard: ')
            self.console_logger.info(
                f"{prefix}Start with 'tensorboard --logdir {self.save_dir.parent}', view at http://localhost:6006/")
            self.tb = SummaryWriter(str(self.save_dir))

        if wandb and 'wandb' in self.include:
<<<<<<< HEAD
            self.wandb = wandb.init(project="YOLOv5" if opt.project == "runs/train_segment" else opt.project,
=======
            self.wandb = wandb.init(project="YOLOv5-Classifier" if opt.project == "runs/train" else opt.project,
>>>>>>> f258cf8b
                                    name=None if opt.name == "exp" else opt.name,
                                    config=opt)
        else:
            self.wandb = None

    def log_metrics(self, metrics_dict, epoch):
        # Log metrics dictionary to all loggers
        if self.tb:
            for k, v in metrics_dict.items():
                self.tb.add_scalar(k, v, epoch)

        if self.wandb:
            self.wandb.log(metrics_dict, step=epoch)

    def log_images(self, files, name='Images', epoch=0):
        # Log images to all loggers
        files = [Path(f) for f in (files if isinstance(files, (tuple, list)) else [files])]  # to Path
        files = [f for f in files if f.exists()]  # filter by exists

        if self.tb:
            for f in files:
                self.tb.add_image(f.stem, cv2.imread(str(f))[..., ::-1], epoch, dataformats='HWC')

        if self.wandb:
            self.wandb.log({name: [wandb.Image(str(f), caption=f.name) for f in files]}, step=epoch)

    def log_graph(self, model, imgsz=(640, 640)):
        # Log model graph to all loggers
        if self.tb:
            log_tensorboard_graph(self.tb, model, imgsz)

    def log_model(self, model_path, epoch=0, metadata={}):
        # Log model to all loggers
        if self.wandb:
            art = wandb.Artifact(name=f"run_{wandb.run.id}_model", type="model", metadata=metadata)
            art.add_file(str(model_path))
            wandb.log_artifact(art)
<<<<<<< HEAD
    
    def update_params(self, params):
        # Update the paramters logged
        if self.wandb:
            wandb.run.config.update(params, allow_val_change=True)
=======

>>>>>>> f258cf8b

def log_tensorboard_graph(tb, model, imgsz=(640, 640)):
    # Log model graph to TensorBoard
    try:
        p = next(model.parameters())  # for device, type
        imgsz = (imgsz, imgsz) if isinstance(imgsz, int) else imgsz  # expand
        im = torch.empty((1, 3, *imgsz)).to(p.device).type_as(p)  # input image
        with warnings.catch_warnings():
            warnings.simplefilter('ignore')  # suppress jit trace warning
            tb.add_graph(torch.jit.trace(de_parallel(model), im, strict=False), [])
    except Exception:
        print('WARNING: TensorBoard graph visualization failure')<|MERGE_RESOLUTION|>--- conflicted
+++ resolved
@@ -247,11 +247,7 @@
 
     def __init__(self, opt, console_logger, include=('tb', 'wandb')):
         # init default loggers
-<<<<<<< HEAD
         self.save_dir = Path(opt.save_dir)
-=======
-        self.save_dir = opt.save_dir
->>>>>>> f258cf8b
         self.include = include
         self.console_logger = console_logger
         if 'tb' in self.include:
@@ -261,11 +257,7 @@
             self.tb = SummaryWriter(str(self.save_dir))
 
         if wandb and 'wandb' in self.include:
-<<<<<<< HEAD
             self.wandb = wandb.init(project="YOLOv5" if opt.project == "runs/train_segment" else opt.project,
-=======
-            self.wandb = wandb.init(project="YOLOv5-Classifier" if opt.project == "runs/train" else opt.project,
->>>>>>> f258cf8b
                                     name=None if opt.name == "exp" else opt.name,
                                     config=opt)
         else:
@@ -303,15 +295,11 @@
             art = wandb.Artifact(name=f"run_{wandb.run.id}_model", type="model", metadata=metadata)
             art.add_file(str(model_path))
             wandb.log_artifact(art)
-<<<<<<< HEAD
     
     def update_params(self, params):
         # Update the paramters logged
         if self.wandb:
             wandb.run.config.update(params, allow_val_change=True)
-=======
-
->>>>>>> f258cf8b
 
 def log_tensorboard_graph(tb, model, imgsz=(640, 640)):
     # Log model graph to TensorBoard
