# YOLOv5 🚀 by Ultralytics, GPL-3.0 license
"""
Logging utils
"""

import os
import warnings
from pathlib import Path

import pkg_resources as pkg
import torch
from torch.utils.tensorboard import SummaryWriter

from utils.general import colorstr, cv2
from utils.loggers.clearml.clearml_utils import ClearmlLogger
from utils.loggers.mlflow.mlflow_utils import MlflowLogger
from utils.loggers.wandb.wandb_utils import WandbLogger
from utils.plots import plot_images, plot_results
from utils.torch_utils import de_parallel

LOGGERS = ('csv', 'tb', 'wandb', 'clearml', 'mlflow')  # text-file, TensorBoard, Weights & Biases, Mlflow
RANK = int(os.getenv('RANK', -1))

try:
    import wandb

    assert hasattr(wandb, '__version__')  # verify package import not local dir
    if pkg.parse_version(wandb.__version__) >= pkg.parse_version('0.12.2') and RANK in {0, -1}:
        try:
            wandb_login_success = wandb.login(timeout=30)
        except wandb.errors.UsageError:  # known non-TTY terminal issue
            wandb_login_success = False
        if not wandb_login_success:
            wandb = None
except (ImportError, AssertionError):
    wandb = None

try:
    import mlflow
    assert hasattr(mlflow, '__version__')  # verify package import not local dir
except (ImportError, AssertionError):
    mlflow = None

try:
    import clearml
    assert hasattr(clearml, '__version__')  # verify package import not local dir
except (ImportError, AssertionError):
    clearml = None


class Loggers():
    # YOLOv5 Loggers class
    def __init__(self, save_dir=None, weights=None, opt=None, hyp=None, logger=None, include=LOGGERS):
        self.save_dir = save_dir
        self.weights = weights
        self.opt = opt
        self.hyp = hyp
        self.logger = logger  # for printing results to console
        self.include = include
        self.keys = [
            'train/box_loss',
            'train/obj_loss',
            'train/cls_loss',  # train loss
            'metrics/precision',
            'metrics/recall',
            'metrics/mAP_0.5',
            'metrics/mAP_0.5:0.95',  # metrics
            'val/box_loss',
            'val/obj_loss',
            'val/cls_loss',  # val loss
            'x/lr0',
            'x/lr1',
            'x/lr2']  # params
        self.best_keys = ['best/epoch', 'best/precision', 'best/recall', 'best/mAP_0.5', 'best/mAP_0.5:0.95']
        for k in LOGGERS:
            setattr(self, k, None)  # init empty logger dictionary
        self.csv = True  # always log to csv

        # Messages
        if not wandb:
            prefix = colorstr('Weights & Biases: ')
            s = f"{prefix}run 'pip install wandb' to automatically track and visualize YOLOv5 🚀 runs in Weights & Biases"
            self.logger.info(s)
        if not clearml:
            prefix = colorstr('ClearML: ')
            s = f"{prefix}run 'pip install clearml' to automatically track, visualize and remotely train YOLOv5 🚀 in ClearML"
            self.logger.info(s)

        # TensorBoard
        s = self.save_dir
        if 'tb' in self.include and not self.opt.evolve:
            prefix = colorstr('TensorBoard: ')
            self.logger.info(f"{prefix}Start with 'tensorboard --logdir {s.parent}', view at http://localhost:6006/")
            self.tb = SummaryWriter(str(s))

        # W&B
        if wandb and 'wandb' in self.include:
            wandb_artifact_resume = isinstance(self.opt.resume, str) and self.opt.resume.startswith('wandb-artifact://')
            run_id = torch.load(self.weights).get('wandb_id') if self.opt.resume and not wandb_artifact_resume else None
            self.opt.hyp = self.hyp  # add hyperparameters
            self.wandb = WandbLogger(self.opt, run_id)
            # temp warn. because nested artifacts not supported after 0.12.10
            if pkg.parse_version(wandb.__version__) >= pkg.parse_version('0.12.11'):
                s = "YOLOv5 temporarily requires wandb version 0.12.10 or below. Some features may not work as expected."
                self.logger.warning(s)
        else:
            self.wandb = None

        # ClearML
        if clearml and 'clearml' in self.include:
            self.clearml = ClearmlLogger(self.opt, self.hyp)
        else:
            self.clearml = None

        # Mlflow
        if mlflow and 'mlflow' in self.include:
            self.mlflow = MlflowLogger(self.opt)
        else:
            self.mlflow = None

    def on_train_start(self):
        # Callback runs on train start
        pass

    def on_pretrain_routine_end(self):
        # Callback runs on pre-train routine end
        paths = self.save_dir.glob('*labels*.jpg')  # training labels
        if self.wandb:
            self.wandb.log({"Labels": [wandb.Image(str(x), caption=x.name) for x in paths]})
        if self.mlflow:
            [self.mlflow.log_artifacts(x, "labels") for x in paths]
        if self.clearml:
            pass  # ClearML saves these images automatically using hooks

    def on_train_batch_end(self, ni, model, imgs, targets, paths, plots):
        # Callback runs on train batch end
        # ni: number integrated batches (since train start)
        if plots:
            if ni == 0 and not self.opt.sync_bn and self.tb:
                log_tensorboard_graph(self.tb, model, imgsz=list(imgs.shape[2:4]))
            if ni < 3:
                f = self.save_dir / f'train_batch{ni}.jpg'  # filename
                plot_images(imgs, targets, paths, f)
            if (self.wandb or self.clearml or self.mlflow) and ni == 10:
                files = sorted(self.save_dir.glob('train*.jpg'))
                if self.wandb:
                    self.wandb.log({'Mosaics': [wandb.Image(str(f), caption=f.name) for f in files if f.exists()]})
                if self.clearml:
                    self.clearml.log_debug_samples(files, title='Mosaics')
                if self.mlflow:
                    [self.mlflow.log_artifacts(f, "train") for f in files if f.exists()]

    def on_train_epoch_end(self, epoch):
        # Callback runs on train epoch end
        if self.wandb:
            self.wandb.current_epoch = epoch + 1

    def on_val_image_end(self, pred, predn, path, names, im):
        # Callback runs on val image end
        if self.wandb:
            self.wandb.val_one_image(pred, predn, path, names, im)
        if self.clearml:
            self.clearml.log_image_with_boxes(path, pred, names, im)

    def on_val_end(self):
        # Callback runs on val end
        if self.wandb or self.clearml or self.mlflow:
            files = sorted(self.save_dir.glob('val*.jpg'))
            if self.wandb:
                self.wandb.log({"Validation": [wandb.Image(str(f), caption=f.name) for f in files]})
            if self.clearml:
                self.clearml.log_debug_samples(files, title='Validation')
            if self.mlflow:
                [self.mlflow.log_artifacts(f, "validation") for f in files if f.exists()]

    def on_fit_epoch_end(self, vals, epoch, best_fitness, fi):
        # Callback runs at the end of each fit (train+val) epoch
        x = dict(zip(self.keys, vals))
        if self.csv:
            file = self.save_dir / 'results.csv'
            n = len(x) + 1  # number of cols
            s = '' if file.exists() else (('%20s,' * n % tuple(['epoch'] + self.keys)).rstrip(',') + '\n')  # add header
            with open(file, 'a') as f:
                f.write(s + ('%20.5g,' * n % tuple([epoch] + vals)).rstrip(',') + '\n')

        if self.tb:
            for k, v in x.items():
                self.tb.add_scalar(k, v, epoch)
        elif self.clearml:  # log to ClearML if TensorBoard not used
            for k, v in x.items():
                title, series = k.split('/')
                self.clearml.task.get_logger().report_scalar(title, series, v, epoch)

        if self.wandb:
            if best_fitness == fi:
                best_results = [epoch] + vals[3:7]
                for i, name in enumerate(self.best_keys):
                    self.wandb.wandb_run.summary[name] = best_results[i]  # log best results in the summary
            self.wandb.log(x)
            self.wandb.end_epoch(best_result=best_fitness == fi)

        if self.mlflow:
            self.mlflow.log_metrics(metrics=x, epoch=epoch)
            if best_fitness == fi:
                best_results = dict(zip(self.best_keys[1:], vals[3:7]))
                self.mlflow.log_metrics(best_results, epoch=epoch)

        if self.clearml:
            self.clearml.current_epoch_logged_images = set()  # reset epoch image limit
            self.clearml.current_epoch += 1

    def on_model_save(self, last, epoch, final_epoch, best_fitness, fi):
        # Callback runs on model save event
        if self.wandb:
            if ((epoch + 1) % self.opt.save_period == 0 and not final_epoch) and self.opt.save_period != -1:
                self.wandb.log_model(last.parent, self.opt, epoch, fi, best_model=best_fitness == fi)

        if self.mlflow:
            if ((epoch + 1) % self.opt.save_period == 0 and not final_epoch) and self.opt.save_period != -1:
                self.mlflow.log_artifacts(last.parent)

        if self.clearml:
            if ((epoch + 1) % self.opt.save_period == 0 and not final_epoch) and self.opt.save_period != -1:
                self.clearml.task.update_output_model(model_path=str(last),
                                                      model_name='Latest Model',
                                                      auto_delete_file=False)

    def on_train_end(self, last, best, plots, epoch, results):
        # Callback runs on training end
        if plots:
            plot_results(file=self.save_dir / 'results.csv')  # save results.png
        files = ['results.png', 'confusion_matrix.png', *(f'{x}_curve.png' for x in ('F1', 'PR', 'P', 'R'))]
        files = [(self.save_dir / f) for f in files if (self.save_dir / f).exists()]  # filter
        self.logger.info(f"Results saved to {colorstr('bold', self.save_dir)}")

        if self.tb and not self.clearml:  # These images are already captured by ClearML by now, we don't want doubles
            for f in files:
                self.tb.add_image(f.stem, cv2.imread(str(f))[..., ::-1], epoch, dataformats='HWC')

        if self.wandb:
            self.wandb.log(dict(zip(self.keys[3:10], results)))
            self.wandb.log({"Results": [wandb.Image(str(f), caption=f.name) for f in files]})
            # Calling wandb.log. TODO: Refactor this into WandbLogger.log_model
            if not self.opt.evolve:
                wandb.log_artifact(str(best if best.exists() else last),
                                   type='model',
                                   name=f'run_{self.wandb.wandb_run.id}_model',
                                   aliases=['latest', 'best', 'stripped'])
            self.wandb.finish_run()

        if self.mlflow:
            # log stuff
            self.mlflow.log_artifacts(last.parent)
            [self.mlflow.log_artifacts(f, "results") for f in files if f.exists()]
            self.mlflow.log_artifacts(self.save_dir / "results.csv", "results")
            if best.exists():
                self.mlflow.log_model(best)
            self.mlflow.finish_run()

        if self.clearml:
            # Save the best model here
            if not self.opt.evolve:
                self.clearml.task.update_output_model(model_path=str(best if best.exists() else last),
                                                      name='Best Model')

    def on_params_update(self, params):
        # Update hyperparams or configs of the experiment
        # params: A dict containing {param: value} pairs
        if self.wandb:
            self.wandb.wandb_run.config.update(params, allow_val_change=True)

<<<<<<< HEAD
        if self.mlflow:
            self.mlflow.log_metrics(params, is_param=True)
=======

class GenericLogger:
    """
    YOLOv5 General purpose logger for non-task specific logging
    Usage: from utils.loggers import GenericLogger; logger = GenericLogger(...)
    Arguments
        opt:             Run arguments
        console_logger:  Console logger
        include:         loggers to include
    """

    def __init__(self, opt, console_logger, include=('tb', 'wandb')):
        # init default loggers
        self.save_dir = opt.save_dir
        self.include = include
        self.console_logger = console_logger
        if 'tb' in self.include:
            prefix = colorstr('TensorBoard: ')
            self.console_logger.info(
                f"{prefix}Start with 'tensorboard --logdir {self.save_dir.parent}', view at http://localhost:6006/")
            self.tb = SummaryWriter(str(self.save_dir))

        if wandb and 'wandb' in self.include:
            self.wandb = wandb.init(project="YOLOv5-Classifier" if opt.project == "runs/train" else opt.project,
                                    name=None if opt.name == "exp" else opt.name,
                                    config=opt)
        else:
            self.wandb = None

    def log_metrics(self, metrics_dict, epoch):
        # Log metrics dictionary to all loggers
        if self.tb:
            for k, v in metrics_dict.items():
                self.tb.add_scalar(k, v, epoch)

        if self.wandb:
            self.wandb.log(metrics_dict, step=epoch)

    def log_images(self, files, name='Images', epoch=0):
        # Log images to all loggers
        files = [Path(f) for f in (files if isinstance(files, (tuple, list)) else [files])]  # to Path
        files = [f for f in files if f.exists()]  # filter by exists

        if self.tb:
            for f in files:
                self.tb.add_image(f.stem, cv2.imread(str(f))[..., ::-1], epoch, dataformats='HWC')

        if self.wandb:
            self.wandb.log({name: [wandb.Image(str(f), caption=f.name) for f in files]}, step=epoch)

    def log_graph(self, model, imgsz=(640, 640)):
        # Log model graph to all loggers
        if self.tb:
            log_tensorboard_graph(self.tb, model, imgsz)

    def log_model(self, model_path, epoch=0, metadata={}):
        # Log model to all loggers
        if self.wandb:
            art = wandb.Artifact(name=f"run_{wandb.run.id}_model", type="model", metadata=metadata)
            art.add_file(str(model_path))
            wandb.log_artifact(art)


def log_tensorboard_graph(tb, model, imgsz=(640, 640)):
    # Log model graph to TensorBoard
    try:
        p = next(model.parameters())  # for device, type
        imgsz = (imgsz, imgsz) if isinstance(imgsz, int) else imgsz  # expand
        im = torch.zeros((1, 3, *imgsz)).to(p.device).type_as(p)  # input image
        with warnings.catch_warnings():
            warnings.simplefilter('ignore')  # suppress jit trace warning
            tb.add_graph(torch.jit.trace(de_parallel(model), im, strict=False), [])
    except Exception:
        print('WARNING: TensorBoard graph visualization failure')
>>>>>>> fe809b8d
<|MERGE_RESOLUTION|>--- conflicted
+++ resolved
@@ -269,10 +269,9 @@
         if self.wandb:
             self.wandb.wandb_run.config.update(params, allow_val_change=True)
 
-<<<<<<< HEAD
         if self.mlflow:
             self.mlflow.log_metrics(params, is_param=True)
-=======
+
 
 class GenericLogger:
     """
@@ -284,7 +283,7 @@
         include:         loggers to include
     """
 
-    def __init__(self, opt, console_logger, include=('tb', 'wandb')):
+    def __init__(self, opt, console_logger, include=('tb', 'wandb', 'mlflow')):
         # init default loggers
         self.save_dir = opt.save_dir
         self.include = include
@@ -302,6 +301,9 @@
         else:
             self.wandb = None
 
+        if mlflow and "mlflow" in self.include:
+            self.mlflow = MlflowLogger(opt=opt)
+
     def log_metrics(self, metrics_dict, epoch):
         # Log metrics dictionary to all loggers
         if self.tb:
@@ -311,6 +313,9 @@
         if self.wandb:
             self.wandb.log(metrics_dict, step=epoch)
 
+        if self.mlflow:
+            self.mlflow.log_metrics(metrics_dict, epoch=epoch)
+
     def log_images(self, files, name='Images', epoch=0):
         # Log images to all loggers
         files = [Path(f) for f in (files if isinstance(files, (tuple, list)) else [files])]  # to Path
@@ -323,6 +328,9 @@
         if self.wandb:
             self.wandb.log({name: [wandb.Image(str(f), caption=f.name) for f in files]}, step=epoch)
 
+        if self.mlflow:
+            [self.mlflow.log_artifacts(artifact=f, relpath=f"images/epoch_{str(epoch)}") for f in files]
+
     def log_graph(self, model, imgsz=(640, 640)):
         # Log model graph to all loggers
         if self.tb:
@@ -334,6 +342,9 @@
             art = wandb.Artifact(name=f"run_{wandb.run.id}_model", type="model", metadata=metadata)
             art.add_file(str(model_path))
             wandb.log_artifact(art)
+
+        if self.mlflow:
+            self.mlflow.log_model(model_path=model_path)
 
 
 def log_tensorboard_graph(tb, model, imgsz=(640, 640)):
@@ -346,5 +357,4 @@
             warnings.simplefilter('ignore')  # suppress jit trace warning
             tb.add_graph(torch.jit.trace(de_parallel(model), im, strict=False), [])
     except Exception:
-        print('WARNING: TensorBoard graph visualization failure')
->>>>>>> fe809b8d
+        print('WARNING: TensorBoard graph visualization failure')