# YOLOv5 🚀 by Ultralytics, GPL-3.0 license
"""
Logging utils
"""

import os
import warnings
from pathlib import Path

import pkg_resources as pkg
import torch
from torch.utils.tensorboard import SummaryWriter

from utils.general import colorstr, cv2
from utils.loggers.clearml.clearml_utils import ClearmlLogger
from utils.loggers.wandb.wandb_utils import WandbLogger
from utils.plots import plot_images, plot_labels, plot_results
from utils.torch_utils import de_parallel

LOGGERS = ('csv', 'tb', 'wandb', 'clearml')  # *.csv, TensorBoard, Weights & Biases, ClearML
RANK = int(os.getenv('RANK', -1))

try:
    import wandb

    assert hasattr(wandb, '__version__')  # verify package import not local dir
    if pkg.parse_version(wandb.__version__) >= pkg.parse_version('0.12.2') and RANK in {0, -1}:
        try:
            wandb_login_success = wandb.login(timeout=30)
        except wandb.errors.UsageError:  # known non-TTY terminal issue
            wandb_login_success = False
        if not wandb_login_success:
            wandb = None
except (ImportError, AssertionError):
    wandb = None

try:
    import clearml

    assert hasattr(clearml, '__version__')  # verify package import not local dir
except (ImportError, AssertionError):
    clearml = None


class Loggers():
    # YOLOv5 Loggers class
    def __init__(self, save_dir=None, weights=None, opt=None, hyp=None, logger=None, include=LOGGERS):
        self.save_dir = save_dir
        self.weights = weights
        self.opt = opt
        self.hyp = hyp
        self.plots = not opt.noplots  # plot results
        self.logger = logger  # for printing results to console
        self.include = include
        self.keys = [
            'train/box_loss',
            'train/obj_loss',
            'train/cls_loss',  # train loss
            'metrics/precision',
            'metrics/recall',
            'metrics/mAP_0.5',
            'metrics/mAP_0.5:0.95',  # metrics
            'val/box_loss',
            'val/obj_loss',
            'val/cls_loss',  # val loss
            'x/lr0',
            'x/lr1',
            'x/lr2']  # params
        self.best_keys = ['best/epoch', 'best/precision', 'best/recall', 'best/mAP_0.5', 'best/mAP_0.5:0.95']
        for k in LOGGERS:
            setattr(self, k, None)  # init empty logger dictionary
        self.csv = True  # always log to csv

        # Messages
        if not wandb:
            prefix = colorstr('Weights & Biases: ')
            s = f"{prefix}run 'pip install wandb' to automatically track and visualize YOLOv5 🚀 runs in Weights & Biases"
            self.logger.info(s)
        if not clearml:
            prefix = colorstr('ClearML: ')
            s = f"{prefix}run 'pip install clearml' to automatically track, visualize and remotely train YOLOv5 🚀 in ClearML"
            self.logger.info(s)

        # TensorBoard
        s = self.save_dir
        if 'tb' in self.include and not self.opt.evolve:
            prefix = colorstr('TensorBoard: ')
            self.logger.info(f"{prefix}Start with 'tensorboard --logdir {s.parent}', view at http://localhost:6006/")
            self.tb = SummaryWriter(str(s))

        # W&B
        if wandb and 'wandb' in self.include:
            wandb_artifact_resume = isinstance(self.opt.resume, str) and self.opt.resume.startswith('wandb-artifact://')
            run_id = torch.load(self.weights).get('wandb_id') if self.opt.resume and not wandb_artifact_resume else None
            self.opt.hyp = self.hyp  # add hyperparameters
            self.wandb = WandbLogger(self.opt, run_id)
            # temp warn. because nested artifacts not supported after 0.12.10
            if pkg.parse_version(wandb.__version__) >= pkg.parse_version('0.12.11'):
                s = "YOLOv5 temporarily requires wandb version 0.12.10 or below. Some features may not work as expected."
                self.logger.warning(s)
        else:
            self.wandb = None

        # ClearML
        if clearml and 'clearml' in self.include:
            self.clearml = ClearmlLogger(self.opt, self.hyp)
        else:
            self.clearml = None

    def on_train_start(self):
        # Callback runs on train start
        pass

    def on_pretrain_routine_end(self, labels, names):
        # Callback runs on pre-train routine end
        if self.plots:
            plot_labels(labels, names, self.save_dir)
            paths = self.save_dir.glob('*labels*.jpg')  # training labels
            if self.wandb:
                self.wandb.log({"Labels": [wandb.Image(str(x), caption=x.name) for x in paths]})
            # if self.clearml:
            #    pass  # ClearML saves these images automatically using hooks

    def on_train_batch_end(self, model, ni, imgs, targets, paths):
        # Callback runs on train batch end
        # ni: number integrated batches (since train start)
        if self.plots:
            if ni < 3:
                f = self.save_dir / f'train_batch{ni}.jpg'  # filename
                plot_images(imgs, targets, paths, f)
                if ni == 0 and self.tb and not self.opt.sync_bn:
                    log_tensorboard_graph(self.tb, model, imgsz=(self.opt.imgsz, self.opt.imgsz))
            if ni == 10 and (self.wandb or self.clearml):
                files = sorted(self.save_dir.glob('train*.jpg'))
                if self.wandb:
                    self.wandb.log({'Mosaics': [wandb.Image(str(f), caption=f.name) for f in files if f.exists()]})
                if self.clearml:
                    self.clearml.log_debug_samples(files, title='Mosaics')

    def on_train_epoch_end(self, epoch):
        # Callback runs on train epoch end
        if self.wandb:
            self.wandb.current_epoch = epoch + 1

    def on_val_image_end(self, pred, predn, path, names, im):
        # Callback runs on val image end
        if self.wandb:
            self.wandb.val_one_image(pred, predn, path, names, im)
        if self.clearml:
            self.clearml.log_image_with_boxes(path, pred, names, im)

    def on_val_end(self):
        # Callback runs on val end
        if self.wandb or self.clearml:
            files = sorted(self.save_dir.glob('val*.jpg'))
            if self.wandb:
                self.wandb.log({"Validation": [wandb.Image(str(f), caption=f.name) for f in files]})
            if self.clearml:
                self.clearml.log_debug_samples(files, title='Validation')

    def on_fit_epoch_end(self, vals, epoch, best_fitness, fi):
        # Callback runs at the end of each fit (train+val) epoch
        x = dict(zip(self.keys, vals))
        if self.csv:
            file = self.save_dir / 'results.csv'
            n = len(x) + 1  # number of cols
            s = '' if file.exists() else (('%20s,' * n % tuple(['epoch'] + self.keys)).rstrip(',') + '\n')  # add header
            with open(file, 'a') as f:
                f.write(s + ('%20.5g,' * n % tuple([epoch] + vals)).rstrip(',') + '\n')

        if self.tb:
            for k, v in x.items():
                self.tb.add_scalar(k, v, epoch)
        elif self.clearml:  # log to ClearML if TensorBoard not used
            for k, v in x.items():
                title, series = k.split('/')
                self.clearml.task.get_logger().report_scalar(title, series, v, epoch)

        if self.wandb:
            if best_fitness == fi:
                best_results = [epoch] + vals[3:7]
                for i, name in enumerate(self.best_keys):
                    self.wandb.wandb_run.summary[name] = best_results[i]  # log best results in the summary
            self.wandb.log(x)
            self.wandb.end_epoch(best_result=best_fitness == fi)

        if self.clearml:
            self.clearml.current_epoch_logged_images = set()  # reset epoch image limit
            self.clearml.current_epoch += 1

    def on_model_save(self, last, epoch, final_epoch, best_fitness, fi):
        # Callback runs on model save event
        if (epoch + 1) % self.opt.save_period == 0 and not final_epoch and self.opt.save_period != -1:
            if self.wandb:
                self.wandb.log_model(last.parent, self.opt, epoch, fi, best_model=best_fitness == fi)
            if self.clearml:
                self.clearml.task.update_output_model(model_path=str(last),
                                                      model_name='Latest Model',
                                                      auto_delete_file=False)

    def on_train_end(self, last, best, epoch, results):
        # Callback runs on training end, i.e. saving best model
        if self.plots:
            plot_results(file=self.save_dir / 'results.csv')  # save results.png
        files = ['results.png', 'confusion_matrix.png', *(f'{x}_curve.png' for x in ('F1', 'PR', 'P', 'R'))]
        files = [(self.save_dir / f) for f in files if (self.save_dir / f).exists()]  # filter
        self.logger.info(f"Results saved to {colorstr('bold', self.save_dir)}")

        if self.tb and not self.clearml:  # These images are already captured by ClearML by now, we don't want doubles
            for f in files:
                self.tb.add_image(f.stem, cv2.imread(str(f))[..., ::-1], epoch, dataformats='HWC')

        if self.wandb:
            self.wandb.log(dict(zip(self.keys[3:10], results)))
            self.wandb.log({"Results": [wandb.Image(str(f), caption=f.name) for f in files]})
            # Calling wandb.log. TODO: Refactor this into WandbLogger.log_model
            if not self.opt.evolve:
                wandb.log_artifact(str(best if best.exists() else last),
                                   type='model',
                                   name=f'run_{self.wandb.wandb_run.id}_model',
                                   aliases=['latest', 'best', 'stripped'])
            self.wandb.finish_run()

        if self.clearml and not self.opt.evolve:
            self.clearml.task.update_output_model(model_path=str(best if best.exists() else last), name='Best Model')

    def on_params_update(self, params: dict):
        # Update hyperparams or configs of the experiment
        if self.wandb:
            self.wandb.wandb_run.config.update(params, allow_val_change=True)


class GenericLogger:
    """
    YOLOv5 General purpose logger for non-task specific logging
    Usage: from utils.loggers import GenericLogger; logger = GenericLogger(...)
    Arguments
        opt:             Run arguments
        console_logger:  Console logger
        include:         loggers to include
    """

    def __init__(self, opt, console_logger, include=('tb', 'wandb')):
        # init default loggers
        self.save_dir = Path(opt.save_dir)
        self.include = include
        self.console_logger = console_logger
        self.csv = self.save_dir / 'results.csv'  # CSV logger
        if 'tb' in self.include:
            prefix = colorstr('TensorBoard: ')
            self.console_logger.info(
                f"{prefix}Start with 'tensorboard --logdir {self.save_dir.parent}', view at http://localhost:6006/")
            self.tb = SummaryWriter(str(self.save_dir))

        if wandb and 'wandb' in self.include:
<<<<<<< HEAD
            self.wandb = wandb.init(project="YOLOv5" if opt.project == "runs/train_segment" else opt.project,
=======
            self.wandb = wandb.init(project=web_project_name(str(opt.project)),
>>>>>>> f8816f58
                                    name=None if opt.name == "exp" else opt.name,
                                    config=opt)
        else:
            self.wandb = None

    def log_metrics(self, metrics, epoch):
        # Log metrics dictionary to all loggers
        if self.csv:
            keys, vals = list(metrics.keys()), list(metrics.values())
            n = len(metrics) + 1  # number of cols
            s = '' if self.csv.exists() else (('%23s,' * n % tuple(['epoch'] + keys)).rstrip(',') + '\n')  # header
            with open(self.csv, 'a') as f:
                f.write(s + ('%23.5g,' * n % tuple([epoch] + vals)).rstrip(',') + '\n')

        if self.tb:
            for k, v in metrics.items():
                self.tb.add_scalar(k, v, epoch)

        if self.wandb:
            self.wandb.log(metrics, step=epoch)

    def log_images(self, files, name='Images', epoch=0):
        # Log images to all loggers
        files = [Path(f) for f in (files if isinstance(files, (tuple, list)) else [files])]  # to Path
        files = [f for f in files if f.exists()]  # filter by exists

        if self.tb:
            for f in files:
                self.tb.add_image(f.stem, cv2.imread(str(f))[..., ::-1], epoch, dataformats='HWC')

        if self.wandb:
            self.wandb.log({name: [wandb.Image(str(f), caption=f.name) for f in files]}, step=epoch)

    def log_graph(self, model, imgsz=(640, 640)):
        # Log model graph to all loggers
        if self.tb:
            log_tensorboard_graph(self.tb, model, imgsz)

    def log_model(self, model_path, epoch=0, metadata={}):
        # Log model to all loggers
        if self.wandb:
            art = wandb.Artifact(name=f"run_{wandb.run.id}_model", type="model", metadata=metadata)
            art.add_file(str(model_path))
            wandb.log_artifact(art)

    def update_params(self, params):
        # Update the paramters logged
        if self.wandb:
            wandb.run.config.update(params, allow_val_change=True)


def log_tensorboard_graph(tb, model, imgsz=(640, 640)):
    # Log model graph to TensorBoard
    try:
        p = next(model.parameters())  # for device, type
        imgsz = (imgsz, imgsz) if isinstance(imgsz, int) else imgsz  # expand
        im = torch.zeros((1, 3, *imgsz)).to(p.device).type_as(p)  # input image (WARNING: must be zeros, not empty)
        with warnings.catch_warnings():
            warnings.simplefilter('ignore')  # suppress jit trace warning
            tb.add_graph(torch.jit.trace(de_parallel(model), im, strict=False), [])
    except Exception as e:
        print(f'WARNING: TensorBoard graph visualization failure {e}')


def web_project_name(project):
    # Convert local project name to web project name
    if not project.startswith('runs/train'):
        return project
    suffix = '-Classify' if project.endswith('-cls') else '-Segment' if project.endswith('-seg') else ''
    return f'YOLOv5{suffix}'<|MERGE_RESOLUTION|>--- conflicted
+++ resolved
@@ -253,11 +253,7 @@
             self.tb = SummaryWriter(str(self.save_dir))
 
         if wandb and 'wandb' in self.include:
-<<<<<<< HEAD
-            self.wandb = wandb.init(project="YOLOv5" if opt.project == "runs/train_segment" else opt.project,
-=======
             self.wandb = wandb.init(project=web_project_name(str(opt.project)),
->>>>>>> f8816f58
                                     name=None if opt.name == "exp" else opt.name,
                                     config=opt)
         else:
