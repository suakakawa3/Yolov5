--- conflicted
+++ resolved
@@ -134,12 +134,7 @@
 
 ### Upload Your Dataset
 
-<<<<<<< HEAD
 To get this dataset into ClearML as a versioned dataset, go to the dataset root folder and run the following command:
-=======
-To get this dataset into ClearML as a versionned dataset, go to the dataset root folder and run the following command:
-
->>>>>>> 391b4dfe
 ```bash
 cd coco128
 clearml-data sync --project YOLOv5 --name coco128 --folder .
@@ -215,12 +210,7 @@
 
 Now you can clone a task like we explained above, or simply mark your current script by adding `task.execute_remotely()` and on execution it will be put into a queue, for the agent to start working on!
 
-<<<<<<< HEAD
 To run the YOLOv5 training script remotely, all you have to do is add this line to the training.py script after the clearml logger has been instantiated:
-=======
-To run the YOLOv5 training script remotely, all you have to do is add this line to the training.py script after the clearml logger has been instatiated:
-
->>>>>>> 391b4dfe
 ```python
 # ...
 # Loggers
