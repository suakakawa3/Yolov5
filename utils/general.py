# YOLOv5 🚀 by Ultralytics, GPL-3.0 license
"""
General utils
"""

import contextlib
import glob
import logging
import math
import os
import platform
import random
import re
import shutil
import signal
import time
import urllib
from datetime import datetime
from itertools import repeat
from multiprocessing.pool import ThreadPool
from pathlib import Path
from subprocess import check_output
from zipfile import ZipFile

import cv2
import numpy as np
import pandas as pd
import pkg_resources as pkg
import torch
import torchvision
import yaml

from utils.downloads import gsutil_getsize
from utils.metrics import box_iou, fitness

# Settings
FILE = Path(__file__).resolve()
ROOT = FILE.parents[1]  # YOLOv5 root directory
DATASETS_DIR = ROOT.parent / 'datasets'  # YOLOv5 datasets directory
NUM_THREADS = min(8, max(1, os.cpu_count() - 1))  # number of YOLOv5 multiprocessing threads
VERBOSE = str(os.getenv('YOLOv5_VERBOSE', True)).lower() == 'true'  # global verbose mode
FONT = 'Arial.ttf'  # https://ultralytics.com/assets/Arial.ttf

torch.set_printoptions(linewidth=320, precision=5, profile='long')
np.set_printoptions(linewidth=320, formatter={'float_kind': '{:11.5g}'.format})  # format short g, %precision=5
pd.options.display.max_columns = 10
cv2.setNumThreads(0)  # prevent OpenCV from multithreading (incompatible with PyTorch DataLoader)
os.environ['NUMEXPR_MAX_THREADS'] = str(NUM_THREADS)  # NumExpr max threads
os.environ['OMP_NUM_THREADS'] = str(NUM_THREADS)  # OpenMP max threads (PyTorch and SciPy)


def is_kaggle():
    # Is environment a Kaggle Notebook?
    try:
        assert os.environ.get('PWD') == '/kaggle/working'
        assert os.environ.get('KAGGLE_URL_BASE') == 'https://www.kaggle.com'
        return True
    except AssertionError:
        return False


def is_writeable(dir, test=False):
    # Return True if directory has write permissions, test opening a file with write permissions if test=True
    if test:  # method 1
        file = Path(dir) / 'tmp.txt'
        try:
            with open(file, 'w'):  # open file with write permissions
                pass
            file.unlink()  # remove file
            return True
        except OSError:
            return False
    else:  # method 2
        return os.access(dir, os.R_OK)  # possible issues on Windows


def set_logging(name=None, verbose=VERBOSE):
    # Sets level and returns logger
    if is_kaggle():
        for h in logging.root.handlers:
            logging.root.removeHandler(h)  # remove all handlers associated with the root logger object
    rank = int(os.getenv('RANK', -1))  # rank in world for Multi-GPU trainings
    logging.basicConfig(format="%(message)s", level=logging.INFO if (verbose and rank in (-1, 0)) else logging.WARNING)
    return logging.getLogger(name)


LOGGER = set_logging('yolov5')  # define globally (used in train.py, val.py, detect.py, etc.)


def user_config_dir(dir='Ultralytics', env_var='YOLOV5_CONFIG_DIR'):
    # Return path of user configuration directory. Prefer environment variable if exists. Make dir if required.
    env = os.getenv(env_var)
    if env:
        path = Path(env)  # use environment variable
    else:
        cfg = {'Windows': 'AppData/Roaming', 'Linux': '.config', 'Darwin': 'Library/Application Support'}  # 3 OS dirs
        path = Path.home() / cfg.get(platform.system(), '')  # OS-specific config dir
        path = (path if is_writeable(path) else Path('/tmp')) / dir  # GCP and AWS lambda fix, only /tmp is writeable
    path.mkdir(exist_ok=True)  # make if required
    return path


CONFIG_DIR = user_config_dir()  # Ultralytics settings dir


class Profile(contextlib.ContextDecorator):
    # Usage: @Profile() decorator or 'with Profile():' context manager
    def __enter__(self):
        self.start = time.time()

    def __exit__(self, type, value, traceback):
        print(f'Profile results: {time.time() - self.start:.5f}s')


class Timeout(contextlib.ContextDecorator):
    # Usage: @Timeout(seconds) decorator or 'with Timeout(seconds):' context manager
    def __init__(self, seconds, *, timeout_msg='', suppress_timeout_errors=True):
        self.seconds = int(seconds)
        self.timeout_message = timeout_msg
        self.suppress = bool(suppress_timeout_errors)

    def _timeout_handler(self, signum, frame):
        raise TimeoutError(self.timeout_message)

    def __enter__(self):
        if platform.system() != 'Windows':  # not supported on Windows
            signal.signal(signal.SIGALRM, self._timeout_handler)  # Set handler for SIGALRM
            signal.alarm(self.seconds)  # start countdown for SIGALRM to be raised

    def __exit__(self, exc_type, exc_val, exc_tb):
        if platform.system() != 'Windows':
            signal.alarm(0)  # Cancel SIGALRM if it's scheduled
            if self.suppress and exc_type is TimeoutError:  # Suppress TimeoutError
                return True


class WorkingDirectory(contextlib.ContextDecorator):
    # Usage: @WorkingDirectory(dir) decorator or 'with WorkingDirectory(dir):' context manager
    def __init__(self, new_dir):
        self.dir = new_dir  # new dir
        self.cwd = Path.cwd().resolve()  # current dir

    def __enter__(self):
        os.chdir(self.dir)

    def __exit__(self, exc_type, exc_val, exc_tb):
        os.chdir(self.cwd)


def try_except(func):
    # try-except function. Usage: @try_except decorator
    def handler(*args, **kwargs):
        try:
            func(*args, **kwargs)
        except Exception as e:
            print(e)

    return handler


def methods(instance):
    # Get class/instance methods
    return [f for f in dir(instance) if callable(getattr(instance, f)) and not f.startswith("__")]


def print_args(name, opt):
    # Print argparser arguments
    LOGGER.info(colorstr(f'{name}: ') + ', '.join(f'{k}={v}' for k, v in vars(opt).items()))


def init_seeds(seed=0):
    # Initialize random number generator (RNG) seeds https://pytorch.org/docs/stable/notes/randomness.html
    # cudnn seed 0 settings are slower and more reproducible, else faster and less reproducible
    import torch.backends.cudnn as cudnn
    random.seed(seed)
    np.random.seed(seed)
    torch.manual_seed(seed)
    cudnn.benchmark, cudnn.deterministic = (False, True) if seed == 0 else (True, False)


def intersect_dicts(da, db, exclude=()):
    # Dictionary intersection of matching keys and shapes, omitting 'exclude' keys, using da values
    return {k: v for k, v in da.items() if k in db and not any(x in k for x in exclude) and v.shape == db[k].shape}


def get_latest_run(search_dir='.'):
    # Return path to most recent 'last.pt' in /runs (i.e. to --resume from)
    last_list = glob.glob(f'{search_dir}/**/last*.pt', recursive=True)
    return max(last_list, key=os.path.getctime) if last_list else ''


def is_docker():
    # Is environment a Docker container?
    return Path('/workspace').exists()  # or Path('/.dockerenv').exists()


def is_colab():
    # Is environment a Google Colab instance?
    try:
        import google.colab
        return True
    except ImportError:
        return False


def is_pip():
    # Is file in a pip package?
    return 'site-packages' in Path(__file__).resolve().parts


def is_ascii(s=''):
    # Is string composed of all ASCII (no UTF) characters? (note str().isascii() introduced in python 3.7)
    s = str(s)  # convert list, tuple, None, etc. to str
    return len(s.encode().decode('ascii', 'ignore')) == len(s)


def is_chinese(s='人工智能'):
    # Is string composed of any Chinese characters?
    return True if re.search('[\u4e00-\u9fff]', str(s)) else False


def emojis(str=''):
    # Return emoji-safe version of string
    return str.encode().decode('utf-8', 'ignore')


def file_age(path=__file__):
    # Return days since last file update
    dt = (datetime.now() - datetime.fromtimestamp(Path(path).stat().st_mtime))  # delta
    return dt.days  # + dt.seconds / 86400  # fractional days


def file_update_date(path=__file__):
    # Return human-readable file modification date, i.e. '2021-3-26'
    t = datetime.fromtimestamp(Path(path).stat().st_mtime)
    return f'{t.year}-{t.month}-{t.day}'


def file_size(path):
    # Return file/dir size (MB)
    mb = 1 << 20  # bytes to MiB (1024 ** 2)
    path = Path(path)
    if path.is_file():
        return path.stat().st_size / mb
    elif path.is_dir():
        return sum(f.stat().st_size for f in path.glob('**/*') if f.is_file()) / mb
    else:
        return 0.0


def check_online():
    # Check internet connectivity
    import socket
    try:
        socket.create_connection(("1.1.1.1", 443), 5)  # check host accessibility
        return True
    except OSError:
        return False


def git_describe(path=ROOT):  # path must be a directory
    # Return human-readable git description, i.e. v5.0-5-g3e25f1e https://git-scm.com/docs/git-describe
    try:
        return check_output(f'git -C {path} describe --tags --long --always', shell=True).decode()[:-1]
    except Exception:
        return ''


@try_except
@WorkingDirectory(ROOT)
def check_git_status():
    # Recommend 'git pull' if code is out of date
    msg = ', for updates see https://github.com/ultralytics/yolov5'
    s = colorstr('github: ')  # string
    assert Path('.git').exists(), s + 'skipping check (not a git repository)' + msg
    assert not is_docker(), s + 'skipping check (Docker image)' + msg
    assert check_online(), s + 'skipping check (offline)' + msg

    cmd = 'git fetch && git config --get remote.origin.url'
    url = check_output(cmd, shell=True, timeout=5).decode().strip().rstrip('.git')  # git fetch
    branch = check_output('git rev-parse --abbrev-ref HEAD', shell=True).decode().strip()  # checked out
    n = int(check_output(f'git rev-list {branch}..origin/master --count', shell=True))  # commits behind
    if n > 0:
        s += f"⚠️ YOLOv5 is out of date by {n} commit{'s' * (n > 1)}. Use `git pull` or `git clone {url}` to update."
    else:
        s += f'up to date with {url} ✅'
    LOGGER.info(emojis(s))  # emoji-safe


def check_python(minimum='3.6.2'):
    # Check current python version vs. required python version
    check_version(platform.python_version(), minimum, name='Python ', hard=True)


def check_version(current='0.0.0', minimum='0.0.0', name='version ', pinned=False, hard=False, verbose=False):
    # Check version vs. required version
    current, minimum = (pkg.parse_version(x) for x in (current, minimum))
    result = (current == minimum) if pinned else (current >= minimum)  # bool
    s = f'{name}{minimum} required by YOLOv5, but {name}{current} is currently installed'  # string
    if hard:
        assert result, s  # assert min requirements met
    if verbose and not result:
        LOGGER.warning(s)
    return result


@try_except
def check_requirements(requirements=ROOT / 'requirements.txt', exclude=(), install=True):
    # Check installed dependencies meet requirements (pass *.txt file or list of packages)
    prefix = colorstr('red', 'bold', 'requirements:')
    check_python()  # check python version
    if isinstance(requirements, (str, Path)):  # requirements.txt file
        file = Path(requirements)
        assert file.exists(), f"{prefix} {file.resolve()} not found, check failed."
        with file.open() as f:
            requirements = [f'{x.name}{x.specifier}' for x in pkg.parse_requirements(f) if x.name not in exclude]
    else:  # list or tuple of packages
        requirements = [x for x in requirements if x not in exclude]

    n = 0  # number of packages updates
    for r in requirements:
        try:
            pkg.require(r)
        except Exception:  # DistributionNotFound or VersionConflict if requirements not met
            s = f"{prefix} {r} not found and is required by YOLOv5"
            if install:
                LOGGER.info(f"{s}, attempting auto-update...")
                try:
                    assert check_online(), f"'pip install {r}' skipped (offline)"
                    LOGGER.info(check_output(f"pip install '{r}'", shell=True).decode())
                    n += 1
                except Exception as e:
                    LOGGER.warning(f'{prefix} {e}')
            else:
                LOGGER.info(f'{s}. Please install and rerun your command.')

    if n:  # if packages updated
        source = file.resolve() if 'file' in locals() else requirements
        s = f"{prefix} {n} package{'s' * (n > 1)} updated per {source}\n" \
            f"{prefix} ⚠️ {colorstr('bold', 'Restart runtime or rerun command for updates to take effect')}\n"
        LOGGER.info(emojis(s))


def check_img_size(imgsz, s=32, floor=0):
    # Verify image size is a multiple of stride s in each dimension
    if isinstance(imgsz, int):  # integer i.e. img_size=640
        new_size = max(make_divisible(imgsz, int(s)), floor)
    else:  # list i.e. img_size=[640, 480]
        new_size = [max(make_divisible(x, int(s)), floor) for x in imgsz]
    if new_size != imgsz:
        LOGGER.warning(f'WARNING: --img-size {imgsz} must be multiple of max stride {s}, updating to {new_size}')
    return new_size


def check_imshow():
    # Check if environment supports image displays
    try:
        assert not is_docker(), 'cv2.imshow() is disabled in Docker environments'
        assert not is_colab(), 'cv2.imshow() is disabled in Google Colab environments'
        cv2.imshow('test', np.zeros((1, 1, 3)))
        cv2.waitKey(1)
        cv2.destroyAllWindows()
        cv2.waitKey(1)
        return True
    except Exception as e:
        LOGGER.warning(f'WARNING: Environment does not support cv2.imshow() or PIL Image.show() image displays\n{e}')
        return False


def check_suffix(file='yolov5s.pt', suffix=('.pt',), msg=''):
    # Check file(s) for acceptable suffix
    if file and suffix:
        if isinstance(suffix, str):
            suffix = [suffix]
        for f in file if isinstance(file, (list, tuple)) else [file]:
            s = Path(f).suffix.lower()  # file suffix
            if len(s):
                assert s in suffix, f"{msg}{f} acceptable suffix is {suffix}"


def check_yaml(file, suffix=('.yaml', '.yml')):
    # Search/download YAML file (if necessary) and return path, checking suffix
    return check_file(file, suffix)


def check_file(file, suffix=''):
    # Search/download file (if necessary) and return path
    check_suffix(file, suffix)  # optional
    file = str(file)  # convert to str()
    if Path(file).is_file() or file == '':  # exists
        return file
    elif file.startswith(('http:/', 'https:/')):  # download
        url = str(Path(file)).replace(':/', '://')  # Pathlib turns :// -> :/
        file = Path(urllib.parse.unquote(file).split('?')[0]).name  # '%2F' to '/', split https://url.com/file.txt?auth
        if Path(file).is_file():
            LOGGER.info(f'Found {url} locally at {file}')  # file already exists
        else:
            LOGGER.info(f'Downloading {url} to {file}...')
            torch.hub.download_url_to_file(url, file)
            assert Path(file).exists() and Path(file).stat().st_size > 0, f'File download failed: {url}'  # check
        return file
    else:  # search
        files = []
        for d in 'data', 'models', 'utils':  # search directories
            files.extend(glob.glob(str(ROOT / d / '**' / file), recursive=True))  # find file
        assert len(files), f'File not found: {file}'  # assert file was found
        assert len(files) == 1, f"Multiple files match '{file}', specify exact path: {files}"  # assert unique
        return files[0]  # return file


def check_font(font=FONT):
    # Download font to CONFIG_DIR if necessary
    font = Path(font)
    if not font.exists() and not (CONFIG_DIR / font.name).exists():
        url = "https://ultralytics.com/assets/" + font.name
        LOGGER.info(f'Downloading {url} to {CONFIG_DIR / font.name}...')
        torch.hub.download_url_to_file(url, str(font), progress=False)


def check_dataset(data, autodownload=True):
    # Download and/or unzip dataset if not found locally
    # Usage: https://github.com/ultralytics/yolov5/releases/download/v1.0/coco128_with_yaml.zip

    # Download (optional)
    extract_dir = ''
    if isinstance(data, (str, Path)) and str(data).endswith('.zip'):  # i.e. gs://bucket/dir/coco128.zip
        download(data, dir=DATASETS_DIR, unzip=True, delete=False, curl=False, threads=1)
        data = next((DATASETS_DIR / Path(data).stem).rglob('*.yaml'))
        extract_dir, autodownload = data.parent, False

    # Read yaml (optional)
    if isinstance(data, (str, Path)):
        with open(data, errors='ignore') as f:
            data = yaml.safe_load(f)  # dictionary

    # Resolve paths
    path = Path(extract_dir or data.get('path') or '')  # optional 'path' default to '.'
    if not path.is_absolute():
        path = (ROOT / path).resolve()
    for k in 'train', 'val', 'test':
        if data.get(k):  # prepend path
            data[k] = str(path / data[k]) if isinstance(data[k], str) else [str(path / x) for x in data[k]]

    # Parse yaml
    assert 'nc' in data, "Dataset 'nc' key missing."
    if 'names' not in data:
        data['names'] = [f'class{i}' for i in range(data['nc'])]  # assign class names if missing
    train, val, test, s = (data.get(x) for x in ('train', 'val', 'test', 'download'))
    if val:
        val = [Path(x).resolve() for x in (val if isinstance(val, list) else [val])]  # val path
        if not all(x.exists() for x in val):
            LOGGER.info(emojis('\nDataset not found ⚠️, missing paths %s' % [str(x) for x in val if not x.exists()]))
            if s and autodownload:  # download script
                t = time.time()
                root = path.parent if 'path' in data else '..'  # unzip directory i.e. '../'
                if s.startswith('http') and s.endswith('.zip'):  # URL
                    f = Path(s).name  # filename
                    LOGGER.info(f'Downloading {s} to {f}...')
                    torch.hub.download_url_to_file(s, f)
                    Path(root).mkdir(parents=True, exist_ok=True)  # create root
                    ZipFile(f).extractall(path=root)  # unzip
                    Path(f).unlink()  # remove zip
                    r = None  # success
                elif s.startswith('bash '):  # bash script
                    LOGGER.info(f'Running {s} ...')
                    r = os.system(s)
                else:  # python script
                    r = exec(s, {'yaml': data})  # return None
                dt = f'({round(time.time() - t, 1)}s)'
                s = f"success ✅ {dt}, saved to {colorstr('bold', root)}" if r in (0, None) else f"failure {dt} ❌"
                LOGGER.info(emojis(f"Dataset download {s}"))
            else:
                raise Exception(emojis('Dataset not found ❌'))

    return data  # dictionary


def url2file(url):
    # Convert URL to filename, i.e. https://url.com/file.txt?auth -> file.txt
    url = str(Path(url)).replace(':/', '://')  # Pathlib turns :// -> :/
    file = Path(urllib.parse.unquote(url)).name.split('?')[0]  # '%2F' to '/', split https://url.com/file.txt?auth
    return file


def download(url, dir='.', unzip=True, delete=True, curl=False, threads=1):
    # Multi-threaded file download and unzip function, used in data.yaml for autodownload
    def download_one(url, dir):
        # Download 1 file
        f = dir / Path(url).name  # filename
        if Path(url).is_file():  # exists in current path
            Path(url).rename(f)  # move to dir
        elif not f.exists():
            LOGGER.info(f'Downloading {url} to {f}...')
            if curl:
                os.system(f"curl -L '{url}' -o '{f}' --retry 9 -C -")  # curl download, retry and resume on fail
            else:
                torch.hub.download_url_to_file(url, f, progress=threads == 1)  # torch download
        if unzip and f.suffix in ('.zip', '.gz'):
            LOGGER.info(f'Unzipping {f}...')
            if f.suffix == '.zip':
                ZipFile(f).extractall(path=dir)  # unzip
            elif f.suffix == '.gz':
                os.system(f'tar xfz {f} --directory {f.parent}')  # unzip
            if delete:
                f.unlink()  # remove zip

    dir = Path(dir)
    dir.mkdir(parents=True, exist_ok=True)  # make directory
    if threads > 1:
        pool = ThreadPool(threads)
        pool.imap(lambda x: download_one(*x), zip(url, repeat(dir)))  # multi-threaded
        pool.close()
        pool.join()
    else:
        for u in [url] if isinstance(url, (str, Path)) else url:
            download_one(u, dir)


def make_divisible(x, divisor):
    # Returns nearest x divisible by divisor
    if isinstance(divisor, torch.Tensor):
        divisor = int(divisor.max())  # to int
    return math.ceil(x / divisor) * divisor


def clean_str(s):
    # Cleans a string by replacing special characters with underscore _
    return re.sub(pattern="[|@#!¡·$€%&()=?¿^*;:,¨´><+]", repl="_", string=s)


def one_cycle(y1=0.0, y2=1.0, steps=100):
    # lambda function for sinusoidal ramp from y1 to y2 https://arxiv.org/pdf/1812.01187.pdf
    return lambda x: ((1 - math.cos(x * math.pi / steps)) / 2) * (y2 - y1) + y1


def colorstr(*input):
    # Colors a string https://en.wikipedia.org/wiki/ANSI_escape_code, i.e.  colorstr('blue', 'hello world')
    *args, string = input if len(input) > 1 else ('blue', 'bold', input[0])  # color arguments, string
    colors = {'black': '\033[30m',  # basic colors
              'red': '\033[31m',
              'green': '\033[32m',
              'yellow': '\033[33m',
              'blue': '\033[34m',
              'magenta': '\033[35m',
              'cyan': '\033[36m',
              'white': '\033[37m',
              'bright_black': '\033[90m',  # bright colors
              'bright_red': '\033[91m',
              'bright_green': '\033[92m',
              'bright_yellow': '\033[93m',
              'bright_blue': '\033[94m',
              'bright_magenta': '\033[95m',
              'bright_cyan': '\033[96m',
              'bright_white': '\033[97m',
              'end': '\033[0m',  # misc
              'bold': '\033[1m',
              'underline': '\033[4m'}
    return ''.join(colors[x] for x in args) + f'{string}' + colors['end']


def labels_to_class_weights(labels, nc=80):
    # Get class weights (inverse frequency) from training labels
    if labels[0] is None:  # no labels loaded
        return torch.Tensor()

    labels = np.concatenate(labels, 0)  # labels.shape = (866643, 5) for COCO
    classes = labels[:, 0].astype(np.int)  # labels = [class xywh]
    weights = np.bincount(classes, minlength=nc)  # occurrences per class

    # Prepend gridpoint count (for uCE training)
    # gpi = ((320 / 32 * np.array([1, 2, 4])) ** 2 * 3).sum()  # gridpoints per image
    # weights = np.hstack([gpi * len(labels)  - weights.sum() * 9, weights * 9]) ** 0.5  # prepend gridpoints to start

    weights[weights == 0] = 1  # replace empty bins with 1
    weights = 1 / weights  # number of targets per class
    weights /= weights.sum()  # normalize
    return torch.from_numpy(weights)


def labels_to_image_weights(labels, nc=80, class_weights=np.ones(80)):
    # Produces image weights based on class_weights and image contents
    class_counts = np.array([np.bincount(x[:, 0].astype(np.int), minlength=nc) for x in labels])
    image_weights = (class_weights.reshape(1, nc) * class_counts).sum(1)
    # index = random.choices(range(n), weights=image_weights, k=1)  # weight image sample
    return image_weights


def coco80_to_coco91_class():  # converts 80-index (val2014) to 91-index (paper)
    # https://tech.amikelive.com/node-718/what-object-categories-labels-are-in-coco-dataset/
    # a = np.loadtxt('data/coco.names', dtype='str', delimiter='\n')
    # b = np.loadtxt('data/coco_paper.names', dtype='str', delimiter='\n')
    # x1 = [list(a[i] == b).index(True) + 1 for i in range(80)]  # darknet to coco
    # x2 = [list(b[i] == a).index(True) if any(b[i] == a) else None for i in range(91)]  # coco to darknet
    x = [1, 2, 3, 4, 5, 6, 7, 8, 9, 10, 11, 13, 14, 15, 16, 17, 18, 19, 20, 21, 22, 23, 24, 25, 27, 28, 31, 32, 33, 34,
         35, 36, 37, 38, 39, 40, 41, 42, 43, 44, 46, 47, 48, 49, 50, 51, 52, 53, 54, 55, 56, 57, 58, 59, 60, 61, 62, 63,
         64, 65, 67, 70, 72, 73, 74, 75, 76, 77, 78, 79, 80, 81, 82, 84, 85, 86, 87, 88, 89, 90]
    return x


def xyxy2xywh(x):
    # Convert nx4 boxes from [x1, y1, x2, y2] to [x, y, w, h] where xy1=top-left, xy2=bottom-right
    y = x.clone() if isinstance(x, torch.Tensor) else np.copy(x)
    y[:, 0] = (x[:, 0] + x[:, 2]) / 2  # x center
    y[:, 1] = (x[:, 1] + x[:, 3]) / 2  # y center
    y[:, 2] = x[:, 2] - x[:, 0]  # width
    y[:, 3] = x[:, 3] - x[:, 1]  # height
    return y


def xywh2xyxy(x):
    # Convert nx4 boxes from [x, y, w, h] to [x1, y1, x2, y2] where xy1=top-left, xy2=bottom-right
    y = x.clone() if isinstance(x, torch.Tensor) else np.copy(x)
    y[:, 0] = x[:, 0] - x[:, 2] / 2  # top left x
    y[:, 1] = x[:, 1] - x[:, 3] / 2  # top left y
    y[:, 2] = x[:, 0] + x[:, 2] / 2  # bottom right x
    y[:, 3] = x[:, 1] + x[:, 3] / 2  # bottom right y
    return y


def xywhn2xyxy(x, w=640, h=640, padw=0, padh=0):
    # Convert nx4 boxes from [x, y, w, h] normalized to [x1, y1, x2, y2] where xy1=top-left, xy2=bottom-right
    y = x.clone() if isinstance(x, torch.Tensor) else np.copy(x)
    y[:, 0] = w * (x[:, 0] - x[:, 2] / 2) + padw  # top left x
    y[:, 1] = h * (x[:, 1] - x[:, 3] / 2) + padh  # top left y
    y[:, 2] = w * (x[:, 0] + x[:, 2] / 2) + padw  # bottom right x
    y[:, 3] = h * (x[:, 1] + x[:, 3] / 2) + padh  # bottom right y
    return y


def xyxy2xywhn(x, w=640, h=640, clip=False, eps=0.0):
    # Convert nx4 boxes from [x1, y1, x2, y2] to [x, y, w, h] normalized where xy1=top-left, xy2=bottom-right
    if clip:
        clip_coords(x, (h - eps, w - eps))  # warning: inplace clip
    y = x.clone() if isinstance(x, torch.Tensor) else np.copy(x)
    y[:, 0] = ((x[:, 0] + x[:, 2]) / 2) / w  # x center
    y[:, 1] = ((x[:, 1] + x[:, 3]) / 2) / h  # y center
    y[:, 2] = (x[:, 2] - x[:, 0]) / w  # width
    y[:, 3] = (x[:, 3] - x[:, 1]) / h  # height
    return y


def xyn2xy(x, w=640, h=640, padw=0, padh=0):
    # Convert normalized segments into pixel segments, shape (n,2)
    y = x.clone() if isinstance(x, torch.Tensor) else np.copy(x)
    y[:, 0] = w * x[:, 0] + padw  # top left x
    y[:, 1] = h * x[:, 1] + padh  # top left y
    return y


def segment2box(segment, width=640, height=640):
    # Convert 1 segment label to 1 box label, applying inside-image constraint, i.e. (xy1, xy2, ...) to (xyxy)
    x, y = segment.T  # segment xy
    inside = (x >= 0) & (y >= 0) & (x <= width) & (y <= height)
    x, y, = x[inside], y[inside]
    return np.array([x.min(), y.min(), x.max(), y.max()]) if any(x) else np.zeros((1, 4))  # xyxy


def segments2boxes(segments):
    # Convert segment labels to box labels, i.e. (cls, xy1, xy2, ...) to (cls, xywh)
    boxes = []
    for s in segments:
        x, y = s.T  # segment xy
        boxes.append([x.min(), y.min(), x.max(), y.max()])  # cls, xyxy
    return xyxy2xywh(np.array(boxes))  # cls, xywh


def resample_segments(segments, n=1000):
    # Up-sample an (n,2) segment
    for i, s in enumerate(segments):
        x = np.linspace(0, len(s) - 1, n)
        xp = np.arange(len(s))
        segments[i] = np.concatenate([np.interp(x, xp, s[:, i]) for i in range(2)]).reshape(2, -1).T  # segment xy
    return segments


def scale_coords(img1_shape, coords, img0_shape, ratio_pad=None):
    # Rescale coords (xyxy) from img1_shape to img0_shape
    if ratio_pad is None:  # calculate from img0_shape
        gain = min(img1_shape[0] / img0_shape[0], img1_shape[1] / img0_shape[1])  # gain  = old / new
        pad = (img1_shape[1] - img0_shape[1] * gain) / 2, (img1_shape[0] - img0_shape[0] * gain) / 2  # wh padding
    else:
        gain = ratio_pad[0][0]
        pad = ratio_pad[1]

    coords[:, [0, 2]] -= pad[0]  # x padding
    coords[:, [1, 3]] -= pad[1]  # y padding
    coords[:, :4] /= gain
    clip_coords(coords, img0_shape)
    return coords


def clip_coords(boxes, shape):
    # Clip bounding xyxy bounding boxes to image shape (height, width)
    if isinstance(boxes, torch.Tensor):  # faster individually
        boxes[:, 0].clamp_(0, shape[1])  # x1
        boxes[:, 1].clamp_(0, shape[0])  # y1
        boxes[:, 2].clamp_(0, shape[1])  # x2
        boxes[:, 3].clamp_(0, shape[0])  # y2
    else:  # np.array (faster grouped)
        boxes[:, [0, 2]] = boxes[:, [0, 2]].clip(0, shape[1])  # x1, x2
        boxes[:, [1, 3]] = boxes[:, [1, 3]].clip(0, shape[0])  # y1, y2


def non_max_suppression(prediction, conf_thres=0.25, iou_thres=0.45, classes=None, agnostic=False, multi_label=False,
                        labels=(), max_det=300):
    """Runs Non-Maximum Suppression (NMS) on inference results

    Returns:
         list of detections, on (n,6) tensor per image [xyxy, conf, cls]
    """

    nc = prediction.shape[2] - 5  # number of classes
    xc = prediction[..., 4] > conf_thres  # candidates

    # Checks
    assert 0 <= conf_thres <= 1, f'Invalid Confidence threshold {conf_thres}, valid values are between 0.0 and 1.0'
    assert 0 <= iou_thres <= 1, f'Invalid IoU {iou_thres}, valid values are between 0.0 and 1.0'

    # Settings
    min_wh, max_wh = 2, 7680  # (pixels) minimum and maximum box width and height
    max_nms = 30000  # maximum number of boxes into torchvision.ops.nms()
    time_limit = 10.0  # seconds to quit after
    redundant = True  # require redundant detections
    multi_label &= nc > 1  # multiple labels per box (adds 0.5ms/img)
    merge = False  # use merge-NMS

    t = time.time()
    output = [torch.zeros((0, 6), device=prediction.device)] * prediction.shape[0]
    for xi, x in enumerate(prediction):  # image index, image inference
        # Apply constraints
        x[((x[..., 2:4] < min_wh) | (x[..., 2:4] > max_wh)).any(1), 4] = 0  # width-height
        x = x[xc[xi]]  # confidence

        # Cat apriori labels if autolabelling
        if labels and len(labels[xi]):
            lb = labels[xi]
            v = torch.zeros((len(lb), nc + 5), device=x.device)
            v[:, :4] = lb[:, 1:5]  # box
            v[:, 4] = 1.0  # conf
            v[range(len(lb)), lb[:, 0].long() + 5] = 1.0  # cls
            x = torch.cat((x, v), 0)

        # If none remain process next image
        if not x.shape[0]:
            continue

        # Compute conf
        x[:, 5:] *= x[:, 4:5]  # conf = obj_conf * cls_conf

        # Box (center x, center y, width, height) to (x1, y1, x2, y2)
        box = xywh2xyxy(x[:, :4])

        # Detections matrix nx6 (xyxy, conf, cls)
        if multi_label:
            i, j = (x[:, 5:] > conf_thres).nonzero(as_tuple=False).T
            x = torch.cat((box[i], x[i, j + 5, None], j[:, None].float()), 1)
        else:  # best class only
            conf, j = x[:, 5:].max(1, keepdim=True)
            x = torch.cat((box, conf, j.float()), 1)[conf.view(-1) > conf_thres]

        # Filter by class
        if classes is not None:
            x = x[(x[:, 5:6] == torch.tensor(classes, device=x.device)).any(1)]

        # Apply finite constraint
        # if not torch.isfinite(x).all():
        #     x = x[torch.isfinite(x).all(1)]

        # Check shape
        n = x.shape[0]  # number of boxes
        if not n:  # no boxes
            continue
        elif n > max_nms:  # excess boxes
            x = x[x[:, 4].argsort(descending=True)[:max_nms]]  # sort by confidence

        # Batched NMS
        c = x[:, 5:6] * (0 if agnostic else max_wh)  # classes
        boxes, scores = x[:, :4] + c, x[:, 4]  # boxes (offset by class), scores
        i = torchvision.ops.nms(boxes, scores, iou_thres)  # NMS
        if i.shape[0] > max_det:  # limit detections
            i = i[:max_det]
        if merge and (1 < n < 3E3):  # Merge NMS (boxes merged using weighted mean)
            # update boxes as boxes(i,4) = weights(i,n) * boxes(n,4)
            iou = box_iou(boxes[i], boxes) > iou_thres  # iou matrix
            weights = iou * scores[None]  # box weights
            x[i, :4] = torch.mm(weights, x[:, :4]).float() / weights.sum(1, keepdim=True)  # merged boxes
            if redundant:
                i = i[iou.sum(1) > 1]  # require redundancy

        output[xi] = x[i]
        if (time.time() - t) > time_limit:
            LOGGER.warning(f'WARNING: NMS time limit {time_limit}s exceeded')
            break  # time limit exceeded

    return output


def strip_optimizer(f='best.pt', s=''):  # from utils.general import *; strip_optimizer()
    # Strip optimizer from 'f' to finalize training, optionally save as 's'
    x = torch.load(f, map_location=torch.device('cpu'))
    if x.get('ema'):
        x['model'] = x['ema']  # replace model with ema
    for k in 'optimizer', 'best_fitness', 'wandb_id', 'ema', 'updates':  # keys
        x[k] = None
    x['epoch'] = -1
    x['model'].half()  # to FP16
    for p in x['model'].parameters():
        p.requires_grad = False
    torch.save(x, s or f)
    mb = os.path.getsize(s or f) / 1E6  # filesize
    LOGGER.info(f"Optimizer stripped from {f},{(' saved as %s,' % s) if s else ''} {mb:.1f}MB")


def print_mutation(results, hyp, save_dir, bucket, prefix=colorstr('evolve: ')):
    evolve_csv = save_dir / 'evolve.csv'
    evolve_yaml = save_dir / 'hyp_evolve.yaml'
    keys = ('metrics/precision', 'metrics/recall', 'metrics/mAP_0.5', 'metrics/mAP_0.5:0.95',
            'val/box_loss', 'val/obj_loss', 'val/cls_loss') + tuple(hyp.keys())  # [results + hyps]
    keys = tuple(x.strip() for x in keys)
    vals = results + tuple(hyp.values())
    n = len(keys)

    # Download (optional)
    if bucket:
        url = f'gs://{bucket}/evolve.csv'
        if gsutil_getsize(url) > (evolve_csv.stat().st_size if evolve_csv.exists() else 0):
            os.system(f'gsutil cp {url} {save_dir}')  # download evolve.csv if larger than local

    # Log to evolve.csv
    s = '' if evolve_csv.exists() else (('%20s,' * n % keys).rstrip(',') + '\n')  # add header
    with open(evolve_csv, 'a') as f:
        f.write(s + ('%20.5g,' * n % vals).rstrip(',') + '\n')

    # Save yaml
    with open(evolve_yaml, 'w') as f:
        data = pd.read_csv(evolve_csv)
        data = data.rename(columns=lambda x: x.strip())  # strip keys
        i = np.argmax(fitness(data.values[:, :4]))  #
        generations = len(data)
        f.write('# YOLOv5 Hyperparameter Evolution Results\n' +
                f'# Best generation: {i}\n' +
                f'# Last generation: {generations - 1}\n' +
                '# ' + ', '.join(f'{x.strip():>20s}' for x in keys[:7]) + '\n' +
                '# ' + ', '.join(f'{x:>20.5g}' for x in data.values[i, :7]) + '\n\n')
        yaml.safe_dump(data.loc[i][7:].to_dict(), f, sort_keys=False)

    # Print to screen
    LOGGER.info(prefix + f'{generations} generations finished, current result:\n' +
                prefix + ', '.join(f'{x.strip():>20s}' for x in keys) + '\n' +
                prefix + ', '.join(f'{x:20.5g}' for x in vals) + '\n\n')

    if bucket:
        os.system(f'gsutil cp {evolve_csv} {evolve_yaml} gs://{bucket}')  # upload


def apply_classifier(x, model, img, im0):
    # Apply a second stage classifier to YOLO outputs
    # Example model = torchvision.models.__dict__['efficientnet_b0'](pretrained=True).to(device).eval()
    im0 = [im0] if isinstance(im0, np.ndarray) else im0
    for i, d in enumerate(x):  # per image
        if d is not None and len(d):
            d = d.clone()

            # Reshape and pad cutouts
            b = xyxy2xywh(d[:, :4])  # boxes
            b[:, 2:] = b[:, 2:].max(1)[0].unsqueeze(1)  # rectangle to square
            b[:, 2:] = b[:, 2:] * 1.3 + 30  # pad
            d[:, :4] = xywh2xyxy(b).long()

            # Rescale boxes from img_size to im0 size
            scale_coords(img.shape[2:], d[:, :4], im0[i].shape)

            # Classes
            pred_cls1 = d[:, 5].long()
            ims = []
            for j, a in enumerate(d):  # per item
                cutout = im0[i][int(a[1]):int(a[3]), int(a[0]):int(a[2])]
                im = cv2.resize(cutout, (224, 224))  # BGR
                # cv2.imwrite('example%i.jpg' % j, cutout)

                im = im[:, :, ::-1].transpose(2, 0, 1)  # BGR to RGB, to 3x416x416
                im = np.ascontiguousarray(im, dtype=np.float32)  # uint8 to float32
                im /= 255  # 0 - 255 to 0.0 - 1.0
                ims.append(im)

            pred_cls2 = model(torch.Tensor(ims).to(d.device)).argmax(1)  # classifier prediction
            x[i] = x[i][pred_cls1 == pred_cls2]  # retain matching class detections

    return x


def increment_path(path, exist_ok=False, sep='', mkdir=False):
    # Increment file or directory path, i.e. runs/exp --> runs/exp{sep}2, runs/exp{sep}3, ... etc.
    path = Path(path)  # os-agnostic
    if path.exists() and not exist_ok:
        path, suffix = (path.with_suffix(''), path.suffix) if path.is_file() else (path, '')
        dirs = glob.glob(f"{path}{sep}*")  # similar paths
        matches = [re.search(rf"%s{sep}(\d+)" % path.stem, d) for d in dirs]
        i = [int(m.groups()[0]) for m in matches if m]  # indices
        n = max(i) + 1 if i else 2  # increment number
        path = Path(f"{path}{sep}{n}{suffix}")  # increment path
    if mkdir:
        path.mkdir(parents=True, exist_ok=True)  # make directory
    return path


# OpenCV Chinese-friendly functions ------------------------------------------------------------------------------------
<<<<<<< HEAD
imshow_ = cv2.imshow  # copy to avoid recursion errors


def imshow(path, im):
    imshow_(path.encode().decode('utf-8', 'ignore'), im)


cv2.imshow = imshow  # redefine
=======
def imread(path):
    return cv2.imdecode(np.fromfile(path, np.uint8), cv2.IMREAD_COLOR)


def imwrite(path, im):
    try:
        cv2.imencode(Path(path).suffix, im)[1].tofile(path)
        return True
    except Exception:
        return False


cv2.imread, cv2.imwrite = imread, imwrite  # redefine
>>>>>>> d115bbf5

# Variables ------------------------------------------------------------------------------------------------------------
NCOLS = 0 if is_docker() else shutil.get_terminal_size().columns  # terminal window size for tqdm<|MERGE_RESOLUTION|>--- conflicted
+++ resolved
@@ -905,16 +905,9 @@
 
 
 # OpenCV Chinese-friendly functions ------------------------------------------------------------------------------------
-<<<<<<< HEAD
 imshow_ = cv2.imshow  # copy to avoid recursion errors
 
 
-def imshow(path, im):
-    imshow_(path.encode().decode('utf-8', 'ignore'), im)
-
-
-cv2.imshow = imshow  # redefine
-=======
 def imread(path):
     return cv2.imdecode(np.fromfile(path, np.uint8), cv2.IMREAD_COLOR)
 
@@ -926,9 +919,12 @@
     except Exception:
         return False
 
-
-cv2.imread, cv2.imwrite = imread, imwrite  # redefine
->>>>>>> d115bbf5
+      
+def imshow(path, im):
+    imshow_(path.encode().decode('utf-8', 'ignore'), im)
+
+    
+cv2.imread, cv2.imwrite, cv2.imshow = imread, imwrite, imshow  # redefine
 
 # Variables ------------------------------------------------------------------------------------------------------------
 NCOLS = 0 if is_docker() else shutil.get_terminal_size().columns  # terminal window size for tqdm