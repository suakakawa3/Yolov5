# YOLOv5 🚀 by Ultralytics, GPL-3.0 license
"""
General utils
"""

import contextlib
import glob
import logging
import math
import os
import platform
import random
import re
import shutil
import signal
import time
import urllib
from datetime import datetime
from itertools import repeat
from multiprocessing.pool import ThreadPool
from pathlib import Path
from subprocess import check_output
from zipfile import ZipFile

import cv2
import numpy as np
import pandas as pd
import pkg_resources as pkg
import torch
import torchvision
import yaml

from utils.downloads import gsutil_getsize
from utils.metrics import box_iou, fitness

# Settings
FILE = Path(__file__).resolve()
ROOT = FILE.parents[1]  # YOLOv5 root directory
DATASETS_DIR = ROOT.parent / 'datasets'  # YOLOv5 datasets directory
NUM_THREADS = min(8, max(1, os.cpu_count() - 1))  # number of YOLOv5 multiprocessing threads
VERBOSE = str(os.getenv('YOLOv5_VERBOSE', True)).lower() == 'true'  # global verbose mode
FONT = 'Arial.ttf'  # https://ultralytics.com/assets/Arial.ttf

torch.set_printoptions(linewidth=320, precision=5, profile='long')
np.set_printoptions(linewidth=320, formatter={'float_kind': '{:11.5g}'.format})  # format short g, %precision=5
pd.options.display.max_columns = 10
cv2.setNumThreads(0)  # prevent OpenCV from multithreading (incompatible with PyTorch DataLoader)
os.environ['NUMEXPR_MAX_THREADS'] = str(NUM_THREADS)  # NumExpr max threads
os.environ['OMP_NUM_THREADS'] = str(NUM_THREADS)  # OpenMP max threads (PyTorch and SciPy)


def is_kaggle():
    # Is environment a Kaggle Notebook?
    try:
        assert os.environ.get('PWD') == '/kaggle/working'
        assert os.environ.get('KAGGLE_URL_BASE') == 'https://www.kaggle.com'
        return True
    except AssertionError:
        return False


def is_writeable(dir, test=False):
    # Return True if directory has write permissions, test opening a file with write permissions if test=True
    if test:  # method 1
        file = Path(dir) / 'tmp.txt'
        try:
            with open(file, 'w'):  # open file with write permissions
                pass
            file.unlink()  # remove file
            return True
        except OSError:
            return False
    else:  # method 2
        return os.access(dir, os.R_OK)  # possible issues on Windows


def set_logging(name=None, verbose=VERBOSE):
    # Sets level and returns logger
    if is_kaggle():
        for h in logging.root.handlers:
            logging.root.removeHandler(h)  # remove all handlers associated with the root logger object
    rank = int(os.getenv('RANK', -1))  # rank in world for Multi-GPU trainings
    logging.basicConfig(format="%(message)s", level=logging.INFO if (verbose and rank in (-1, 0)) else logging.WARNING)
    return logging.getLogger(name)


LOGGER = set_logging('yolov5')  # define globally (used in train.py, val.py, detect.py, etc.)


def user_config_dir(dir='Ultralytics', env_var='YOLOV5_CONFIG_DIR'):
    # Return path of user configuration directory. Prefer environment variable if exists. Make dir if required.
    env = os.getenv(env_var)
    if env:
        path = Path(env)  # use environment variable
    else:
        cfg = {'Windows': 'AppData/Roaming', 'Linux': '.config', 'Darwin': 'Library/Application Support'}  # 3 OS dirs
        path = Path.home() / cfg.get(platform.system(), '')  # OS-specific config dir
        path = (path if is_writeable(path) else Path('/tmp')) / dir  # GCP and AWS lambda fix, only /tmp is writeable
    path.mkdir(exist_ok=True)  # make if required
    return path


CONFIG_DIR = user_config_dir()  # Ultralytics settings dir


class Profile(contextlib.ContextDecorator):
    # Usage: @Profile() decorator or 'with Profile():' context manager
    def __enter__(self):
        self.start = time.time()

    def __exit__(self, type, value, traceback):
        print(f'Profile results: {time.time() - self.start:.5f}s')


class Timeout(contextlib.ContextDecorator):
    # Usage: @Timeout(seconds) decorator or 'with Timeout(seconds):' context manager
    def __init__(self, seconds, *, timeout_msg='', suppress_timeout_errors=True):
        self.seconds = int(seconds)
        self.timeout_message = timeout_msg
        self.suppress = bool(suppress_timeout_errors)

    def _timeout_handler(self, signum, frame):
        raise TimeoutError(self.timeout_message)

    def __enter__(self):
        if platform.system() != 'Windows':  # not supported on Windows
            signal.signal(signal.SIGALRM, self._timeout_handler)  # Set handler for SIGALRM
            signal.alarm(self.seconds)  # start countdown for SIGALRM to be raised

    def __exit__(self, exc_type, exc_val, exc_tb):
        if platform.system() != 'Windows':
            signal.alarm(0)  # Cancel SIGALRM if it's scheduled
            if self.suppress and exc_type is TimeoutError:  # Suppress TimeoutError
                return True


class WorkingDirectory(contextlib.ContextDecorator):
    # Usage: @WorkingDirectory(dir) decorator or 'with WorkingDirectory(dir):' context manager
    def __init__(self, new_dir):
        self.dir = new_dir  # new dir
        self.cwd = Path.cwd().resolve()  # current dir

    def __enter__(self):
        os.chdir(self.dir)

    def __exit__(self, exc_type, exc_val, exc_tb):
        os.chdir(self.cwd)


def try_except(func):
    # try-except function. Usage: @try_except decorator
    def handler(*args, **kwargs):
        try:
            func(*args, **kwargs)
        except Exception as e:
            print(e)

    return handler


def methods(instance):
    # Get class/instance methods
    return [f for f in dir(instance) if callable(getattr(instance, f)) and not f.startswith("__")]


def print_args(name, opt):
    # Print argparser arguments
    LOGGER.info(colorstr(f'{name}: ') + ', '.join(f'{k}={v}' for k, v in vars(opt).items()))


def init_seeds(seed=0):
    # Initialize random number generator (RNG) seeds https://pytorch.org/docs/stable/notes/randomness.html
    # cudnn seed 0 settings are slower and more reproducible, else faster and less reproducible
    import torch.backends.cudnn as cudnn
    random.seed(seed)
    np.random.seed(seed)
    torch.manual_seed(seed)
    cudnn.benchmark, cudnn.deterministic = (False, True) if seed == 0 else (True, False)


def intersect_dicts(da, db, exclude=()):
    # Dictionary intersection of matching keys and shapes, omitting 'exclude' keys, using da values
    return {k: v for k, v in da.items() if k in db and not any(x in k for x in exclude) and v.shape == db[k].shape}


def get_latest_run(search_dir='.'):
    # Return path to most recent 'last.pt' in /runs (i.e. to --resume from)
    last_list = glob.glob(f'{search_dir}/**/last*.pt', recursive=True)
    return max(last_list, key=os.path.getctime) if last_list else ''


def is_docker():
    # Is environment a Docker container?
    return Path('/workspace').exists()  # or Path('/.dockerenv').exists()


def is_colab():
    # Is environment a Google Colab instance?
    try:
        import google.colab
        return True
    except ImportError:
        return False


def is_pip():
    # Is file in a pip package?
    return 'site-packages' in Path(__file__).resolve().parts


def is_ascii(s=''):
    # Is string composed of all ASCII (no UTF) characters? (note str().isascii() introduced in python 3.7)
    s = str(s)  # convert list, tuple, None, etc. to str
    return len(s.encode().decode('ascii', 'ignore')) == len(s)


def is_chinese(s='人工智能'):
    # Is string composed of any Chinese characters?
    return True if re.search('[\u4e00-\u9fff]', str(s)) else False


def emojis(str=''):
    # Return platform-dependent emoji-safe version of string
    return str.encode().decode('ascii', 'ignore') if platform.system() == 'Windows' else str


def file_age(path=__file__):
    # Return days since last file update
    dt = (datetime.now() - datetime.fromtimestamp(Path(path).stat().st_mtime))  # delta
    return dt.days  # + dt.seconds / 86400  # fractional days


def file_update_date(path=__file__):
    # Return human-readable file modification date, i.e. '2021-3-26'
    t = datetime.fromtimestamp(Path(path).stat().st_mtime)
    return f'{t.year}-{t.month}-{t.day}'


def file_size(path):
    # Return file/dir size (MB)
    mb = 1 << 20  # bytes to MiB (1024 ** 2)
    path = Path(path)
    if path.is_file():
        return path.stat().st_size / mb
    elif path.is_dir():
        return sum(f.stat().st_size for f in path.glob('**/*') if f.is_file()) / mb
    else:
        return 0.0


def check_online():
    # Check internet connectivity
    import socket
    try:
        socket.create_connection(("1.1.1.1", 443), 5)  # check host accessibility
        return True
    except OSError:
        return False


def git_describe(path=ROOT):  # path must be a directory
    # Return human-readable git description, i.e. v5.0-5-g3e25f1e https://git-scm.com/docs/git-describe
    try:
        return check_output(f'git -C {path} describe --tags --long --always', shell=True).decode()[:-1]
    except Exception:
        return ''


@try_except
@WorkingDirectory(ROOT)
def check_git_status():
    # Recommend 'git pull' if code is out of date
    msg = ', for updates see https://github.com/ultralytics/yolov5'
    s = colorstr('github: ')  # string
    assert Path('.git').exists(), s + 'skipping check (not a git repository)' + msg
    assert not is_docker(), s + 'skipping check (Docker image)' + msg
    assert check_online(), s + 'skipping check (offline)' + msg

    cmd = 'git fetch && git config --get remote.origin.url'
    url = check_output(cmd, shell=True, timeout=5).decode().strip().rstrip('.git')  # git fetch
    branch = check_output('git rev-parse --abbrev-ref HEAD', shell=True).decode().strip()  # checked out
    n = int(check_output(f'git rev-list {branch}..origin/master --count', shell=True))  # commits behind
    if n > 0:
        s += f"⚠️ YOLOv5 is out of date by {n} commit{'s' * (n > 1)}. Use `git pull` or `git clone {url}` to update."
    else:
        s += f'up to date with {url} ✅'
    LOGGER.info(emojis(s))  # emoji-safe


def check_python(minimum='3.6.2'):
    # Check current python version vs. required python version
    check_version(platform.python_version(), minimum, name='Python ', hard=True)


def check_version(current='0.0.0', minimum='0.0.0', name='version ', pinned=False, hard=False, verbose=False):
    # Check version vs. required version
    current, minimum = (pkg.parse_version(x) for x in (current, minimum))
    result = (current == minimum) if pinned else (current >= minimum)  # bool
    s = f'{name}{minimum} required by YOLOv5, but {name}{current} is currently installed'  # string
    if hard:
        assert result, s  # assert min requirements met
    if verbose and not result:
        LOGGER.warning(s)
    return result


@try_except
def check_requirements(requirements=ROOT / 'requirements.txt', exclude=(), install=True):
    # Check installed dependencies meet requirements (pass *.txt file or list of packages)
    prefix = colorstr('red', 'bold', 'requirements:')
    check_python()  # check python version
    if isinstance(requirements, (str, Path)):  # requirements.txt file
        file = Path(requirements)
        assert file.exists(), f"{prefix} {file.resolve()} not found, check failed."
        with file.open() as f:
            requirements = [f'{x.name}{x.specifier}' for x in pkg.parse_requirements(f) if x.name not in exclude]
    else:  # list or tuple of packages
        requirements = [x for x in requirements if x not in exclude]

    n = 0  # number of packages updates
    for r in requirements:
        try:
            pkg.require(r)
        except Exception:  # DistributionNotFound or VersionConflict if requirements not met
            s = f"{prefix} {r} not found and is required by YOLOv5"
            if install:
                LOGGER.info(f"{s}, attempting auto-update...")
                try:
                    assert check_online(), f"'pip install {r}' skipped (offline)"
                    LOGGER.info(check_output(f"pip install '{r}'", shell=True).decode())
                    n += 1
                except Exception as e:
                    LOGGER.warning(f'{prefix} {e}')
            else:
                LOGGER.info(f'{s}. Please install and rerun your command.')

    if n:  # if packages updated
        source = file.resolve() if 'file' in locals() else requirements
        s = f"{prefix} {n} package{'s' * (n > 1)} updated per {source}\n" \
            f"{prefix} ⚠️ {colorstr('bold', 'Restart runtime or rerun command for updates to take effect')}\n"
        LOGGER.info(emojis(s))


def check_img_size(imgsz, s=32, floor=0):
    # Verify image size is a multiple of stride s in each dimension
    if isinstance(imgsz, int):  # integer i.e. img_size=640
        new_size = max(make_divisible(imgsz, int(s)), floor)
    else:  # list i.e. img_size=[640, 480]
        new_size = [max(make_divisible(x, int(s)), floor) for x in imgsz]
    if new_size != imgsz:
        LOGGER.warning(f'WARNING: --img-size {imgsz} must be multiple of max stride {s}, updating to {new_size}')
    return new_size


def check_imshow():
    # Check if environment supports image displays
    try:
        assert not is_docker(), 'cv2.imshow() is disabled in Docker environments'
        assert not is_colab(), 'cv2.imshow() is disabled in Google Colab environments'
        cv2.imshow('test', np.zeros((1, 1, 3)))
        cv2.waitKey(1)
        cv2.destroyAllWindows()
        cv2.waitKey(1)
        return True
    except Exception as e:
        LOGGER.warning(f'WARNING: Environment does not support cv2.imshow() or PIL Image.show() image displays\n{e}')
        return False


def check_suffix(file='yolov5s.pt', suffix=('.pt', ), msg=''):
    # Check file(s) for acceptable suffix
    if file and suffix:
        if isinstance(suffix, str):
            suffix = [suffix]
        for f in file if isinstance(file, (list, tuple)) else [file]:
            s = Path(f).suffix.lower()  # file suffix
            if len(s):
                assert s in suffix, f"{msg}{f} acceptable suffix is {suffix}"


def check_yaml(file, suffix=('.yaml', '.yml')):
    # Search/download YAML file (if necessary) and return path, checking suffix
    return check_file(file, suffix)


def check_file(file, suffix=''):
    # Search/download file (if necessary) and return path
    check_suffix(file, suffix)  # optional
    file = str(file)  # convert to str()
    if Path(file).is_file() or file == '':  # exists
        return file
    elif file.startswith(('http:/', 'https:/')):  # download
        url = str(Path(file)).replace(':/', '://')  # Pathlib turns :// -> :/
        file = Path(urllib.parse.unquote(file).split('?')[0]).name  # '%2F' to '/', split https://url.com/file.txt?auth
        if Path(file).is_file():
            LOGGER.info(f'Found {url} locally at {file}')  # file already exists
        else:
            LOGGER.info(f'Downloading {url} to {file}...')
            torch.hub.download_url_to_file(url, file)
            assert Path(file).exists() and Path(file).stat().st_size > 0, f'File download failed: {url}'  # check
        return file
    else:  # search
        files = []
        for d in 'data', 'models', 'utils':  # search directories
            files.extend(glob.glob(str(ROOT / d / '**' / file), recursive=True))  # find file
        assert len(files), f'File not found: {file}'  # assert file was found
        assert len(files) == 1, f"Multiple files match '{file}', specify exact path: {files}"  # assert unique
        return files[0]  # return file


def check_font(font=FONT):
    # Download font to CONFIG_DIR if necessary
    font = Path(font)
    if not font.exists() and not (CONFIG_DIR / font.name).exists():
        url = "https://ultralytics.com/assets/" + font.name
        LOGGER.info(f'Downloading {url} to {CONFIG_DIR / font.name}...')
        torch.hub.download_url_to_file(url, str(font), progress=False)


def check_dataset(data, autodownload=True):
    # Download and/or unzip dataset if not found locally
    # Usage: https://github.com/ultralytics/yolov5/releases/download/v1.0/coco128_with_yaml.zip

    # Download (optional)
    extract_dir = ''
    if isinstance(data, (str, Path)) and str(data).endswith('.zip'):  # i.e. gs://bucket/dir/coco128.zip
        download(data, dir=DATASETS_DIR, unzip=True, delete=False, curl=False, threads=1)
        data = next((DATASETS_DIR / Path(data).stem).rglob('*.yaml'))
        extract_dir, autodownload = data.parent, False

    # Read yaml (optional)
    if isinstance(data, (str, Path)):
        with open(data, errors='ignore') as f:
            data = yaml.safe_load(f)  # dictionary

    # Resolve paths
    path = Path(extract_dir or data.get('path') or '')  # optional 'path' default to '.'
    if not path.is_absolute():
        path = (ROOT / path).resolve()
    for k in 'train', 'val', 'test':
        if data.get(k):  # prepend path
            data[k] = str(path / data[k]) if isinstance(data[k], str) else [str(path / x) for x in data[k]]

    # Parse yaml
    assert 'nc' in data, "Dataset 'nc' key missing."
    if 'names' not in data:
        data['names'] = [f'class{i}' for i in range(data['nc'])]  # assign class names if missing
    train, val, test, s = (data.get(x) for x in ('train', 'val', 'test', 'download'))
    if val:
        val = [Path(x).resolve() for x in (val if isinstance(val, list) else [val])]  # val path
        if not all(x.exists() for x in val):
            LOGGER.info(emojis('\nDataset not found ⚠️, missing paths %s' % [str(x) for x in val if not x.exists()]))
            if s and autodownload:  # download script
                t = time.time()
                root = path.parent if 'path' in data else '..'  # unzip directory i.e. '../'
                if s.startswith('http') and s.endswith('.zip'):  # URL
                    f = Path(s).name  # filename
                    LOGGER.info(f'Downloading {s} to {f}...')
                    torch.hub.download_url_to_file(s, f)
                    Path(root).mkdir(parents=True, exist_ok=True)  # create root
                    ZipFile(f).extractall(path=root)  # unzip
                    Path(f).unlink()  # remove zip
                    r = None  # success
                elif s.startswith('bash '):  # bash script
                    LOGGER.info(f'Running {s} ...')
                    r = os.system(s)
                else:  # python script
                    r = exec(s, {'yaml': data})  # return None
                dt = f'({round(time.time() - t, 1)}s)'
                s = f"success ✅ {dt}, saved to {colorstr('bold', root)}" if r in (0, None) else f"failure {dt} ❌"
                LOGGER.info(emojis(f"Dataset download {s}"))
            else:
                raise Exception(emojis('Dataset not found ❌'))

    return data  # dictionary


def url2file(url):
    # Convert URL to filename, i.e. https://url.com/file.txt?auth -> file.txt
    url = str(Path(url)).replace(':/', '://')  # Pathlib turns :// -> :/
    file = Path(urllib.parse.unquote(url)).name.split('?')[0]  # '%2F' to '/', split https://url.com/file.txt?auth
    return file


def download(url, dir='.', unzip=True, delete=True, curl=False, threads=1):
    # Multi-threaded file download and unzip function, used in data.yaml for autodownload
    def download_one(url, dir):
        # Download 1 file
        f = dir / Path(url).name  # filename
        if Path(url).is_file():  # exists in current path
            Path(url).rename(f)  # move to dir
        elif not f.exists():
            LOGGER.info(f'Downloading {url} to {f}...')
            if curl:
                os.system(f"curl -L '{url}' -o '{f}' --retry 9 -C -")  # curl download, retry and resume on fail
            else:
                torch.hub.download_url_to_file(url, f, progress=threads == 1)  # torch download
        if unzip and f.suffix in ('.zip', '.gz'):
            LOGGER.info(f'Unzipping {f}...')
            if f.suffix == '.zip':
                ZipFile(f).extractall(path=dir)  # unzip
            elif f.suffix == '.gz':
                os.system(f'tar xfz {f} --directory {f.parent}')  # unzip
            if delete:
                f.unlink()  # remove zip

    dir = Path(dir)
    dir.mkdir(parents=True, exist_ok=True)  # make directory
    if threads > 1:
        pool = ThreadPool(threads)
        pool.imap(lambda x: download_one(*x), zip(url, repeat(dir)))  # multi-threaded
        pool.close()
        pool.join()
    else:
        for u in [url] if isinstance(url, (str, Path)) else url:
            download_one(u, dir)


def make_divisible(x, divisor):
    # Returns nearest x divisible by divisor
    if isinstance(divisor, torch.Tensor):
        divisor = int(divisor.max())  # to int
    return math.ceil(x / divisor) * divisor


def clean_str(s):
    # Cleans a string by replacing special characters with underscore _
    return re.sub(pattern="[|@#!¡·$€%&()=?¿^*;:,¨´><+]", repl="_", string=s)


def one_cycle(y1=0.0, y2=1.0, steps=100):
    # lambda function for sinusoidal ramp from y1 to y2 https://arxiv.org/pdf/1812.01187.pdf
    return lambda x: ((1 - math.cos(x * math.pi / steps)) / 2) * (y2 - y1) + y1


def colorstr(*input):
    # Colors a string https://en.wikipedia.org/wiki/ANSI_escape_code, i.e.  colorstr('blue', 'hello world')
    *args, string = input if len(input) > 1 else ('blue', 'bold', input[0])  # color arguments, string
    colors = {
        'black': '\033[30m',  # basic colors
        'red': '\033[31m',
        'green': '\033[32m',
        'yellow': '\033[33m',
        'blue': '\033[34m',
        'magenta': '\033[35m',
        'cyan': '\033[36m',
        'white': '\033[37m',
        'bright_black': '\033[90m',  # bright colors
        'bright_red': '\033[91m',
        'bright_green': '\033[92m',
        'bright_yellow': '\033[93m',
        'bright_blue': '\033[94m',
        'bright_magenta': '\033[95m',
        'bright_cyan': '\033[96m',
        'bright_white': '\033[97m',
        'end': '\033[0m',  # misc
        'bold': '\033[1m',
        'underline': '\033[4m'
    }
    return ''.join(colors[x] for x in args) + f'{string}' + colors['end']


def labels_to_class_weights(labels, nc=80):
    # Get class weights (inverse frequency) from training labels
    if labels[0] is None:  # no labels loaded
        return torch.Tensor()

    labels = np.concatenate(labels, 0)  # labels.shape = (866643, 5) for COCO
    classes = labels[:, 0].astype(np.int)  # labels = [class xywh]
    weights = np.bincount(classes, minlength=nc)  # occurrences per class

    # Prepend gridpoint count (for uCE training)
    # gpi = ((320 / 32 * np.array([1, 2, 4])) ** 2 * 3).sum()  # gridpoints per image
    # weights = np.hstack([gpi * len(labels)  - weights.sum() * 9, weights * 9]) ** 0.5  # prepend gridpoints to start

    weights[weights == 0] = 1  # replace empty bins with 1
    weights = 1 / weights  # number of targets per class
    weights /= weights.sum()  # normalize
    return torch.from_numpy(weights)


def labels_to_image_weights(labels, nc=80, class_weights=np.ones(80)):
    # Produces image weights based on class_weights and image contents
    class_counts = np.array([np.bincount(x[:, 0].astype(np.int), minlength=nc) for x in labels])
    image_weights = (class_weights.reshape(1, nc) * class_counts).sum(1)
    # index = random.choices(range(n), weights=image_weights, k=1)  # weight image sample
    return image_weights


def coco80_to_coco91_class():  # converts 80-index (val2014) to 91-index (paper)
    # https://tech.amikelive.com/node-718/what-object-categories-labels-are-in-coco-dataset/
    # a = np.loadtxt('data/coco.names', dtype='str', delimiter='\n')
    # b = np.loadtxt('data/coco_paper.names', dtype='str', delimiter='\n')
    # x1 = [list(a[i] == b).index(True) + 1 for i in range(80)]  # darknet to coco
    # x2 = [list(b[i] == a).index(True) if any(b[i] == a) else None for i in range(91)]  # coco to darknet
    x = [
        1, 2, 3, 4, 5, 6, 7, 8, 9, 10, 11, 13, 14, 15, 16, 17, 18, 19, 20, 21, 22, 23, 24, 25, 27, 28, 31, 32, 33, 34,
        35, 36, 37, 38, 39, 40, 41, 42, 43, 44, 46, 47, 48, 49, 50, 51, 52, 53, 54, 55, 56, 57, 58, 59, 60, 61, 62, 63,
        64, 65, 67, 70, 72, 73, 74, 75, 76, 77, 78, 79, 80, 81, 82, 84, 85, 86, 87, 88, 89, 90
    ]
    return x


def xyxy2xywh(x):
    # Convert nx4 boxes from [x1, y1, x2, y2] to [x, y, w, h] where xy1=top-left, xy2=bottom-right
    y = x.clone() if isinstance(x, torch.Tensor) else np.copy(x)
    y[:, 0] = (x[:, 0] + x[:, 2]) / 2  # x center
    y[:, 1] = (x[:, 1] + x[:, 3]) / 2  # y center
    y[:, 2] = x[:, 2] - x[:, 0]  # width
    y[:, 3] = x[:, 3] - x[:, 1]  # height
    return y


def xywh2xyxy(x):
    # Convert nx4 boxes from [x, y, w, h] to [x1, y1, x2, y2] where xy1=top-left, xy2=bottom-right
    y = x.clone() if isinstance(x, torch.Tensor) else np.copy(x)
    y[:, 0] = x[:, 0] - x[:, 2] / 2  # top left x
    y[:, 1] = x[:, 1] - x[:, 3] / 2  # top left y
    y[:, 2] = x[:, 0] + x[:, 2] / 2  # bottom right x
    y[:, 3] = x[:, 1] + x[:, 3] / 2  # bottom right y
    return y


def xywhn2xyxy(x, w=640, h=640, padw=0, padh=0):
    # Convert nx4 boxes from [x, y, w, h] normalized to [x1, y1, x2, y2] where xy1=top-left, xy2=bottom-right
    y = x.clone() if isinstance(x, torch.Tensor) else np.copy(x)
    y[:, 0] = w * (x[:, 0] - x[:, 2] / 2) + padw  # top left x
    y[:, 1] = h * (x[:, 1] - x[:, 3] / 2) + padh  # top left y
    y[:, 2] = w * (x[:, 0] + x[:, 2] / 2) + padw  # bottom right x
    y[:, 3] = h * (x[:, 1] + x[:, 3] / 2) + padh  # bottom right y
    return y


def xyxy2xywhn(x, w=640, h=640, clip=False, eps=0.0):
    # Convert nx4 boxes from [x1, y1, x2, y2] to [x, y, w, h] normalized where xy1=top-left, xy2=bottom-right
    if clip:
        clip_coords(x, (h - eps, w - eps))  # warning: inplace clip
    y = x.clone() if isinstance(x, torch.Tensor) else np.copy(x)
    y[:, 0] = ((x[:, 0] + x[:, 2]) / 2) / w  # x center
    y[:, 1] = ((x[:, 1] + x[:, 3]) / 2) / h  # y center
    y[:, 2] = (x[:, 2] - x[:, 0]) / w  # width
    y[:, 3] = (x[:, 3] - x[:, 1]) / h  # height
    return y


def xyn2xy(x, w=640, h=640, padw=0, padh=0):
    # Convert normalized segments into pixel segments, shape (n,2)
    y = x.clone() if isinstance(x, torch.Tensor) else np.copy(x)
    y[:, 0] = w * x[:, 0] + padw  # top left x
    y[:, 1] = h * x[:, 1] + padh  # top left y
    return y


def segment2box(segment, width=640, height=640):
    # Convert 1 segment label to 1 box label, applying inside-image constraint, i.e. (xy1, xy2, ...) to (xyxy)
    x, y = segment.T  # segment xy
    inside = (x >= 0) & (y >= 0) & (x <= width) & (y <= height)
    x, y, = x[inside], y[inside]
    return np.array([x.min(), y.min(), x.max(), y.max()]) if any(x) else np.zeros((1, 4))  # xyxy


def segments2boxes(segments):
    # Convert segment labels to box labels, i.e. (cls, xy1, xy2, ...) to (cls, xywh)
    boxes = []
    for s in segments:
        x, y = s.T  # segment xy
        boxes.append([x.min(), y.min(), x.max(), y.max()])  # cls, xyxy
    return xyxy2xywh(np.array(boxes))  # cls, xywh


def resample_segments(segments, n=1000):
    # Up-sample an (n,2) segment
    for i, s in enumerate(segments):
        x = np.linspace(0, len(s) - 1, n)
        xp = np.arange(len(s))
        segments[i] = np.concatenate([np.interp(x, xp, s[:, i]) for i in range(2)]).reshape(2, -1).T  # segment xy
    return segments


def scale_coords(img1_shape, coords, img0_shape, ratio_pad=None):
    # Rescale coords (xyxy) from img1_shape to img0_shape
    if ratio_pad is None:  # calculate from img0_shape
        gain = min(img1_shape[0] / img0_shape[0], img1_shape[1] / img0_shape[1])  # gain  = old / new
        pad = (img1_shape[1] - img0_shape[1] * gain) / 2, (img1_shape[0] - img0_shape[0] * gain) / 2  # wh padding
    else:
        gain = ratio_pad[0][0]
        pad = ratio_pad[1]

    coords[:, [0, 2]] -= pad[0]  # x padding
    coords[:, [1, 3]] -= pad[1]  # y padding
    coords[:, :4] /= gain
    clip_coords(coords, img0_shape)
    return coords


def clip_coords(boxes, shape):
    # Clip bounding xyxy bounding boxes to image shape (height, width)
    if isinstance(boxes, torch.Tensor):  # faster individually
        boxes[:, 0].clamp_(0, shape[1])  # x1
        boxes[:, 1].clamp_(0, shape[0])  # y1
        boxes[:, 2].clamp_(0, shape[1])  # x2
        boxes[:, 3].clamp_(0, shape[0])  # y2
    else:  # np.array (faster grouped)
        boxes[:, [0, 2]] = boxes[:, [0, 2]].clip(0, shape[1])  # x1, x2
        boxes[:, [1, 3]] = boxes[:, [1, 3]].clip(0, shape[0])  # y1, y2


<<<<<<< HEAD
def non_max_suppression(
    prediction,
    conf_thres=0.25,
    iou_thres=0.45,
    classes=None,
    agnostic=False,
    multi_label=False,
    labels=(),
    max_det=300
):
    """Runs Non-Maximum Suppression (NMS) on inference results
=======
def non_max_suppression(prediction, conf_thres=0.25, iou_thres=0.45, classes=None, agnostic=False, multi_label=False,
                        labels=(), max_det=300):
    """Non-Maximum Suppression (NMS) on inference results to reject overlapping bounding boxes
>>>>>>> d51f9b2f

    Returns:
         list of detections, on (n,6) tensor per image [xyxy, conf, cls]
    """

    bs = prediction.shape[0]  # batch size
    nc = prediction.shape[2] - 5  # number of classes
    xc = prediction[..., 4] > conf_thres  # candidates

    # Checks
    assert 0 <= conf_thres <= 1, f'Invalid Confidence threshold {conf_thres}, valid values are between 0.0 and 1.0'
    assert 0 <= iou_thres <= 1, f'Invalid IoU {iou_thres}, valid values are between 0.0 and 1.0'

    # Settings
    # min_wh = 2  # (pixels) minimum box width and height
    max_wh = 7680  # (pixels) maximum box width and height
    max_nms = 30000  # maximum number of boxes into torchvision.ops.nms()
    time_limit = 0.030 * bs  # seconds to quit after
    redundant = True  # require redundant detections
    multi_label &= nc > 1  # multiple labels per box (adds 0.5ms/img)
    merge = False  # use merge-NMS

    t = time.time()
    output = [torch.zeros((0, 6), device=prediction.device)] * bs
    for xi, x in enumerate(prediction):  # image index, image inference
        # Apply constraints
        # x[((x[..., 2:4] < min_wh) | (x[..., 2:4] > max_wh)).any(1), 4] = 0  # width-height
        x = x[xc[xi]]  # confidence

        # Cat apriori labels if autolabelling
        if labels and len(labels[xi]):
            lb = labels[xi]
            v = torch.zeros((len(lb), nc + 5), device=x.device)
            v[:, :4] = lb[:, 1:5]  # box
            v[:, 4] = 1.0  # conf
            v[range(len(lb)), lb[:, 0].long() + 5] = 1.0  # cls
            x = torch.cat((x, v), 0)

        # If none remain process next image
        if not x.shape[0]:
            continue

        # Compute conf
        x[:, 5:] *= x[:, 4:5]  # conf = obj_conf * cls_conf

        # Box (center x, center y, width, height) to (x1, y1, x2, y2)
        box = xywh2xyxy(x[:, :4])

        # Detections matrix nx6 (xyxy, conf, cls)
        if multi_label:
            i, j = (x[:, 5:] > conf_thres).nonzero(as_tuple=False).T
            x = torch.cat((box[i], x[i, j + 5, None], j[:, None].float()), 1)
        else:  # best class only
            conf, j = x[:, 5:].max(1, keepdim=True)
            x = torch.cat((box, conf, j.float()), 1)[conf.view(-1) > conf_thres]

        # Filter by class
        if classes is not None:
            x = x[(x[:, 5:6] == torch.tensor(classes, device=x.device)).any(1)]

        # Apply finite constraint
        # if not torch.isfinite(x).all():
        #     x = x[torch.isfinite(x).all(1)]

        # Check shape
        n = x.shape[0]  # number of boxes
        if not n:  # no boxes
            continue
        elif n > max_nms:  # excess boxes
            x = x[x[:, 4].argsort(descending=True)[:max_nms]]  # sort by confidence

        # Batched NMS
        c = x[:, 5:6] * (0 if agnostic else max_wh)  # classes
        boxes, scores = x[:, :4] + c, x[:, 4]  # boxes (offset by class), scores
        i = torchvision.ops.nms(boxes, scores, iou_thres)  # NMS
        if i.shape[0] > max_det:  # limit detections
            i = i[:max_det]
        if merge and (1 < n < 3E3):  # Merge NMS (boxes merged using weighted mean)
            # update boxes as boxes(i,4) = weights(i,n) * boxes(n,4)
            iou = box_iou(boxes[i], boxes) > iou_thres  # iou matrix
            weights = iou * scores[None]  # box weights
            x[i, :4] = torch.mm(weights, x[:, :4]).float() / weights.sum(1, keepdim=True)  # merged boxes
            if redundant:
                i = i[iou.sum(1) > 1]  # require redundancy

        output[xi] = x[i]
        if (time.time() - t) > time_limit:
            LOGGER.warning(f'WARNING: NMS time limit {time_limit:.3f}s exceeded')
            break  # time limit exceeded

    return output


def strip_optimizer(f='best.pt', s=''):  # from utils.general import *; strip_optimizer()
    # Strip optimizer from 'f' to finalize training, optionally save as 's'
    x = torch.load(f, map_location=torch.device('cpu'))
    if x.get('ema'):
        x['model'] = x['ema']  # replace model with ema
    for k in 'optimizer', 'best_fitness', 'wandb_id', 'ema', 'updates':  # keys
        x[k] = None
    x['epoch'] = -1
    x['model'].half()  # to FP16
    for p in x['model'].parameters():
        p.requires_grad = False
    torch.save(x, s or f)
    mb = os.path.getsize(s or f) / 1E6  # filesize
    LOGGER.info(f"Optimizer stripped from {f},{(' saved as %s,' % s) if s else ''} {mb:.1f}MB")


def print_mutation(results, hyp, save_dir, bucket, prefix=colorstr('evolve: ')):
    evolve_csv = save_dir / 'evolve.csv'
    evolve_yaml = save_dir / 'hyp_evolve.yaml'
    keys = (
        'metrics/precision', 'metrics/recall', 'metrics/mAP_0.5', 'metrics/mAP_0.5:0.95', 'val/box_loss',
        'val/obj_loss', 'val/cls_loss'
    ) + tuple(hyp.keys())  # [results + hyps]
    keys = tuple(x.strip() for x in keys)
    vals = results + tuple(hyp.values())
    n = len(keys)

    # Download (optional)
    if bucket:
        url = f'gs://{bucket}/evolve.csv'
        if gsutil_getsize(url) > (evolve_csv.stat().st_size if evolve_csv.exists() else 0):
            os.system(f'gsutil cp {url} {save_dir}')  # download evolve.csv if larger than local

    # Log to evolve.csv
    s = '' if evolve_csv.exists() else (('%20s,' * n % keys).rstrip(',') + '\n')  # add header
    with open(evolve_csv, 'a') as f:
        f.write(s + ('%20.5g,' * n % vals).rstrip(',') + '\n')

    # Save yaml
    with open(evolve_yaml, 'w') as f:
        data = pd.read_csv(evolve_csv)
        data = data.rename(columns=lambda x: x.strip())  # strip keys
        i = np.argmax(fitness(data.values[:, :4]))  #
        generations = len(data)
        f.write(
            '# YOLOv5 Hyperparameter Evolution Results\n' + f'# Best generation: {i}\n' +
            f'# Last generation: {generations - 1}\n' + '# ' + ', '.join(f'{x.strip():>20s}' for x in keys[:7]) + '\n' +
            '# ' + ', '.join(f'{x:>20.5g}' for x in data.values[i, :7]) + '\n\n'
        )
        yaml.safe_dump(data.loc[i][7:].to_dict(), f, sort_keys=False)

    # Print to screen
    LOGGER.info(
        prefix + f'{generations} generations finished, current result:\n' + prefix +
        ', '.join(f'{x.strip():>20s}' for x in keys) + '\n' + prefix + ', '.join(f'{x:20.5g}' for x in vals) + '\n\n'
    )

    if bucket:
        os.system(f'gsutil cp {evolve_csv} {evolve_yaml} gs://{bucket}')  # upload


def apply_classifier(x, model, img, im0):
    # Apply a second stage classifier to YOLO outputs
    # Example model = torchvision.models.__dict__['efficientnet_b0'](pretrained=True).to(device).eval()
    im0 = [im0] if isinstance(im0, np.ndarray) else im0
    for i, d in enumerate(x):  # per image
        if d is not None and len(d):
            d = d.clone()

            # Reshape and pad cutouts
            b = xyxy2xywh(d[:, :4])  # boxes
            b[:, 2:] = b[:, 2:].max(1)[0].unsqueeze(1)  # rectangle to square
            b[:, 2:] = b[:, 2:] * 1.3 + 30  # pad
            d[:, :4] = xywh2xyxy(b).long()

            # Rescale boxes from img_size to im0 size
            scale_coords(img.shape[2:], d[:, :4], im0[i].shape)

            # Classes
            pred_cls1 = d[:, 5].long()
            ims = []
            for j, a in enumerate(d):  # per item
                cutout = im0[i][int(a[1]):int(a[3]), int(a[0]):int(a[2])]
                im = cv2.resize(cutout, (224, 224))  # BGR
                # cv2.imwrite('example%i.jpg' % j, cutout)

                im = im[:, :, ::-1].transpose(2, 0, 1)  # BGR to RGB, to 3x416x416
                im = np.ascontiguousarray(im, dtype=np.float32)  # uint8 to float32
                im /= 255  # 0 - 255 to 0.0 - 1.0
                ims.append(im)

            pred_cls2 = model(torch.Tensor(ims).to(d.device)).argmax(1)  # classifier prediction
            x[i] = x[i][pred_cls1 == pred_cls2]  # retain matching class detections

    return x


def increment_path(path, exist_ok=False, sep='', mkdir=False):
    # Increment file or directory path, i.e. runs/exp --> runs/exp{sep}2, runs/exp{sep}3, ... etc.
    path = Path(path)  # os-agnostic
    if path.exists() and not exist_ok:
        path, suffix = (path.with_suffix(''), path.suffix) if path.is_file() else (path, '')
        dirs = glob.glob(f"{path}{sep}*")  # similar paths
        matches = [re.search(rf"%s{sep}(\d+)" % path.stem, d) for d in dirs]
        i = [int(m.groups()[0]) for m in matches if m]  # indices
        n = max(i) + 1 if i else 2  # increment number
        path = Path(f"{path}{sep}{n}{suffix}")  # increment path
    if mkdir:
        path.mkdir(parents=True, exist_ok=True)  # make directory
    return path


# OpenCV Chinese-friendly functions ------------------------------------------------------------------------------------
imshow_ = cv2.imshow  # copy to avoid recursion errors


def imread(path):
    return cv2.imdecode(np.fromfile(path, np.uint8), cv2.IMREAD_COLOR)


def imwrite(path, im):
    try:
        cv2.imencode(Path(path).suffix, im)[1].tofile(path)
        return True
    except Exception:
        return False


def imshow(path, im):
    imshow_(path.encode('unicode_escape').decode(), im)


cv2.imread, cv2.imwrite, cv2.imshow = imread, imwrite, imshow  # redefine

# Variables ------------------------------------------------------------------------------------------------------------
NCOLS = 0 if is_docker() else shutil.get_terminal_size().columns  # terminal window size for tqdm<|MERGE_RESOLUTION|>--- conflicted
+++ resolved
@@ -367,7 +367,7 @@
         return False
 
 
-def check_suffix(file='yolov5s.pt', suffix=('.pt', ), msg=''):
+def check_suffix(file='yolov5s.pt', suffix=('.pt',), msg=''):
     # Check file(s) for acceptable suffix
     if file and suffix:
         if isinstance(suffix, str):
@@ -536,27 +536,25 @@
 def colorstr(*input):
     # Colors a string https://en.wikipedia.org/wiki/ANSI_escape_code, i.e.  colorstr('blue', 'hello world')
     *args, string = input if len(input) > 1 else ('blue', 'bold', input[0])  # color arguments, string
-    colors = {
-        'black': '\033[30m',  # basic colors
-        'red': '\033[31m',
-        'green': '\033[32m',
-        'yellow': '\033[33m',
-        'blue': '\033[34m',
-        'magenta': '\033[35m',
-        'cyan': '\033[36m',
-        'white': '\033[37m',
-        'bright_black': '\033[90m',  # bright colors
-        'bright_red': '\033[91m',
-        'bright_green': '\033[92m',
-        'bright_yellow': '\033[93m',
-        'bright_blue': '\033[94m',
-        'bright_magenta': '\033[95m',
-        'bright_cyan': '\033[96m',
-        'bright_white': '\033[97m',
-        'end': '\033[0m',  # misc
-        'bold': '\033[1m',
-        'underline': '\033[4m'
-    }
+    colors = {'black': '\033[30m',  # basic colors
+              'red': '\033[31m',
+              'green': '\033[32m',
+              'yellow': '\033[33m',
+              'blue': '\033[34m',
+              'magenta': '\033[35m',
+              'cyan': '\033[36m',
+              'white': '\033[37m',
+              'bright_black': '\033[90m',  # bright colors
+              'bright_red': '\033[91m',
+              'bright_green': '\033[92m',
+              'bright_yellow': '\033[93m',
+              'bright_blue': '\033[94m',
+              'bright_magenta': '\033[95m',
+              'bright_cyan': '\033[96m',
+              'bright_white': '\033[97m',
+              'end': '\033[0m',  # misc
+              'bold': '\033[1m',
+              'underline': '\033[4m'}
     return ''.join(colors[x] for x in args) + f'{string}' + colors['end']
 
 
@@ -593,11 +591,9 @@
     # b = np.loadtxt('data/coco_paper.names', dtype='str', delimiter='\n')
     # x1 = [list(a[i] == b).index(True) + 1 for i in range(80)]  # darknet to coco
     # x2 = [list(b[i] == a).index(True) if any(b[i] == a) else None for i in range(91)]  # coco to darknet
-    x = [
-        1, 2, 3, 4, 5, 6, 7, 8, 9, 10, 11, 13, 14, 15, 16, 17, 18, 19, 20, 21, 22, 23, 24, 25, 27, 28, 31, 32, 33, 34,
-        35, 36, 37, 38, 39, 40, 41, 42, 43, 44, 46, 47, 48, 49, 50, 51, 52, 53, 54, 55, 56, 57, 58, 59, 60, 61, 62, 63,
-        64, 65, 67, 70, 72, 73, 74, 75, 76, 77, 78, 79, 80, 81, 82, 84, 85, 86, 87, 88, 89, 90
-    ]
+    x = [1, 2, 3, 4, 5, 6, 7, 8, 9, 10, 11, 13, 14, 15, 16, 17, 18, 19, 20, 21, 22, 23, 24, 25, 27, 28, 31, 32, 33, 34,
+         35, 36, 37, 38, 39, 40, 41, 42, 43, 44, 46, 47, 48, 49, 50, 51, 52, 53, 54, 55, 56, 57, 58, 59, 60, 61, 62, 63,
+         64, 65, 67, 70, 72, 73, 74, 75, 76, 77, 78, 79, 80, 81, 82, 84, 85, 86, 87, 88, 89, 90]
     return x
 
 
@@ -705,23 +701,9 @@
         boxes[:, [1, 3]] = boxes[:, [1, 3]].clip(0, shape[0])  # y1, y2
 
 
-<<<<<<< HEAD
-def non_max_suppression(
-    prediction,
-    conf_thres=0.25,
-    iou_thres=0.45,
-    classes=None,
-    agnostic=False,
-    multi_label=False,
-    labels=(),
-    max_det=300
-):
-    """Runs Non-Maximum Suppression (NMS) on inference results
-=======
 def non_max_suppression(prediction, conf_thres=0.25, iou_thres=0.45, classes=None, agnostic=False, multi_label=False,
                         labels=(), max_det=300):
     """Non-Maximum Suppression (NMS) on inference results to reject overlapping bounding boxes
->>>>>>> d51f9b2f
 
     Returns:
          list of detections, on (n,6) tensor per image [xyxy, conf, cls]
@@ -834,10 +816,8 @@
 def print_mutation(results, hyp, save_dir, bucket, prefix=colorstr('evolve: ')):
     evolve_csv = save_dir / 'evolve.csv'
     evolve_yaml = save_dir / 'hyp_evolve.yaml'
-    keys = (
-        'metrics/precision', 'metrics/recall', 'metrics/mAP_0.5', 'metrics/mAP_0.5:0.95', 'val/box_loss',
-        'val/obj_loss', 'val/cls_loss'
-    ) + tuple(hyp.keys())  # [results + hyps]
+    keys = ('metrics/precision', 'metrics/recall', 'metrics/mAP_0.5', 'metrics/mAP_0.5:0.95',
+            'val/box_loss', 'val/obj_loss', 'val/cls_loss') + tuple(hyp.keys())  # [results + hyps]
     keys = tuple(x.strip() for x in keys)
     vals = results + tuple(hyp.values())
     n = len(keys)
@@ -859,18 +839,17 @@
         data = data.rename(columns=lambda x: x.strip())  # strip keys
         i = np.argmax(fitness(data.values[:, :4]))  #
         generations = len(data)
-        f.write(
-            '# YOLOv5 Hyperparameter Evolution Results\n' + f'# Best generation: {i}\n' +
-            f'# Last generation: {generations - 1}\n' + '# ' + ', '.join(f'{x.strip():>20s}' for x in keys[:7]) + '\n' +
-            '# ' + ', '.join(f'{x:>20.5g}' for x in data.values[i, :7]) + '\n\n'
-        )
+        f.write('# YOLOv5 Hyperparameter Evolution Results\n' +
+                f'# Best generation: {i}\n' +
+                f'# Last generation: {generations - 1}\n' +
+                '# ' + ', '.join(f'{x.strip():>20s}' for x in keys[:7]) + '\n' +
+                '# ' + ', '.join(f'{x:>20.5g}' for x in data.values[i, :7]) + '\n\n')
         yaml.safe_dump(data.loc[i][7:].to_dict(), f, sort_keys=False)
 
     # Print to screen
-    LOGGER.info(
-        prefix + f'{generations} generations finished, current result:\n' + prefix +
-        ', '.join(f'{x.strip():>20s}' for x in keys) + '\n' + prefix + ', '.join(f'{x:20.5g}' for x in vals) + '\n\n'
-    )
+    LOGGER.info(prefix + f'{generations} generations finished, current result:\n' +
+                prefix + ', '.join(f'{x.strip():>20s}' for x in keys) + '\n' +
+                prefix + ', '.join(f'{x:20.5g}' for x in vals) + '\n\n')
 
     if bucket:
         os.system(f'gsutil cp {evolve_csv} {evolve_yaml} gs://{bucket}')  # upload
