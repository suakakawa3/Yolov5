# YOLOv5 🚀 by Ultralytics, GPL-3.0 license
"""
Run YOLOv5 detection inference on images, videos, directories, globs, YouTube, webcam, streams, etc.

Usage - sources:
    $ python detect.py --weights yolov5s.pt --source 0                               # webcam
                                                     img.jpg                         # image
                                                     vid.mp4                         # video
                                                     path/                           # directory
                                                     'path/*.jpg'                    # glob
                                                     'https://youtu.be/Zgi9g1ksQHc'  # YouTube
                                                     'rtsp://example.com/media.mp4'  # RTSP, RTMP, HTTP stream

Usage - formats:
    $ python detect.py --weights yolov5s.pt                 # PyTorch
                                 yolov5s.torchscript        # TorchScript
                                 yolov5s.onnx               # ONNX Runtime or OpenCV DNN with --dnn
                                 yolov5s.xml                # OpenVINO
                                 yolov5s.engine             # TensorRT
                                 yolov5s.mlmodel            # CoreML (macOS-only)
                                 yolov5s_saved_model        # TensorFlow SavedModel
                                 yolov5s.pb                 # TensorFlow GraphDef
                                 yolov5s.tflite             # TensorFlow Lite
                                 yolov5s_edgetpu.tflite     # TensorFlow Edge TPU
                                 yolov5s_paddle_model       # PaddlePaddle
"""

import argparse
import os
import platform
import sys
from pathlib import Path

import torch

FILE = Path(__file__).resolve()
ROOT = FILE.parents[0]  # YOLOv5 root directory
if str(ROOT) not in sys.path:
    sys.path.append(str(ROOT))  # add ROOT to PATH
ROOT = Path(os.path.relpath(ROOT, Path.cwd()))  # relative

from models.common import DetectMultiBackend
from utils.dataloaders import IMG_FORMATS, VID_FORMATS, LoadImages, LoadScreenshots, LoadStreams
from utils.general import (LOGGER, Profile, check_file, check_img_size, check_imshow, check_requirements, colorstr, cv2,
                           increment_path, non_max_suppression, print_args, scale_coords, strip_optimizer, xyxy2xywh)
from utils.plots import Annotator, colors, save_one_box
from utils.torch_utils import select_device, smart_inference_mode


@smart_inference_mode()
def run(
<<<<<<< HEAD
        weights=ROOT / 'yolov5s.pt',  # model.pt path(s), triton URL
        source=ROOT / 'data/images',  # file/dir/URL/glob, 0 for webcam
=======
        weights=ROOT / 'yolov5s.pt',  # model.pt path(s)
        source=ROOT / 'data/images',  # file/dir/URL/glob/screen/0(webcam)
>>>>>>> 30fa9b61
        data=ROOT / 'data/coco128.yaml',  # dataset.yaml path
        imgsz=(640, 640),  # inference size (height, width)
        conf_thres=0.25,  # confidence threshold
        iou_thres=0.45,  # NMS IOU threshold
        max_det=1000,  # maximum detections per image
        device='',  # cuda device, i.e. 0 or 0,1,2,3 or cpu
        view_img=False,  # show results
        save_txt=False,  # save results to *.txt
        save_conf=False,  # save confidences in --save-txt labels
        save_crop=False,  # save cropped prediction boxes
        nosave=False,  # do not save images/videos
        classes=None,  # filter by class: --class 0, or --class 0 2 3
        agnostic_nms=False,  # class-agnostic NMS
        augment=False,  # augmented inference
        visualize=False,  # visualize features
        update=False,  # update all models
        project=ROOT / 'runs/detect',  # save results to project/name
        name='exp',  # save results to project/name
        exist_ok=False,  # existing project/name ok, do not increment
        line_thickness=3,  # bounding box thickness (pixels)
        hide_labels=False,  # hide labels
        hide_conf=False,  # hide confidences
        half=False,  # use FP16 half-precision inference
        dnn=False,  # use OpenCV DNN for ONNX inference
        vid_stride=1,  # video frame-rate stride
):
    source = str(source)
    save_img = not nosave and not source.endswith('.txt')  # save inference images
    is_file = Path(source).suffix[1:] in (IMG_FORMATS + VID_FORMATS)
    is_url = source.lower().startswith(('rtsp://', 'rtmp://', 'http://', 'https://'))
    webcam = source.isnumeric() or source.endswith('.txt') or (is_url and not is_file)
    screenshot = source.lower().startswith('screen')
    if is_url and is_file:
        source = check_file(source)  # download

    # Directories
    save_dir = increment_path(Path(project) / name, exist_ok=exist_ok)  # increment run
    (save_dir / 'labels' if save_txt else save_dir).mkdir(parents=True, exist_ok=True)  # make dir

    # Load model
    device = select_device(device)
    model = DetectMultiBackend(weights, device=device, dnn=dnn, data=data, fp16=half)
    stride, names, pt = model.stride, model.names, model.pt
    imgsz = check_img_size(imgsz, s=stride)  # check image size

    # Dataloader
    if webcam:
        view_img = check_imshow()
        dataset = LoadStreams(source, img_size=imgsz, stride=stride, auto=pt, vid_stride=vid_stride)
    elif screenshot:
        dataset = LoadScreenshots(source, img_size=imgsz, stride=stride, auto=pt)
    else:
        dataset = LoadImages(source, img_size=imgsz, stride=stride, auto=pt, vid_stride=vid_stride)
    bs = len(dataset)  # batch_size
    vid_path, vid_writer = [None] * bs, [None] * bs

    # Run inference
    model.warmup(imgsz=(1 if pt else bs, 3, *imgsz))  # warmup
    seen, windows, dt = 0, [], (Profile(), Profile(), Profile())
    for path, im, im0s, vid_cap, s in dataset:
        with dt[0]:
            im = torch.from_numpy(im).to(model.device)
            im = im.half() if model.fp16 else im.float()  # uint8 to fp16/32
            im /= 255  # 0 - 255 to 0.0 - 1.0
            if len(im.shape) == 3:
                im = im[None]  # expand for batch dim

        # Inference
        with dt[1]:
            visualize = increment_path(save_dir / Path(path).stem, mkdir=True) if visualize else False
            pred = model(im, augment=augment, visualize=visualize)

        # NMS
        with dt[2]:
            pred = non_max_suppression(pred, conf_thres, iou_thres, classes, agnostic_nms, max_det=max_det)

        # Second-stage classifier (optional)
        # pred = utils.general.apply_classifier(pred, classifier_model, im, im0s)

        # Process predictions
        for i, det in enumerate(pred):  # per image
            seen += 1
            if webcam:  # batch_size >= 1
                p, im0, frame = path[i], im0s[i].copy(), dataset.count
                s += f'{i}: '
            else:
                p, im0, frame = path, im0s.copy(), getattr(dataset, 'frame', 0)

            p = Path(p)  # to Path
            save_path = str(save_dir / p.name)  # im.jpg
            txt_path = str(save_dir / 'labels' / p.stem) + ('' if dataset.mode == 'image' else f'_{frame}')  # im.txt
            s += '%gx%g ' % im.shape[2:]  # print string
            gn = torch.tensor(im0.shape)[[1, 0, 1, 0]]  # normalization gain whwh
            imc = im0.copy() if save_crop else im0  # for save_crop
            annotator = Annotator(im0, line_width=line_thickness, example=str(names))
            if len(det):
                # Rescale boxes from img_size to im0 size
                det[:, :4] = scale_coords(im.shape[2:], det[:, :4], im0.shape).round()

                # Print results
                for c in det[:, 5].unique():
                    n = (det[:, 5] == c).sum()  # detections per class
                    s += f"{n} {names[int(c)]}{'s' * (n > 1)}, "  # add to string

                # Write results
                for *xyxy, conf, cls in reversed(det):
                    if save_txt:  # Write to file
                        xywh = (xyxy2xywh(torch.tensor(xyxy).view(1, 4)) / gn).view(-1).tolist()  # normalized xywh
                        line = (cls, *xywh, conf) if save_conf else (cls, *xywh)  # label format
                        with open(f'{txt_path}.txt', 'a') as f:
                            f.write(('%g ' * len(line)).rstrip() % line + '\n')

                    if save_img or save_crop or view_img:  # Add bbox to image
                        c = int(cls)  # integer class
                        label = None if hide_labels else (names[c] if hide_conf else f'{names[c]} {conf:.2f}')
                        annotator.box_label(xyxy, label, color=colors(c, True))
                    if save_crop:
                        save_one_box(xyxy, imc, file=save_dir / 'crops' / names[c] / f'{p.stem}.jpg', BGR=True)

            # Stream results
            im0 = annotator.result()
            if view_img:
                if platform.system() == 'Linux' and p not in windows:
                    windows.append(p)
                    cv2.namedWindow(str(p), cv2.WINDOW_NORMAL | cv2.WINDOW_KEEPRATIO)  # allow window resize (Linux)
                    cv2.resizeWindow(str(p), im0.shape[1], im0.shape[0])
                cv2.imshow(str(p), im0)
                cv2.waitKey(1)  # 1 millisecond

            # Save results (image with detections)
            if save_img:
                if dataset.mode == 'image':
                    cv2.imwrite(save_path, im0)
                else:  # 'video' or 'stream'
                    if vid_path[i] != save_path:  # new video
                        vid_path[i] = save_path
                        if isinstance(vid_writer[i], cv2.VideoWriter):
                            vid_writer[i].release()  # release previous video writer
                        if vid_cap:  # video
                            fps = vid_cap.get(cv2.CAP_PROP_FPS)
                            w = int(vid_cap.get(cv2.CAP_PROP_FRAME_WIDTH))
                            h = int(vid_cap.get(cv2.CAP_PROP_FRAME_HEIGHT))
                        else:  # stream
                            fps, w, h = 30, im0.shape[1], im0.shape[0]
                        save_path = str(Path(save_path).with_suffix('.mp4'))  # force *.mp4 suffix on results videos
                        vid_writer[i] = cv2.VideoWriter(save_path, cv2.VideoWriter_fourcc(*'mp4v'), fps, (w, h))
                    vid_writer[i].write(im0)

        # Print time (inference-only)
        LOGGER.info(f"{s}{'' if len(det) else '(no detections), '}{dt[1].dt * 1E3:.1f}ms")

    # Print results
    t = tuple(x.t / seen * 1E3 for x in dt)  # speeds per image
    LOGGER.info(f'Speed: %.1fms pre-process, %.1fms inference, %.1fms NMS per image at shape {(1, 3, *imgsz)}' % t)
    if save_txt or save_img:
        s = f"\n{len(list(save_dir.glob('labels/*.txt')))} labels saved to {save_dir / 'labels'}" if save_txt else ''
        LOGGER.info(f"Results saved to {colorstr('bold', save_dir)}{s}")
    if update:
        strip_optimizer(weights[0])  # update model (to fix SourceChangeWarning)


def parse_opt():
    parser = argparse.ArgumentParser()
<<<<<<< HEAD
    parser.add_argument('--weights', nargs='+', type=str, default=ROOT / 'yolov5s.pt', help='model path(s), triton URL')
    parser.add_argument('--source', type=str, default=ROOT / 'data/images', help='file/dir/URL/glob, 0 for webcam')
=======
    parser.add_argument('--weights', nargs='+', type=str, default=ROOT / 'yolov5s.pt', help='model path(s)')
    parser.add_argument('--source', type=str, default=ROOT / 'data/images', help='file/dir/URL/glob/screen/0(webcam)')
>>>>>>> 30fa9b61
    parser.add_argument('--data', type=str, default=ROOT / 'data/coco128.yaml', help='(optional) dataset.yaml path')
    parser.add_argument('--imgsz', '--img', '--img-size', nargs='+', type=int, default=[640], help='inference size h,w')
    parser.add_argument('--conf-thres', type=float, default=0.25, help='confidence threshold')
    parser.add_argument('--iou-thres', type=float, default=0.45, help='NMS IoU threshold')
    parser.add_argument('--max-det', type=int, default=1000, help='maximum detections per image')
    parser.add_argument('--device', default='', help='cuda device, i.e. 0 or 0,1,2,3 or cpu')
    parser.add_argument('--view-img', action='store_true', help='show results')
    parser.add_argument('--save-txt', action='store_true', help='save results to *.txt')
    parser.add_argument('--save-conf', action='store_true', help='save confidences in --save-txt labels')
    parser.add_argument('--save-crop', action='store_true', help='save cropped prediction boxes')
    parser.add_argument('--nosave', action='store_true', help='do not save images/videos')
    parser.add_argument('--classes', nargs='+', type=int, help='filter by class: --classes 0, or --classes 0 2 3')
    parser.add_argument('--agnostic-nms', action='store_true', help='class-agnostic NMS')
    parser.add_argument('--augment', action='store_true', help='augmented inference')
    parser.add_argument('--visualize', action='store_true', help='visualize features')
    parser.add_argument('--update', action='store_true', help='update all models')
    parser.add_argument('--project', default=ROOT / 'runs/detect', help='save results to project/name')
    parser.add_argument('--name', default='exp', help='save results to project/name')
    parser.add_argument('--exist-ok', action='store_true', help='existing project/name ok, do not increment')
    parser.add_argument('--line-thickness', default=3, type=int, help='bounding box thickness (pixels)')
    parser.add_argument('--hide-labels', default=False, action='store_true', help='hide labels')
    parser.add_argument('--hide-conf', default=False, action='store_true', help='hide confidences')
    parser.add_argument('--half', action='store_true', help='use FP16 half-precision inference')
    parser.add_argument('--dnn', action='store_true', help='use OpenCV DNN for ONNX inference')
    parser.add_argument('--vid-stride', type=int, default=1, help='video frame-rate stride')
    opt = parser.parse_args()
    opt.imgsz *= 2 if len(opt.imgsz) == 1 else 1  # expand
    print_args(vars(opt))
    return opt


def main(opt):
    check_requirements(exclude=('tensorboard', 'thop'))
    run(**vars(opt))


if __name__ == "__main__":
    opt = parse_opt()
    main(opt)<|MERGE_RESOLUTION|>--- conflicted
+++ resolved
@@ -48,14 +48,9 @@
 
 
 @smart_inference_mode()
-def run(
-<<<<<<< HEAD
-        weights=ROOT / 'yolov5s.pt',  # model.pt path(s), triton URL
-        source=ROOT / 'data/images',  # file/dir/URL/glob, 0 for webcam
-=======
-        weights=ROOT / 'yolov5s.pt',  # model.pt path(s)
+def run
+        weights=ROOT / 'yolov5s.pt',  # model path or triton URL
         source=ROOT / 'data/images',  # file/dir/URL/glob/screen/0(webcam)
->>>>>>> 30fa9b61
         data=ROOT / 'data/coco128.yaml',  # dataset.yaml path
         imgsz=(640, 640),  # inference size (height, width)
         conf_thres=0.25,  # confidence threshold
@@ -219,13 +214,8 @@
 
 def parse_opt():
     parser = argparse.ArgumentParser()
-<<<<<<< HEAD
-    parser.add_argument('--weights', nargs='+', type=str, default=ROOT / 'yolov5s.pt', help='model path(s), triton URL')
-    parser.add_argument('--source', type=str, default=ROOT / 'data/images', help='file/dir/URL/glob, 0 for webcam')
-=======
-    parser.add_argument('--weights', nargs='+', type=str, default=ROOT / 'yolov5s.pt', help='model path(s)')
+    parser.add_argument('--weights', nargs='+', type=str, default=ROOT / 'yolov5s.pt', help='model path or triton URL')
     parser.add_argument('--source', type=str, default=ROOT / 'data/images', help='file/dir/URL/glob/screen/0(webcam)')
->>>>>>> 30fa9b61
     parser.add_argument('--data', type=str, default=ROOT / 'data/coco128.yaml', help='(optional) dataset.yaml path')
     parser.add_argument('--imgsz', '--img', '--img-size', nargs='+', type=int, default=[640], help='inference size h,w')
     parser.add_argument('--conf-thres', type=float, default=0.25, help='confidence threshold')
