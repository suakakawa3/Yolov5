import argparse
<<<<<<< HEAD
import sys
=======
import os
import platform
import shutil
import time
from pathlib import Path

import cv2
import torch
>>>>>>> d7cfbc47
import torch.backends.cudnn as cudnn
from numpy import random

from models.experimental import attempt_load
from utils.datasets import LoadStreams, LoadImages
from utils.general import (
    check_img_size, non_max_suppression, apply_classifier, scale_coords, xyxy2xywh, plot_one_box, strip_optimizer)
from utils.torch_utils import select_device, load_classifier, time_synchronized


def detect(save_img=False):
    out, source, weights, view_img, save_txt, imgsz = \
        opt.output, opt.source, opt.weights, opt.view_img, opt.save_txt, opt.img_size
    webcam = source == '0' or source.startswith('rtsp') or source.startswith('http') or source.endswith('.txt')

    colab_webcam = webcam and ('google.colab' in sys.modules)

    # Initialize
    device = select_device(opt.device)
    if os.path.exists(out):
        shutil.rmtree(out)  # delete output folder
    os.makedirs(out)  # make new output folder
    half = device.type != 'cpu'  # half precision only supported on CUDA

    # Load model
    model = attempt_load(weights, map_location=device)  # load FP32 model
    imgsz = check_img_size(imgsz, s=model.stride.max())  # check img_size
    if half:
        model.half()  # to FP16

    # Second-stage classifier
    classify = False
    if classify:
        modelc = load_classifier(name='resnet101', n=2)  # initialize
        modelc.load_state_dict(torch.load('weights/resnet101.pt', map_location=device)['model'])  # load weights
        modelc.to(device).eval()

    # Set Dataloader
    vid_path, vid_writer = None, None
    if webcam:
        cudnn.benchmark = True  # set True to speed up constant image size inference
        if colab_webcam:  
            dataset = LoadColabStreams(img_size=imgsz)
        else:    
            view_img = True
            dataset = LoadStreams(source, img_size=imgsz)
    else:
        save_img = True
        dataset = LoadImages(source, img_size=imgsz)

    # Get names and colors
    names = model.module.names if hasattr(model, 'module') else model.names
    colors = [[random.randint(0, 255) for _ in range(3)] for _ in range(len(names))]

    # Run inference
    t0 = time.time()
    img = torch.zeros((1, 3, imgsz, imgsz), device=device)  # init img
    _ = model(img.half() if half else img) if device.type != 'cpu' else None  # run once
    for path, img, im0s, vid_cap in dataset:
        img = torch.from_numpy(img).to(device)
        img = img.half() if half else img.float()  # uint8 to fp16/32
        img /= 255.0  # 0 - 255 to 0.0 - 1.0
        if img.ndimension() == 3:
            img = img.unsqueeze(0)

        # Inference
        t1 = time_synchronized()
        pred = model(img, augment=opt.augment)[0]

        # Apply NMS
        pred = non_max_suppression(pred, opt.conf_thres, opt.iou_thres, classes=opt.classes, agnostic=opt.agnostic_nms)
        t2 = time_synchronized()

        # Apply Classifier
        if classify:
            pred = apply_classifier(pred, modelc, img, im0s)

        # Initialize Bounding Box Pixel
        if colab_webcam:
            drawing_array = np.zeros([imgsz,imgsz,4], dtype=np.uint8)

        # Process detections
        for i, det in enumerate(pred):  # detections per image
            if webcam and not colab_webcam:  # batch_size >= 1
                p, s, im0 = path[i], '%g: ' % i, im0s[i].copy()
            else:
                p, s, im0 = path, '', im0s

            save_path = str(Path(out) / Path(p).name)
            txt_path = str(Path(out) / Path(p).stem) + ('_%g' % dataset.frame if dataset.mode == 'video' else '')
            s += '%gx%g ' % img.shape[2:]  # print string
            gn = torch.tensor(im0.shape)[[1, 0, 1, 0]]  # normalization gain whwh
            if det is not None and len(det):
                # Rescale boxes from img_size to im0 size
                det[:, :4] = scale_coords(img.shape[2:], det[:, :4], im0.shape).round()

                # Print results
                for c in det[:, -1].unique():
                    n = (det[:, -1] == c).sum()  # detections per class
                    s += '%g %ss, ' % (n, names[int(c)])  # add to string

                # Write results
                for *xyxy, conf, cls in det:
                    if save_txt:  # Write to file
                        xywh = (xyxy2xywh(torch.tensor(xyxy).view(1, 4)) / gn).view(-1).tolist()  # normalized xywh
                        with open(txt_path + '.txt', 'a') as f:
                            f.write(('%g ' * 5 + '\n') % (cls, *xywh))  # label format

                    if save_img or view_img:  # Add bbox to image
                        label = '%s %.2f' % (names[int(cls)], conf)
                        plot_one_box(xyxy, im0, label=label, color=colors[int(cls)], line_thickness=3)
                    
                    if colab_webcam: 
                        label = '%s %.2f' % (names[int(cls)], conf)
                        plot_one_box(xyxy, drawing_array, label=label, color=colors[int(cls)])
                        drawing_array[:,:,3] = (drawing_array.max(axis = 2) > 0 ).astype(int) * 255     # Make tranparent background

            if colab_webcam:
                # Send bounding box bytes back to javascript
                drawing_PIL = Image.fromarray(drawing_array, 'RGBA')
                iobuf = io.BytesIO()
                drawing_PIL.save(iobuf, format='png')
                drawing_bytes = 'data:image/png;base64,{}'.format((str(base64.b64encode(iobuf.getvalue()), 'utf-8')))
                vid_cap.stream_data = drawing_bytes
            else:
                # Print time (inference + NMS)
                print('%sDone. (%.3fs)' % (s, t2 - t1))

            # Stream results
            if view_img:
                cv2.imshow(p, im0)
                if cv2.waitKey(1) == ord('q'):  # q to quit
                    raise StopIteration

            # Save results (image with detections)
            if save_img:
                if dataset.mode == 'images':
                    cv2.imwrite(save_path, im0)
                else:
                    if vid_path != save_path:  # new video
                        vid_path = save_path
                        if isinstance(vid_writer, cv2.VideoWriter):
                            vid_writer.release()  # release previous video writer

                        fourcc = 'mp4v'  # output video codec
                        fps = vid_cap.get(cv2.CAP_PROP_FPS)
                        w = int(vid_cap.get(cv2.CAP_PROP_FRAME_WIDTH))
                        h = int(vid_cap.get(cv2.CAP_PROP_FRAME_HEIGHT))
                        vid_writer = cv2.VideoWriter(save_path, cv2.VideoWriter_fourcc(*fourcc), fps, (w, h))
                    vid_writer.write(im0)

    if save_txt or save_img:
        print('Results saved to %s' % Path(out))
        if platform == 'darwin' and not opt.update:  # MacOS
            os.system('open ' + save_path)

    print('Done. (%.3fs)' % (time.time() - t0))


if __name__ == '__main__':
    parser = argparse.ArgumentParser()
    parser.add_argument('--weights', nargs='+', type=str, default='yolov5s.pt', help='model.pt path(s)')
    parser.add_argument('--source', type=str, default='inference/images', help='source')  # file/folder, 0 for webcam
    parser.add_argument('--output', type=str, default='inference/output', help='output folder')  # output folder
    parser.add_argument('--img-size', type=int, default=640, help='inference size (pixels)')
    parser.add_argument('--conf-thres', type=float, default=0.4, help='object confidence threshold')
    parser.add_argument('--iou-thres', type=float, default=0.5, help='IOU threshold for NMS')
    parser.add_argument('--device', default='', help='cuda device, i.e. 0 or 0,1,2,3 or cpu')
    parser.add_argument('--view-img', action='store_true', help='display results')
    parser.add_argument('--save-txt', action='store_true', help='save results to *.txt')
    parser.add_argument('--classes', nargs='+', type=int, help='filter by class: --class 0, or --class 0 2 3')
    parser.add_argument('--agnostic-nms', action='store_true', help='class-agnostic NMS')
    parser.add_argument('--augment', action='store_true', help='augmented inference')
    parser.add_argument('--update', action='store_true', help='update all models')
    opt = parser.parse_args()
    print(opt)

    with torch.no_grad():
        if opt.update:  # update all models (to fix SourceChangeWarning)
            for opt.weights in ['yolov5s.pt', 'yolov5m.pt', 'yolov5l.pt', 'yolov5x.pt']:
                detect()
                strip_optimizer(opt.weights)
        else:
            detect()<|MERGE_RESOLUTION|>--- conflicted
+++ resolved
@@ -1,7 +1,5 @@
 import argparse
-<<<<<<< HEAD
 import sys
-=======
 import os
 import platform
 import shutil
@@ -10,7 +8,6 @@
 
 import cv2
 import torch
->>>>>>> d7cfbc47
 import torch.backends.cudnn as cudnn
 from numpy import random
 
