--- conflicted
+++ resolved
@@ -49,7 +49,6 @@
 
 @torch.no_grad()
 def run(
-<<<<<<< HEAD
         weights: Union[str, Path] = ROOT / 'yolov5s.pt',
         source: Union[str, Path] = ROOT / 'data/images',
         data=ROOT / 'data/coco128.yaml',
@@ -107,35 +106,6 @@
         dnn: use OpenCV DNN for ONNX inference
     """
     print_args()
-=======
-        weights=ROOT / 'yolov5s.pt',  # model.pt path(s)
-        source=ROOT / 'data/images',  # file/dir/URL/glob, 0 for webcam
-        data=ROOT / 'data/coco128.yaml',  # dataset.yaml path
-        imgsz=(640, 640),  # inference size (height, width)
-        conf_thres=0.25,  # confidence threshold
-        iou_thres=0.45,  # NMS IOU threshold
-        max_det=1000,  # maximum detections per image
-        device='',  # cuda device, i.e. 0 or 0,1,2,3 or cpu
-        view_img=False,  # show results
-        save_txt=False,  # save results to *.txt
-        save_conf=False,  # save confidences in --save-txt labels
-        save_crop=False,  # save cropped prediction boxes
-        nosave=False,  # do not save images/videos
-        classes=None,  # filter by class: --class 0, or --class 0 2 3
-        agnostic_nms=False,  # class-agnostic NMS
-        augment=False,  # augmented inference
-        visualize=False,  # visualize features
-        update=False,  # update all models
-        project=ROOT / 'runs/detect',  # save results to project/name
-        name='exp',  # save results to project/name
-        exist_ok=False,  # existing project/name ok, do not increment
-        line_thickness=3,  # bounding box thickness (pixels)
-        hide_labels=False,  # hide labels
-        hide_conf=False,  # hide confidences
-        half=False,  # use FP16 half-precision inference
-        dnn=False,  # use OpenCV DNN for ONNX inference
-):
->>>>>>> c3d5ac15
     source = str(source)
     if not isinstance(imgsz, Sequence):
         imgsz = [imgsz]
