import argparse
import time
from pathlib import Path

import cv2
import torch
import torch.backends.cudnn as cudnn
from numpy import random

from models.experimental import attempt_load
from utils.datasets import LoadStreams, LoadImages
from utils.general import check_img_size, check_requirements, check_imshow, non_max_suppression, apply_classifier, \
    scale_coords, xyxy2xywh, strip_optimizer, set_logging, increment_path, save_one_box
from utils.plots import plot_one_box
from utils.torch_utils import select_device, load_classifier, time_synchronized


def detect(opt):
    source, weights, view_img, save_txt, imgsz = opt.source, opt.weights, opt.view_img, opt.save_txt, opt.img_size
    save_img = not opt.nosave and not source.endswith('.txt')  # save inference images
    webcam = source.isnumeric() or source.endswith('.txt') or source.lower().startswith(
        ('rtsp://', 'rtmp://', 'http://', 'https://'))

    # Directories
    save_dir = increment_path(Path(opt.project) / opt.name, exist_ok=opt.exist_ok)  # increment run
    (save_dir / 'labels' if save_txt else save_dir).mkdir(parents=True, exist_ok=True)  # make dir

    # Initialize
    set_logging()
    device = select_device(opt.device)
    half = device.type != 'cpu'  # half precision only supported on CUDA

    # Load model
    model = attempt_load(weights, map_location=device)  # load FP32 model
    stride = int(model.stride.max())  # model stride
    imgsz = check_img_size(imgsz, s=stride)  # check img_size
    if half:
        model.half()  # to FP16

    # Second-stage classifier
    classify = False
    if classify:
        modelc = load_classifier(name='resnet101', n=2)  # initialize
        modelc.load_state_dict(torch.load('weights/resnet101.pt', map_location=device)['model']).to(device).eval()

    # Set Dataloader
    vid_path, vid_writer = None, None
    if webcam:
        view_img = check_imshow()
        cudnn.benchmark = True  # set True to speed up constant image size inference
        dataset = LoadStreams(source, img_size=imgsz, stride=stride)
    else:
        dataset = LoadImages(source, img_size=imgsz, stride=stride)

    # Get names and colors
    names = model.module.names if hasattr(model, 'module') else model.names
    colors = [[random.randint(0, 255) for _ in range(3)] for _ in names]

    # Run inference
    if device.type != 'cpu':
        model(torch.zeros(1, 3, imgsz, imgsz).to(device).type_as(next(model.parameters())))  # run once
    t0 = time.time()
    for path, img, im0s, vid_cap in dataset:
        img = torch.from_numpy(img).to(device)
        img = img.half() if half else img.float()  # uint8 to fp16/32
        img /= 255.0  # 0 - 255 to 0.0 - 1.0
        if img.ndimension() == 3:
            img = img.unsqueeze(0)

        # Inference
        t1 = time_synchronized()
        pred = model(img, augment=opt.augment)[0]

        # Apply NMS
        pred = non_max_suppression(pred, opt.conf_thres, opt.iou_thres, classes=opt.classes, agnostic=opt.agnostic_nms)
        t2 = time_synchronized()

        # Apply Classifier
        if classify:
            pred = apply_classifier(pred, modelc, img, im0s)

        # Process detections
        for i, det in enumerate(pred):  # detections per image
            if webcam:  # batch_size >= 1
                p, s, im0, frame = path[i], '%g: ' % i, im0s[i].copy(), dataset.count
            else:
                p, s, im0, frame = path, '', im0s.copy(), getattr(dataset, 'frame', 0)

            p = Path(p)  # to Path
            save_path = str(save_dir / p.name)  # img.jpg
            txt_path = str(save_dir / 'labels' / p.stem) + ('' if dataset.mode == 'image' else f'_{frame}')  # img.txt
            s += '%gx%g ' % img.shape[2:]  # print string
            gn = torch.tensor(im0.shape)[[1, 0, 1, 0]]  # normalization gain whwh
            if len(det):
                # Rescale boxes from img_size to im0 size
                det[:, :4] = scale_coords(img.shape[2:], det[:, :4], im0.shape).round()

                # Print results
                for c in det[:, -1].unique():
                    n = (det[:, -1] == c).sum()  # detections per class
                    s += f"{n} {names[int(c)]}{'s' * (n > 1)}, "  # add to string

                # Write results
                label = None
                for *xyxy, conf, cls in reversed(det):
                    if save_txt:  # Write to file
                        xywh = (xyxy2xywh(torch.tensor(xyxy).view(1, 4)) / gn).view(-1).tolist()  # normalized xywh
                        line = (cls, *xywh, conf) if opt.save_conf else (cls, *xywh)  # label format
                        with open(txt_path + '.txt', 'a') as f:
                            f.write(('%g ' * len(line)).rstrip() % line + '\n')

                    if save_img or opt.save_crop or view_img:  # Add bbox to image
                        c = int(cls)  # integer class
<<<<<<< HEAD
                        if not opt.hide_labels:
                            if opt.hide_values:
                                label = names[c]
                            else:
                                label = f'{names[c]} {conf:.2f}'

                        plot_one_box(xyxy, im0, label=label, color=colors[c], line_thickness=opt.line_thickness)
=======
                        label = f'{names[c]} {conf:.2f}'
                        plot_one_box(xyxy, im0, label=label, color=colors[c], line_thickness=3)
>>>>>>> 14d2d2d7
                        if opt.save_crop:
                            save_one_box(xyxy, im0s, file=save_dir / 'crops' / names[c] / f'{p.stem}.jpg', BGR=True)

            # Print time (inference + NMS)
            print(f'{s}Done. ({t2 - t1:.3f}s)')

            # Stream results
            if view_img:
                cv2.imshow(str(p), im0)
                cv2.waitKey(1)  # 1 millisecond

            # Save results (image with detections)
            if save_img:
                if dataset.mode == 'image':
                    cv2.imwrite(save_path, im0)
                else:  # 'video' or 'stream'
                    if vid_path != save_path:  # new video
                        vid_path = save_path
                        if isinstance(vid_writer, cv2.VideoWriter):
                            vid_writer.release()  # release previous video writer
                        if vid_cap:  # video
                            fps = vid_cap.get(cv2.CAP_PROP_FPS)
                            w = int(vid_cap.get(cv2.CAP_PROP_FRAME_WIDTH))
                            h = int(vid_cap.get(cv2.CAP_PROP_FRAME_HEIGHT))
                        else:  # stream
                            fps, w, h = 30, im0.shape[1], im0.shape[0]
                            save_path += '.mp4'
                        vid_writer = cv2.VideoWriter(save_path, cv2.VideoWriter_fourcc(*'mp4v'), fps, (w, h))
                    vid_writer.write(im0)

    if save_txt or save_img:
        s = f"\n{len(list(save_dir.glob('labels/*.txt')))} labels saved to {save_dir / 'labels'}" if save_txt else ''
        print(f"Results saved to {save_dir}{s}")

    print(f'Done. ({time.time() - t0:.3f}s)')


if __name__ == '__main__':
    parser = argparse.ArgumentParser()
    parser.add_argument('--weights', nargs='+', type=str, default='yolov5s.pt', help='model.pt path(s)')
    parser.add_argument('--source', type=str, default='data/images', help='source')  # file/folder, 0 for webcam
    parser.add_argument('--img-size', type=int, default=640, help='inference size (pixels)')
    parser.add_argument('--conf-thres', type=float, default=0.25, help='object confidence threshold')
    parser.add_argument('--iou-thres', type=float, default=0.45, help='IOU threshold for NMS')
    parser.add_argument('--device', default='', help='cuda device, i.e. 0 or 0,1,2,3 or cpu')
    parser.add_argument('--view-img', action='store_true', help='display results')
    parser.add_argument('--save-txt', action='store_true', help='save results to *.txt')
    parser.add_argument('--save-conf', action='store_true', help='save confidences in --save-txt labels')
    parser.add_argument('--save-crop', action='store_true', help='save cropped prediction boxes')
    parser.add_argument('--nosave', action='store_true', help='do not save images/videos')
    parser.add_argument('--classes', nargs='+', type=int, help='filter by class: --class 0, or --class 0 2 3')
    parser.add_argument('--agnostic-nms', action='store_true', help='class-agnostic NMS')
    parser.add_argument('--augment', action='store_true', help='augmented inference')
    parser.add_argument('--update', action='store_true', help='update all models')
    parser.add_argument('--project', default='runs/detect', help='save results to project/name')
    parser.add_argument('--name', default='exp', help='save results to project/name')
    parser.add_argument('--exist-ok', action='store_true', help='existing project/name ok, do not increment')
    parser.add_argument('--line-thickness', default=3, type=int, help='thickness of the bounding boxes')
    parser.add_argument('--hide-labels', default=False, action='store_true', help='hide class labels on bounding boxes')
    parser.add_argument('--hide-values', default=False, action='store_true', help='hide confidence values on bounding boxes')
    opt = parser.parse_args()
    print(opt)
    check_requirements(exclude=('pycocotools', 'thop'))

    with torch.no_grad():
        if opt.update:  # update all models (to fix SourceChangeWarning)
            for opt.weights in ['yolov5s.pt', 'yolov5m.pt', 'yolov5l.pt', 'yolov5x.pt']:
                detect(opt=opt)
                strip_optimizer(opt.weights)
        else:
            detect(opt=opt)<|MERGE_RESOLUTION|>--- conflicted
+++ resolved
@@ -111,7 +111,6 @@
 
                     if save_img or opt.save_crop or view_img:  # Add bbox to image
                         c = int(cls)  # integer class
-<<<<<<< HEAD
                         if not opt.hide_labels:
                             if opt.hide_values:
                                 label = names[c]
@@ -119,10 +118,6 @@
                                 label = f'{names[c]} {conf:.2f}'
 
                         plot_one_box(xyxy, im0, label=label, color=colors[c], line_thickness=opt.line_thickness)
-=======
-                        label = f'{names[c]} {conf:.2f}'
-                        plot_one_box(xyxy, im0, label=label, color=colors[c], line_thickness=3)
->>>>>>> 14d2d2d7
                         if opt.save_crop:
                             save_one_box(xyxy, im0s, file=save_dir / 'crops' / names[c] / f'{p.stem}.jpg', BGR=True)
 
