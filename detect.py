# YOLOv5 🚀 by Ultralytics, GPL-3.0 license
"""
Run inference on images, videos, directories, streams, etc.

Usage:
    $ python path/to/detect.py --source path/to/img.jpg --weights yolov5s.pt --img 640
"""

import argparse
import sys
import time
from pathlib import Path

import cv2
import numpy as np
import torch
import torch.backends.cudnn as cudnn

FILE = Path(__file__).absolute()
sys.path.append(FILE.parents[0].as_posix())  # add yolov5/ to path

from models.experimental import attempt_load
from utils.datasets import LoadStreams, LoadImages
from utils.general import check_img_size, check_requirements, check_imshow, colorstr, non_max_suppression, \
    apply_classifier, scale_coords, xyxy2xywh, strip_optimizer, set_logging, increment_path, save_one_box, check_dataset
from utils.plots import colors, plot_one_box
from utils.torch_utils import select_device, load_classifier, time_sync


@torch.no_grad()
def run(weights='yolov5s.pt',  # model.pt path(s)
        source='data/images',  # file/dir/URL/glob/data.yaml, 0 for webcam
        imgsz=640,  # inference size (pixels)
        conf_thres=0.25,  # confidence threshold
        iou_thres=0.45,  # NMS IOU threshold
        max_det=1000,  # maximum detections per image
        device='',  # cuda device, i.e. 0 or 0,1,2,3 or cpu
        view_img=False,  # show results
        save_txt=False,  # save results to *.txt
        save_conf=False,  # save confidences in --save-txt labels
        save_crop=False,  # save cropped prediction boxes
        nosave=False,  # do not save images/videos
        classes=None,  # filter by class: --class 0, or --class 0 2 3
        agnostic_nms=False,  # class-agnostic NMS
        augment=False,  # augmented inference
        visualize=False,  # visualize features
        update=False,  # update all models
        project='runs/detect',  # save results to project/name
        name='exp',  # save results to project/name
        exist_ok=False,  # existing project/name ok, do not increment
        line_thickness=3,  # bounding box thickness (pixels)
        hide_labels=False,  # hide labels
        hide_conf=False,  # hide confidences
        half=False,  # use FP16 half-precision inference
        ):
    save_img = not nosave and not source.endswith('.txt')  # save inference images
    webcam = source.isnumeric() or source.endswith('.txt') or source.lower().startswith(
        ('rtsp://', 'rtmp://', 'http://', 'https://'))
    if source.endswith('.yaml'):
        source = check_dataset(source)['test']
        webcam = False

    # Directories
    save_dir = increment_path(Path(project) / name, exist_ok=exist_ok)  # increment run
    (save_dir / 'labels' if save_txt else save_dir).mkdir(parents=True, exist_ok=True)  # make dir

    # Initialize
    set_logging()
    device = select_device(device)
    half &= device.type != 'cpu'  # half precision only supported on CUDA

    # Load model
    w = weights[0] if isinstance(weights, list) else weights
    classify, suffix = False, Path(w).suffix.lower()
    pt, onnx, tflite, pb, saved_model = (suffix == x for x in ['.pt', '.onnx', '.tflite', '.pb', ''])  # backend
    stride, names = 64, [f'class{i}' for i in range(1000)]  # assign defaults
    if pt:
        model = attempt_load(weights, map_location=device)  # load FP32 model
        stride = int(model.stride.max())  # model stride
        names = model.module.names if hasattr(model, 'module') else model.names  # get class names
        if half:
            model.half()  # to FP16
        if classify:  # second-stage classifier
            modelc = load_classifier(name='resnet50', n=2)  # initialize
            modelc.load_state_dict(torch.load('resnet50.pt', map_location=device)['model']).to(device).eval()
    elif onnx:
        check_requirements(('onnx', 'onnxruntime'))
        import onnxruntime
        session = onnxruntime.InferenceSession(w, None)
    else:  # TensorFlow models
        check_requirements(('tensorflow>=2.4.1',))
        import tensorflow as tf
        if pb:  # https://www.tensorflow.org/guide/migrate#a_graphpb_or_graphpbtxt
            def wrap_frozen_graph(gd, inputs, outputs):
                x = tf.compat.v1.wrap_function(lambda: tf.compat.v1.import_graph_def(gd, name=""), [])  # wrapped import
                return x.prune(tf.nest.map_structure(x.graph.as_graph_element, inputs),
                               tf.nest.map_structure(x.graph.as_graph_element, outputs))

            graph_def = tf.Graph().as_graph_def()
            graph_def.ParseFromString(open(w, 'rb').read())
            frozen_func = wrap_frozen_graph(gd=graph_def, inputs="x:0", outputs="Identity:0")
        elif saved_model:
            model = tf.keras.models.load_model(w)
        elif tflite:
            interpreter = tf.lite.Interpreter(model_path=w)  # load TFLite model
            interpreter.allocate_tensors()  # allocate
            input_details = interpreter.get_input_details()  # inputs
            output_details = interpreter.get_output_details()  # outputs
            int8 = input_details[0]['dtype'] == np.uint8  # is TFLite quantized uint8 model
    imgsz = check_img_size(imgsz, s=stride)  # check image size

    # Dataloader
    if webcam:
        view_img = check_imshow()
        cudnn.benchmark = True  # set True to speed up constant image size inference
        dataset = LoadStreams(source, img_size=imgsz, stride=stride, auto=pt)
        bs = len(dataset)  # batch_size
    else:
        dataset = LoadImages(source, img_size=imgsz, stride=stride, auto=pt)
        bs = 1  # batch_size
    vid_path, vid_writer = [None] * bs, [None] * bs

    # Run inference
    if pt and device.type != 'cpu':
        model(torch.zeros(1, 3, *imgsz).to(device).type_as(next(model.parameters())))  # run once
    t0 = time.time()
    for path, img, im0s, vid_cap in dataset:
        if onnx:
            img = img.astype('float32')
        else:
            img = torch.from_numpy(img).to(device)
            img = img.half() if half else img.float()  # uint8 to fp16/32
        img = img / 255.0  # 0 - 255 to 0.0 - 1.0
        if len(img.shape) == 3:
            img = img[None]  # expand for batch dim

        # Inference
        t1 = time_sync()
        if pt:
            visualize = increment_path(save_dir / Path(path).stem, mkdir=True) if visualize else False
            pred = model(img, augment=augment, visualize=visualize)[0]
        elif onnx:
            pred = torch.tensor(session.run([session.get_outputs()[0].name], {session.get_inputs()[0].name: img}))
        else:  # tensorflow model (tflite, pb, saved_model)
            imn = img.permute(0, 2, 3, 1).cpu().numpy()  # image in numpy
            if pb:
                pred = frozen_func(x=tf.constant(imn)).numpy()
            elif saved_model:
                pred = model(imn, training=False).numpy()
            elif tflite:
                if int8:
                    scale, zero_point = input_details[0]['quantization']
                    imn = (imn / scale + zero_point).astype(np.uint8)  # de-scale
                interpreter.set_tensor(input_details[0]['index'], imn)
                interpreter.invoke()
                pred = interpreter.get_tensor(output_details[0]['index'])
                if int8:
                    scale, zero_point = output_details[0]['quantization']
                    pred = (pred.astype(np.float32) - zero_point) * scale  # re-scale
            pred[..., 0] *= imgsz[1]  # x
            pred[..., 1] *= imgsz[0]  # y
            pred[..., 2] *= imgsz[1]  # w
            pred[..., 3] *= imgsz[0]  # h
            pred = torch.tensor(pred)

        # NMS
        pred = non_max_suppression(pred, conf_thres, iou_thres, classes, agnostic_nms, max_det=max_det)
        t2 = time_sync()

        # Second-stage classifier (optional)
        if classify:
            pred = apply_classifier(pred, modelc, img, im0s)

        # Process predictions
        for i, det in enumerate(pred):  # detections per image
            if webcam:  # batch_size >= 1
                p, s, im0, frame = path[i], f'{i}: ', im0s[i].copy(), dataset.count
            else:
                p, s, im0, frame = path, '', im0s.copy(), getattr(dataset, 'frame', 0)

            p = Path(p)  # to Path
            save_path = str(save_dir / p.name)  # img.jpg
            txt_path = str(save_dir / 'labels' / p.stem) + ('' if dataset.mode == 'image' else f'_{frame}')  # img.txt
            s += '%gx%g ' % img.shape[2:]  # print string
            gn = torch.tensor(im0.shape)[[1, 0, 1, 0]]  # normalization gain whwh
            imc = im0.copy() if save_crop else im0  # for save_crop
            if len(det):
                # Rescale boxes from img_size to im0 size
                det[:, :4] = scale_coords(img.shape[2:], det[:, :4], im0.shape).round()

                # Print results
                for c in det[:, -1].unique():
                    n = (det[:, -1] == c).sum()  # detections per class
                    s += f"{n} {names[int(c)]}{'s' * (n > 1)}, "  # add to string

                # Write results
                for *xyxy, conf, cls in reversed(det):
                    if save_txt:  # Write to file
                        xywh = (xyxy2xywh(torch.tensor(xyxy).view(1, 4)) / gn).view(-1).tolist()  # normalized xywh
                        line = (cls, *xywh, conf) if save_conf else (cls, *xywh)  # label format
                        with open(txt_path + '.txt', 'a') as f:
                            f.write(('%g ' * len(line)).rstrip() % line + '\n')

                    if save_img or save_crop or view_img:  # Add bbox to image
                        c = int(cls)  # integer class
                        label = None if hide_labels else (names[c] if hide_conf else f'{names[c]} {conf:.2f}')
                        im0 = plot_one_box(xyxy, im0, label=label, color=colors(c, True), line_width=line_thickness)
                        if save_crop:
                            save_one_box(xyxy, imc, file=save_dir / 'crops' / names[c] / f'{p.stem}.jpg', BGR=True)

            # Print time (inference + NMS)
            print(f'{s}Done. ({t2 - t1:.3f}s)')

            # Stream results
            if view_img:
                cv2.imshow(str(p), im0)
                cv2.waitKey(1)  # 1 millisecond

            # Save results (image with detections)
            if save_img:
                if dataset.mode == 'image':
                    cv2.imwrite(save_path, im0)
                else:  # 'video' or 'stream'
                    if vid_path[i] != save_path:  # new video
                        vid_path[i] = save_path
                        if isinstance(vid_writer[i], cv2.VideoWriter):
                            vid_writer[i].release()  # release previous video writer
                        if vid_cap:  # video
                            fps = vid_cap.get(cv2.CAP_PROP_FPS)
                            w = int(vid_cap.get(cv2.CAP_PROP_FRAME_WIDTH))
                            h = int(vid_cap.get(cv2.CAP_PROP_FRAME_HEIGHT))
                        else:  # stream
                            fps, w, h = 30, im0.shape[1], im0.shape[0]
                            save_path += '.mp4'
                        vid_writer[i] = cv2.VideoWriter(save_path, cv2.VideoWriter_fourcc(*'mp4v'), fps, (w, h))
                    vid_writer[i].write(im0)

    if save_txt or save_img:
        s = f"\n{len(list(save_dir.glob('labels/*.txt')))} labels saved to {save_dir / 'labels'}" if save_txt else ''
        print(f"Results saved to {colorstr('bold', save_dir)}{s}")

    if update:
        strip_optimizer(weights)  # update model (to fix SourceChangeWarning)

    print(f'Done. ({time.time() - t0:.3f}s)')


def parse_opt():
    parser = argparse.ArgumentParser()
    parser.add_argument('--weights', nargs='+', type=str, default='yolov5s.pt', help='model.pt path(s)')
<<<<<<< HEAD
    parser.add_argument('--source', type=str, default='data/images', help='file/dir/URL/glob/data.yaml, 0 for webcam')
    parser.add_argument('--imgsz', '--img', '--img-size', type=int, default=640, help='inference size (pixels)')
=======
    parser.add_argument('--source', type=str, default='data/images', help='file/dir/URL/glob, 0 for webcam')
    parser.add_argument('--imgsz', '--img', '--img-size', nargs='+', type=int, default=[640], help='inference size h,w')
>>>>>>> 79af1144
    parser.add_argument('--conf-thres', type=float, default=0.25, help='confidence threshold')
    parser.add_argument('--iou-thres', type=float, default=0.45, help='NMS IoU threshold')
    parser.add_argument('--max-det', type=int, default=1000, help='maximum detections per image')
    parser.add_argument('--device', default='', help='cuda device, i.e. 0 or 0,1,2,3 or cpu')
    parser.add_argument('--view-img', action='store_true', help='show results')
    parser.add_argument('--save-txt', action='store_true', help='save results to *.txt')
    parser.add_argument('--save-conf', action='store_true', help='save confidences in --save-txt labels')
    parser.add_argument('--save-crop', action='store_true', help='save cropped prediction boxes')
    parser.add_argument('--nosave', action='store_true', help='do not save images/videos')
    parser.add_argument('--classes', nargs='+', type=int, help='filter by class: --class 0, or --class 0 2 3')
    parser.add_argument('--agnostic-nms', action='store_true', help='class-agnostic NMS')
    parser.add_argument('--augment', action='store_true', help='augmented inference')
    parser.add_argument('--visualize', action='store_true', help='visualize features')
    parser.add_argument('--update', action='store_true', help='update all models')
    parser.add_argument('--project', default='runs/detect', help='save results to project/name')
    parser.add_argument('--name', default='exp', help='save results to project/name')
    parser.add_argument('--exist-ok', action='store_true', help='existing project/name ok, do not increment')
    parser.add_argument('--line-thickness', default=3, type=int, help='bounding box thickness (pixels)')
    parser.add_argument('--hide-labels', default=False, action='store_true', help='hide labels')
    parser.add_argument('--hide-conf', default=False, action='store_true', help='hide confidences')
    parser.add_argument('--half', action='store_true', help='use FP16 half-precision inference')
    opt = parser.parse_args()
    opt.imgsz *= 2 if len(opt.imgsz) == 1 else 1  # expand
    return opt


def main(opt):
    print(colorstr('detect: ') + ', '.join(f'{k}={v}' for k, v in vars(opt).items()))
    check_requirements(exclude=('tensorboard', 'thop'))
    run(**vars(opt))


if __name__ == "__main__":
    opt = parse_opt()
    main(opt)<|MERGE_RESOLUTION|>--- conflicted
+++ resolved
@@ -248,13 +248,8 @@
 def parse_opt():
     parser = argparse.ArgumentParser()
     parser.add_argument('--weights', nargs='+', type=str, default='yolov5s.pt', help='model.pt path(s)')
-<<<<<<< HEAD
     parser.add_argument('--source', type=str, default='data/images', help='file/dir/URL/glob/data.yaml, 0 for webcam')
-    parser.add_argument('--imgsz', '--img', '--img-size', type=int, default=640, help='inference size (pixels)')
-=======
-    parser.add_argument('--source', type=str, default='data/images', help='file/dir/URL/glob, 0 for webcam')
     parser.add_argument('--imgsz', '--img', '--img-size', nargs='+', type=int, default=[640], help='inference size h,w')
->>>>>>> 79af1144
     parser.add_argument('--conf-thres', type=float, default=0.25, help='confidence threshold')
     parser.add_argument('--iou-thres', type=float, default=0.45, help='NMS IoU threshold')
     parser.add_argument('--max-det', type=int, default=1000, help='maximum detections per image')
