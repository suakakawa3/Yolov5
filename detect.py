--- conflicted
+++ resolved
@@ -5,12 +5,9 @@
 import cv2
 import torch
 import torch.backends.cudnn as cudnn
-<<<<<<< HEAD
 import yaml
 from numpy import random
 import numpy as np
-=======
->>>>>>> fdbe527d
 
 from models.experimental import attempt_load
 from utils.datasets import LoadStreams, LoadImages
@@ -37,7 +34,6 @@
     half = device.type != 'cpu'  # half precision only supported on CUDA
 
     # Load model
-<<<<<<< HEAD
     weights = weights[0] if isinstance(weights, list) else weights
     suffix = Path(weights).suffix
     if suffix == '.pt':
@@ -89,14 +85,6 @@
         else:
             backend = 'saved_model'
             model = keras.models.load_model(weights)
-=======
-    model = attempt_load(weights, map_location=device)  # load FP32 model
-    stride = int(model.stride.max())  # model stride
-    imgsz = check_img_size(imgsz, s=stride)  # check img_size
-    names = model.module.names if hasattr(model, 'module') else model.names  # get class names
-    if half:
-        model.half()  # to FP16
->>>>>>> fdbe527d
 
     # Second-stage classifier
     classify = False
@@ -113,12 +101,6 @@
     else:
         dataset = LoadImages(source, img_size=imgsz, stride=stride, auto=backend == 'pytorch')
 
-<<<<<<< HEAD
-    # Get names and colors
-    colors = [[random.randint(0, 255) for _ in range(3)] for _ in names]
-
-=======
->>>>>>> fdbe527d
     # Run inference
     if device.type != 'cpu' and backend == 'pytorch':
         model(torch.zeros(1, 3, *imgsz).to(device).type_as(next(model.parameters())))  # run once
@@ -260,13 +242,10 @@
     parser.add_argument('--project', default='runs/detect', help='save results to project/name')
     parser.add_argument('--name', default='exp', help='save results to project/name')
     parser.add_argument('--exist-ok', action='store_true', help='existing project/name ok, do not increment')
-<<<<<<< HEAD
     parser.add_argument('--tfl-int8', action='store_true', help='use int8 quantized TFLite model')
-=======
     parser.add_argument('--line-thickness', default=3, type=int, help='bounding box thickness (pixels)')
     parser.add_argument('--hide-labels', default=False, action='store_true', help='hide labels')
     parser.add_argument('--hide-conf', default=False, action='store_true', help='hide confidences')
->>>>>>> fdbe527d
     opt = parser.parse_args()
     opt.img_size *= 2 if len(opt.img_size) == 1 else 1  # expand
     print(opt)
