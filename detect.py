# YOLOv5 🚀 by Ultralytics, GPL-3.0 license
"""
Run inference on images, videos, directories, streams, etc.

Usage:
    $ python path/to/detect.py --weights yolov5s.pt --source 0  # webcam
                                                             img.jpg  # image
                                                             vid.mp4  # video
                                                             path/  # directory
                                                             path/*.jpg  # glob
                                                             'https://youtu.be/Zgi9g1ksQHc'  # YouTube
                                                             'rtsp://example.com/media.mp4'  # RTSP, RTMP, HTTP stream
"""

import argparse
import os
import sys
from pathlib import Path

import cv2
import torch
import torch.backends.cudnn as cudnn

FILE = Path(__file__).resolve()
ROOT = FILE.parents[0]  # YOLOv5 root directory
if str(ROOT) not in sys.path:
    sys.path.append(str(ROOT))  # add ROOT to PATH
ROOT = Path(os.path.relpath(ROOT, Path.cwd()))  # relative

from models.common import DetectMultiBackend
from utils.datasets import IMG_FORMATS, VID_FORMATS, LoadImages, LoadStreams
from utils.general import (LOGGER, check_file, check_img_size, check_imshow, check_requirements, colorstr,
                           increment_path, non_max_suppression, print_args, scale_coords, strip_optimizer, xyxy2xywh)
from utils.plots import Annotator, colors, save_one_box
from utils.torch_utils import select_device, time_sync


@torch.no_grad()
def run(weights=ROOT / 'yolov5s.pt',  # model.pt path(s)
        source=ROOT / 'data/images',  # file/dir/URL/glob, 0 for webcam
        imgsz=640,  # inference size (pixels)
        conf_thres=0.25,  # confidence threshold
        iou_thres=0.45,  # NMS IOU threshold
        max_det=1000,  # maximum detections per image
        device='',  # cuda device, i.e. 0 or 0,1,2,3 or cpu
        view_img=False,  # show results
        save_txt=False,  # save results to *.txt
        save_conf=False,  # save confidences in --save-txt labels
        save_crop=False,  # save cropped prediction boxes
        nosave=False,  # do not save images/videos
        classes=None,  # filter by class: --class 0, or --class 0 2 3
        agnostic_nms=False,  # class-agnostic NMS
        augment=False,  # augmented inference
        visualize=False,  # visualize features
        update=False,  # update all models
        project=ROOT / 'runs/detect',  # save results to project/name
        name='exp',  # save results to project/name
        exist_ok=False,  # existing project/name ok, do not increment
        cfg='./models/yolov5s.yaml',  # *.yaml config file
        line_thickness=3,  # bounding box thickness (pixels)
        hide_labels=False,  # hide labels
        hide_conf=False,  # hide confidences
        half=False,  # use FP16 half-precision inference
        dnn=False,  # use OpenCV DNN for ONNX inference
        ):
    source = str(source)
    save_img = not nosave and not source.endswith('.txt')  # save inference images
    is_file = Path(source).suffix[1:] in (IMG_FORMATS + VID_FORMATS)
    is_url = source.lower().startswith(('rtsp://', 'rtmp://', 'http://', 'https://'))
    webcam = source.isnumeric() or source.endswith('.txt') or (is_url and not is_file)
    if is_url and is_file:
        source = check_file(source)  # download

    # Directories
    save_dir = increment_path(Path(project) / name, exist_ok=exist_ok)  # increment run
    (save_dir / 'labels' if save_txt else save_dir).mkdir(parents=True, exist_ok=True)  # make dir

    # Load model
    device = select_device(device)
<<<<<<< HEAD
    model = DetectMultiBackend(weights, device=device, dnn=dnn, cfg=cfg)
    stride, names, pt, jit, onnx = model.stride, model.names, model.pt, model.jit, model.onnx
=======
    model = DetectMultiBackend(weights, device=device, dnn=dnn)
    stride, names, pt, jit, onnx, engine = model.stride, model.names, model.pt, model.jit, model.onnx, model.engine
>>>>>>> 7a398034
    imgsz = check_img_size(imgsz, s=stride)  # check image size

    # Half
    half &= (pt or engine) and device.type != 'cpu'  # half precision only supported by PyTorch on CUDA
    if pt:
        model.model.half() if half else model.model.float()

    # Dataloader
    if webcam:
        view_img = check_imshow()
        cudnn.benchmark = True  # set True to speed up constant image size inference
        dataset = LoadStreams(source, img_size=imgsz, stride=stride, auto=pt and not jit)
        bs = len(dataset)  # batch_size
    else:
        dataset = LoadImages(source, img_size=imgsz, stride=stride, auto=pt and not jit)
        bs = 1  # batch_size
    vid_path, vid_writer = [None] * bs, [None] * bs

    # Run inference
    if pt and device.type != 'cpu':
        model(torch.zeros(1, 3, *imgsz).to(device).type_as(next(model.model.parameters())))  # warmup
    dt, seen = [0.0, 0.0, 0.0], 0
    for path, im, im0s, vid_cap, s in dataset:
        t1 = time_sync()
        im = torch.from_numpy(im).to(device)
        im = im.half() if half else im.float()  # uint8 to fp16/32
        im /= 255  # 0 - 255 to 0.0 - 1.0
        if len(im.shape) == 3:
            im = im[None]  # expand for batch dim
        t2 = time_sync()
        dt[0] += t2 - t1

        # Inference
        visualize = increment_path(save_dir / Path(path).stem, mkdir=True) if visualize else False
        pred = model(im, augment=augment, visualize=visualize)
        t3 = time_sync()
        dt[1] += t3 - t2

        # NMS
        pred = non_max_suppression(pred, conf_thres, iou_thres, classes, agnostic_nms, max_det=max_det)
        dt[2] += time_sync() - t3

        # Second-stage classifier (optional)
        # pred = utils.general.apply_classifier(pred, classifier_model, im, im0s)

        # Process predictions
        for i, det in enumerate(pred):  # per image
            seen += 1
            if webcam:  # batch_size >= 1
                p, im0, frame = path[i], im0s[i].copy(), dataset.count
                s += f'{i}: '
            else:
                p, im0, frame = path, im0s.copy(), getattr(dataset, 'frame', 0)

            p = Path(p)  # to Path
            save_path = str(save_dir / p.name)  # im.jpg
            txt_path = str(save_dir / 'labels' / p.stem) + ('' if dataset.mode == 'image' else f'_{frame}')  # im.txt
            s += '%gx%g ' % im.shape[2:]  # print string
            gn = torch.tensor(im0.shape)[[1, 0, 1, 0]]  # normalization gain whwh
            imc = im0.copy() if save_crop else im0  # for save_crop
            annotator = Annotator(im0, line_width=line_thickness, example=str(names))
            if len(det):
                # Rescale boxes from img_size to im0 size
                det[:, :4] = scale_coords(im.shape[2:], det[:, :4], im0.shape).round()

                # Print results
                for c in det[:, -1].unique():
                    n = (det[:, -1] == c).sum()  # detections per class
                    s += f"{n} {names[int(c)]}{'s' * (n > 1)}, "  # add to string

                # Write results
                for *xyxy, conf, cls in reversed(det):
                    if save_txt:  # Write to file
                        xywh = (xyxy2xywh(torch.tensor(xyxy).view(1, 4)) / gn).view(-1).tolist()  # normalized xywh
                        line = (cls, *xywh, conf) if save_conf else (cls, *xywh)  # label format
                        with open(txt_path + '.txt', 'a') as f:
                            f.write(('%g ' * len(line)).rstrip() % line + '\n')

                    if save_img or save_crop or view_img:  # Add bbox to image
                        c = int(cls)  # integer class
                        label = None if hide_labels else (names[c] if hide_conf else f'{names[c]} {conf:.2f}')
                        annotator.box_label(xyxy, label, color=colors(c, True))
                        if save_crop:
                            save_one_box(xyxy, imc, file=save_dir / 'crops' / names[c] / f'{p.stem}.jpg', BGR=True)

            # Print time (inference-only)
            LOGGER.info(f'{s}Done. ({t3 - t2:.3f}s)')

            # Stream results
            im0 = annotator.result()
            if view_img:
                cv2.imshow(str(p), im0)
                cv2.waitKey(1)  # 1 millisecond

            # Save results (image with detections)
            if save_img:
                if dataset.mode == 'image':
                    cv2.imwrite(save_path, im0)
                else:  # 'video' or 'stream'
                    if vid_path[i] != save_path:  # new video
                        vid_path[i] = save_path
                        if isinstance(vid_writer[i], cv2.VideoWriter):
                            vid_writer[i].release()  # release previous video writer
                        if vid_cap:  # video
                            fps = vid_cap.get(cv2.CAP_PROP_FPS)
                            w = int(vid_cap.get(cv2.CAP_PROP_FRAME_WIDTH))
                            h = int(vid_cap.get(cv2.CAP_PROP_FRAME_HEIGHT))
                        else:  # stream
                            fps, w, h = 30, im0.shape[1], im0.shape[0]
                            save_path += '.mp4'
                        vid_writer[i] = cv2.VideoWriter(save_path, cv2.VideoWriter_fourcc(*'mp4v'), fps, (w, h))
                    vid_writer[i].write(im0)

    # Print results
    t = tuple(x / seen * 1E3 for x in dt)  # speeds per image
    LOGGER.info(f'Speed: %.1fms pre-process, %.1fms inference, %.1fms NMS per image at shape {(1, 3, *imgsz)}' % t)
    if save_txt or save_img:
        s = f"\n{len(list(save_dir.glob('labels/*.txt')))} labels saved to {save_dir / 'labels'}" if save_txt else ''
        LOGGER.info(f"Results saved to {colorstr('bold', save_dir)}{s}")
    if update:
        strip_optimizer(weights)  # update model (to fix SourceChangeWarning)


def parse_opt():
    parser = argparse.ArgumentParser()
    parser.add_argument('--weights', nargs='+', type=str, default=ROOT / 'yolov5s.pt', help='model path(s)')
    parser.add_argument('--source', type=str, default=ROOT / 'data/images', help='file/dir/URL/glob, 0 for webcam')
    parser.add_argument('--imgsz', '--img', '--img-size', nargs='+', type=int, default=[640], help='inference size h,w')
    parser.add_argument('--conf-thres', type=float, default=0.25, help='confidence threshold')
    parser.add_argument('--iou-thres', type=float, default=0.45, help='NMS IoU threshold')
    parser.add_argument('--max-det', type=int, default=1000, help='maximum detections per image')
    parser.add_argument('--device', default='', help='cuda device, i.e. 0 or 0,1,2,3 or cpu')
    parser.add_argument('--view-img', action='store_true', help='show results')
    parser.add_argument('--save-txt', action='store_true', help='save results to *.txt')
    parser.add_argument('--save-conf', action='store_true', help='save confidences in --save-txt labels')
    parser.add_argument('--save-crop', action='store_true', help='save cropped prediction boxes')
    parser.add_argument('--nosave', action='store_true', help='do not save images/videos')
    parser.add_argument('--classes', nargs='+', type=int, help='filter by class: --classes 0, or --classes 0 2 3')
    parser.add_argument('--agnostic-nms', action='store_true', help='class-agnostic NMS')
    parser.add_argument('--augment', action='store_true', help='augmented inference')
    parser.add_argument('--visualize', action='store_true', help='visualize features')
    parser.add_argument('--update', action='store_true', help='update all models')
    parser.add_argument('--project', default=ROOT / 'runs/detect', help='save results to project/name')
    parser.add_argument('--name', default='exp', help='save results to project/name')
    parser.add_argument('--exist-ok', action='store_true', help='existing project/name ok, do not increment')
    parser.add_argument('--cfg', type=str, default='./models/yolov5s.yaml', help='cfg path')
    parser.add_argument('--line-thickness', default=3, type=int, help='bounding box thickness (pixels)')
    parser.add_argument('--hide-labels', default=False, action='store_true', help='hide labels')
    parser.add_argument('--hide-conf', default=False, action='store_true', help='hide confidences')
    parser.add_argument('--half', action='store_true', help='use FP16 half-precision inference')
    parser.add_argument('--dnn', action='store_true', help='use OpenCV DNN for ONNX inference')
    opt = parser.parse_args()
    opt.imgsz *= 2 if len(opt.imgsz) == 1 else 1  # expand
    print_args(FILE.stem, opt)
    return opt


def main(opt):
    check_requirements(exclude=('tensorboard', 'thop'))
    run(**vars(opt))


if __name__ == "__main__":
    opt = parse_opt()
    main(opt)<|MERGE_RESOLUTION|>--- conflicted
+++ resolved
@@ -77,13 +77,8 @@
 
     # Load model
     device = select_device(device)
-<<<<<<< HEAD
     model = DetectMultiBackend(weights, device=device, dnn=dnn, cfg=cfg)
-    stride, names, pt, jit, onnx = model.stride, model.names, model.pt, model.jit, model.onnx
-=======
-    model = DetectMultiBackend(weights, device=device, dnn=dnn)
     stride, names, pt, jit, onnx, engine = model.stride, model.names, model.pt, model.jit, model.onnx, model.engine
->>>>>>> 7a398034
     imgsz = check_img_size(imgsz, s=stride)  # check image size
 
     # Half
