# YOLOv5 🚀 by Ultralytics, GPL-3.0 license
"""
Run inference on images, videos, directories, streams, etc.

Usage:
    $ python path/to/detect.py --weights yolov5s.pt --source 0  # webcam
                                                             img.jpg  # image
                                                             vid.mp4  # video
                                                             path/  # directory
                                                             path/*.jpg  # glob
                                                             'https://youtu.be/Zgi9g1ksQHc'  # YouTube
                                                             'rtsp://example.com/media.mp4'  # RTSP, RTMP, HTTP stream
"""

import os
import sys
from pathlib import Path
from typing import Optional, Sequence, Union

import cv2
import torch
import torch.backends.cudnn as cudnn
from fire import Fire

FILE = Path(__file__).resolve()
ROOT = FILE.parents[0]  # YOLOv5 root directory
if str(ROOT) not in sys.path:
    sys.path.append(str(ROOT))  # add ROOT to PATH
ROOT = Path(os.path.relpath(ROOT, Path.cwd()))  # relative

from models.common import DetectMultiBackend
from utils.datasets import IMG_FORMATS, VID_FORMATS, LoadImages, LoadStreams
from utils.general import (LOGGER, check_file, check_img_size, check_imshow, check_requirements, colorstr,
                           increment_path, non_max_suppression, print_args, scale_coords, strip_optimizer, xyxy2xywh)
from utils.plots import Annotator, colors, save_one_box
from utils.torch_utils import select_device, time_sync


@torch.no_grad()
<<<<<<< HEAD
def run(
        weights: Union[str, Path] = ROOT / 'yolov5s.pt',
        source: Union[str, Path] = ROOT / 'data/images',
        imgsz: Sequence[int] = (640, 640),  # inference size (height, width)
        conf_thres: float = 0.25,
        iou_thres: float = 0.45,
        max_det: int = 1000,
        device: str = '',
        view_img: bool = False,
        save_txt: bool = False,
        save_conf: bool = False,
        save_crop: bool = False,
        nosave: bool = False,
        classes: Optional[Sequence] = None,
        agnostic_nms: bool = False,
        augment: bool = False,
        visualize: bool = False,
        update: bool = False,
        project: Union[str, Path] = ROOT / 'runs/detect',
        name: str = 'exp',
        exist_ok: bool = False,
        line_thickness: int = 3,
        hide_labels: bool = False,
        hide_conf: bool = False,
        half: bool = False,
        dnn: bool = False,
):
    """

    Args:
        weights: model path(s)
        source: file/dir/URL/glob, 0 for webcam
        imgsz: inference size h,w
        conf_thres: confidence threshold
        iou_thres: NMS IoU threshold
        max_det: maximum detections per image
        device: cuda device, i.e. 0 or 0,1,2,3 or cpu
        view_img: show results
        save_txt: save results to *.txt
        save_conf: save confidences in `save_txt` labels
        save_crop: save cropped prediction boxes
        nosave: do not save images/videos
        classes: filter by class: `classes=0`, or `classes 0 2 3`
        agnostic_nms: class-agnostic NMS
        augment: augmented inference
        visualize: visualize features
        update: update all models
        project: save results to project/name
        name: save results to project/name
        exist_ok: existing project/name ok, do not increment
        line_thickness: bounding box thickness (pixels)
        hide_labels: hide labels
        hide_conf: hide confidences
        half: use FP16 half-precision inference
        dnn: use OpenCV DNN for ONNX inference
    """
=======
def run(weights=ROOT / 'yolov5s.pt',  # model.pt path(s)
        source=ROOT / 'data/images',  # file/dir/URL/glob, 0 for webcam
        data=ROOT / 'data/coco128.yaml',  # dataset.yaml path
        imgsz=(640, 640),  # inference size (height, width)
        conf_thres=0.25,  # confidence threshold
        iou_thres=0.45,  # NMS IOU threshold
        max_det=1000,  # maximum detections per image
        device='',  # cuda device, i.e. 0 or 0,1,2,3 or cpu
        view_img=False,  # show results
        save_txt=False,  # save results to *.txt
        save_conf=False,  # save confidences in --save-txt labels
        save_crop=False,  # save cropped prediction boxes
        nosave=False,  # do not save images/videos
        classes=None,  # filter by class: --class 0, or --class 0 2 3
        agnostic_nms=False,  # class-agnostic NMS
        augment=False,  # augmented inference
        visualize=False,  # visualize features
        update=False,  # update all models
        project=ROOT / 'runs/detect',  # save results to project/name
        name='exp',  # save results to project/name
        exist_ok=False,  # existing project/name ok, do not increment
        line_thickness=3,  # bounding box thickness (pixels)
        hide_labels=False,  # hide labels
        hide_conf=False,  # hide confidences
        half=False,  # use FP16 half-precision inference
        dnn=False,  # use OpenCV DNN for ONNX inference
        ):
>>>>>>> d95978a5
    source = str(source)
    if not isinstance(imgsz, Sequence):
        imgsz = [imgsz]
    imgsz *= 2 if len(imgsz) == 1 else 1  # expand
    save_img = not nosave and not source.endswith('.txt')  # save inference images
    is_file = Path(source).suffix[1:] in (IMG_FORMATS + VID_FORMATS)
    is_url = source.lower().startswith(('rtsp://', 'rtmp://', 'http://', 'https://'))
    webcam = source.isnumeric() or source.endswith('.txt') or (is_url and not is_file)
    if is_url and is_file:
        source = check_file(source)  # download

    # Directories
    save_dir = increment_path(Path(project) / name, exist_ok=exist_ok)  # increment run
    (save_dir / 'labels' if save_txt else save_dir).mkdir(parents=True, exist_ok=True)  # make dir

    # Load model
    device = select_device(device)
    model = DetectMultiBackend(weights, device=device, dnn=dnn, data=data)
    stride, names, pt, jit, onnx, engine = model.stride, model.names, model.pt, model.jit, model.onnx, model.engine
    imgsz = check_img_size(imgsz, s=stride)  # check image size

    # Half
    half &= (pt or jit or engine) and device.type != 'cpu'  # half precision only supported by PyTorch on CUDA
    if pt or jit:
        model.model.half() if half else model.model.float()

    # Dataloader
    if webcam:
        view_img = check_imshow()
        cudnn.benchmark = True  # set True to speed up constant image size inference
        dataset = LoadStreams(source, img_size=imgsz, stride=stride, auto=pt)
        bs = len(dataset)  # batch_size
    else:
        dataset = LoadImages(source, img_size=imgsz, stride=stride, auto=pt)
        bs = 1  # batch_size
    vid_path, vid_writer = [None] * bs, [None] * bs

    # Run inference
    model.warmup(imgsz=(1, 3, *imgsz), half=half)  # warmup
    dt, seen = [0.0, 0.0, 0.0], 0
    for path, im, im0s, vid_cap, s in dataset:
        t1 = time_sync()
        im = torch.from_numpy(im).to(device)
        im = im.half() if half else im.float()  # uint8 to fp16/32
        im /= 255  # 0 - 255 to 0.0 - 1.0
        if len(im.shape) == 3:
            im = im[None]  # expand for batch dim
        t2 = time_sync()
        dt[0] += t2 - t1

        # Inference
        visualize = increment_path(save_dir / Path(path).stem, mkdir=True) if visualize else False
        pred = model(im, augment=augment, visualize=visualize)
        t3 = time_sync()
        dt[1] += t3 - t2

        # NMS
        pred = non_max_suppression(pred, conf_thres, iou_thres, classes, agnostic_nms, max_det=max_det)
        dt[2] += time_sync() - t3

        # Second-stage classifier (optional)
        # pred = utils.general.apply_classifier(pred, classifier_model, im, im0s)

        # Process predictions
        for i, det in enumerate(pred):  # per image
            seen += 1
            if webcam:  # batch_size >= 1
                p, im0, frame = path[i], im0s[i].copy(), dataset.count
                s += f'{i}: '
            else:
                p, im0, frame = path, im0s.copy(), getattr(dataset, 'frame', 0)

            p = Path(p)  # to Path
            save_path = str(save_dir / p.name)  # im.jpg
            txt_path = str(save_dir / 'labels' / p.stem) + ('' if dataset.mode == 'image' else f'_{frame}')  # im.txt
            s += '%gx%g ' % im.shape[2:]  # print string
            gn = torch.tensor(im0.shape)[[1, 0, 1, 0]]  # normalization gain whwh
            imc = im0.copy() if save_crop else im0  # for save_crop
            annotator = Annotator(im0, line_width=line_thickness, example=str(names))
            if len(det):
                # Rescale boxes from img_size to im0 size
                det[:, :4] = scale_coords(im.shape[2:], det[:, :4], im0.shape).round()

                # Print results
                for c in det[:, -1].unique():
                    n = (det[:, -1] == c).sum()  # detections per class
                    s += f"{n} {names[int(c)]}{'s' * (n > 1)}, "  # add to string

                # Write results
                for *xyxy, conf, cls in reversed(det):
                    if save_txt:  # Write to file
                        xywh = (xyxy2xywh(torch.tensor(xyxy).view(1, 4)) / gn).view(-1).tolist()  # normalized xywh
                        line = (cls, *xywh, conf) if save_conf else (cls, *xywh)  # label format
                        with open(txt_path + '.txt', 'a') as f:
                            f.write(('%g ' * len(line)).rstrip() % line + '\n')

                    if save_img or save_crop or view_img:  # Add bbox to image
                        c = int(cls)  # integer class
                        label = None if hide_labels else (names[c] if hide_conf else f'{names[c]} {conf:.2f}')
                        annotator.box_label(xyxy, label, color=colors(c, True))
                        if save_crop:
                            save_one_box(xyxy, imc, file=save_dir / 'crops' / names[c] / f'{p.stem}.jpg', BGR=True)

            # Print time (inference-only)
            LOGGER.info(f'{s}Done. ({t3 - t2:.3f}s)')

            # Stream results
            im0 = annotator.result()
            if view_img:
                cv2.imshow(str(p), im0)
                cv2.waitKey(1)  # 1 millisecond

            # Save results (image with detections)
            if save_img:
                if dataset.mode == 'image':
                    cv2.imwrite(save_path, im0)
                else:  # 'video' or 'stream'
                    if vid_path[i] != save_path:  # new video
                        vid_path[i] = save_path
                        if isinstance(vid_writer[i], cv2.VideoWriter):
                            vid_writer[i].release()  # release previous video writer
                        if vid_cap:  # video
                            fps = vid_cap.get(cv2.CAP_PROP_FPS)
                            w = int(vid_cap.get(cv2.CAP_PROP_FRAME_WIDTH))
                            h = int(vid_cap.get(cv2.CAP_PROP_FRAME_HEIGHT))
                        else:  # stream
                            fps, w, h = 30, im0.shape[1], im0.shape[0]
                            save_path += '.mp4'
                        vid_writer[i] = cv2.VideoWriter(save_path, cv2.VideoWriter_fourcc(*'mp4v'), fps, (w, h))
                    vid_writer[i].write(im0)

    # Print results
    t = tuple(x / seen * 1E3 for x in dt)  # speeds per image
    LOGGER.info(f'Speed: %.1fms pre-process, %.1fms inference, %.1fms NMS per image at shape {(1, 3, *imgsz)}' % t)
    if save_txt or save_img:
        s = f"\n{len(list(save_dir.glob('labels/*.txt')))} labels saved to {save_dir / 'labels'}" if save_txt else ''
        LOGGER.info(f"Results saved to {colorstr('bold', save_dir)}{s}")
    if update:
        strip_optimizer(weights)  # update model (to fix SourceChangeWarning)


<<<<<<< HEAD
=======
def parse_opt():
    parser = argparse.ArgumentParser()
    parser.add_argument('--weights', nargs='+', type=str, default=ROOT / 'yolov5s.pt', help='model path(s)')
    parser.add_argument('--source', type=str, default=ROOT / 'data/images', help='file/dir/URL/glob, 0 for webcam')
    parser.add_argument('--data', type=str, default=ROOT / 'data/coco128.yaml', help='(optional) dataset.yaml path')
    parser.add_argument('--imgsz', '--img', '--img-size', nargs='+', type=int, default=[640], help='inference size h,w')
    parser.add_argument('--conf-thres', type=float, default=0.25, help='confidence threshold')
    parser.add_argument('--iou-thres', type=float, default=0.45, help='NMS IoU threshold')
    parser.add_argument('--max-det', type=int, default=1000, help='maximum detections per image')
    parser.add_argument('--device', default='', help='cuda device, i.e. 0 or 0,1,2,3 or cpu')
    parser.add_argument('--view-img', action='store_true', help='show results')
    parser.add_argument('--save-txt', action='store_true', help='save results to *.txt')
    parser.add_argument('--save-conf', action='store_true', help='save confidences in --save-txt labels')
    parser.add_argument('--save-crop', action='store_true', help='save cropped prediction boxes')
    parser.add_argument('--nosave', action='store_true', help='do not save images/videos')
    parser.add_argument('--classes', nargs='+', type=int, help='filter by class: --classes 0, or --classes 0 2 3')
    parser.add_argument('--agnostic-nms', action='store_true', help='class-agnostic NMS')
    parser.add_argument('--augment', action='store_true', help='augmented inference')
    parser.add_argument('--visualize', action='store_true', help='visualize features')
    parser.add_argument('--update', action='store_true', help='update all models')
    parser.add_argument('--project', default=ROOT / 'runs/detect', help='save results to project/name')
    parser.add_argument('--name', default='exp', help='save results to project/name')
    parser.add_argument('--exist-ok', action='store_true', help='existing project/name ok, do not increment')
    parser.add_argument('--line-thickness', default=3, type=int, help='bounding box thickness (pixels)')
    parser.add_argument('--hide-labels', default=False, action='store_true', help='hide labels')
    parser.add_argument('--hide-conf', default=False, action='store_true', help='hide confidences')
    parser.add_argument('--half', action='store_true', help='use FP16 half-precision inference')
    parser.add_argument('--dnn', action='store_true', help='use OpenCV DNN for ONNX inference')
    opt = parser.parse_args()
    opt.imgsz *= 2 if len(opt.imgsz) == 1 else 1  # expand
    print_args(FILE.stem, opt)
    return opt


def main(opt):
    check_requirements(exclude=('tensorboard', 'thop'))
    run(**vars(opt))


>>>>>>> d95978a5
if __name__ == "__main__":
    check_requirements(exclude=('tensorboard', 'thop'))
    Fire(run)<|MERGE_RESOLUTION|>--- conflicted
+++ resolved
@@ -37,11 +37,11 @@
 
 
 @torch.no_grad()
-<<<<<<< HEAD
 def run(
         weights: Union[str, Path] = ROOT / 'yolov5s.pt',
         source: Union[str, Path] = ROOT / 'data/images',
-        imgsz: Sequence[int] = (640, 640),  # inference size (height, width)
+        data=ROOT / 'data/coco128.yaml',
+        imgsz: Sequence[int] = (640, 640),
         conf_thres: float = 0.25,
         iou_thres: float = 0.45,
         max_det: int = 1000,
@@ -70,7 +70,8 @@
     Args:
         weights: model path(s)
         source: file/dir/URL/glob, 0 for webcam
-        imgsz: inference size h,w
+        data: dataset.yaml path
+        imgsz: inference size (height, width)
         conf_thres: confidence threshold
         iou_thres: NMS IoU threshold
         max_det: maximum detections per image
@@ -94,35 +95,6 @@
         half: use FP16 half-precision inference
         dnn: use OpenCV DNN for ONNX inference
     """
-=======
-def run(weights=ROOT / 'yolov5s.pt',  # model.pt path(s)
-        source=ROOT / 'data/images',  # file/dir/URL/glob, 0 for webcam
-        data=ROOT / 'data/coco128.yaml',  # dataset.yaml path
-        imgsz=(640, 640),  # inference size (height, width)
-        conf_thres=0.25,  # confidence threshold
-        iou_thres=0.45,  # NMS IOU threshold
-        max_det=1000,  # maximum detections per image
-        device='',  # cuda device, i.e. 0 or 0,1,2,3 or cpu
-        view_img=False,  # show results
-        save_txt=False,  # save results to *.txt
-        save_conf=False,  # save confidences in --save-txt labels
-        save_crop=False,  # save cropped prediction boxes
-        nosave=False,  # do not save images/videos
-        classes=None,  # filter by class: --class 0, or --class 0 2 3
-        agnostic_nms=False,  # class-agnostic NMS
-        augment=False,  # augmented inference
-        visualize=False,  # visualize features
-        update=False,  # update all models
-        project=ROOT / 'runs/detect',  # save results to project/name
-        name='exp',  # save results to project/name
-        exist_ok=False,  # existing project/name ok, do not increment
-        line_thickness=3,  # bounding box thickness (pixels)
-        hide_labels=False,  # hide labels
-        hide_conf=False,  # hide confidences
-        half=False,  # use FP16 half-precision inference
-        dnn=False,  # use OpenCV DNN for ONNX inference
-        ):
->>>>>>> d95978a5
     source = str(source)
     if not isinstance(imgsz, Sequence):
         imgsz = [imgsz]
@@ -264,48 +236,6 @@
         strip_optimizer(weights)  # update model (to fix SourceChangeWarning)
 
 
-<<<<<<< HEAD
-=======
-def parse_opt():
-    parser = argparse.ArgumentParser()
-    parser.add_argument('--weights', nargs='+', type=str, default=ROOT / 'yolov5s.pt', help='model path(s)')
-    parser.add_argument('--source', type=str, default=ROOT / 'data/images', help='file/dir/URL/glob, 0 for webcam')
-    parser.add_argument('--data', type=str, default=ROOT / 'data/coco128.yaml', help='(optional) dataset.yaml path')
-    parser.add_argument('--imgsz', '--img', '--img-size', nargs='+', type=int, default=[640], help='inference size h,w')
-    parser.add_argument('--conf-thres', type=float, default=0.25, help='confidence threshold')
-    parser.add_argument('--iou-thres', type=float, default=0.45, help='NMS IoU threshold')
-    parser.add_argument('--max-det', type=int, default=1000, help='maximum detections per image')
-    parser.add_argument('--device', default='', help='cuda device, i.e. 0 or 0,1,2,3 or cpu')
-    parser.add_argument('--view-img', action='store_true', help='show results')
-    parser.add_argument('--save-txt', action='store_true', help='save results to *.txt')
-    parser.add_argument('--save-conf', action='store_true', help='save confidences in --save-txt labels')
-    parser.add_argument('--save-crop', action='store_true', help='save cropped prediction boxes')
-    parser.add_argument('--nosave', action='store_true', help='do not save images/videos')
-    parser.add_argument('--classes', nargs='+', type=int, help='filter by class: --classes 0, or --classes 0 2 3')
-    parser.add_argument('--agnostic-nms', action='store_true', help='class-agnostic NMS')
-    parser.add_argument('--augment', action='store_true', help='augmented inference')
-    parser.add_argument('--visualize', action='store_true', help='visualize features')
-    parser.add_argument('--update', action='store_true', help='update all models')
-    parser.add_argument('--project', default=ROOT / 'runs/detect', help='save results to project/name')
-    parser.add_argument('--name', default='exp', help='save results to project/name')
-    parser.add_argument('--exist-ok', action='store_true', help='existing project/name ok, do not increment')
-    parser.add_argument('--line-thickness', default=3, type=int, help='bounding box thickness (pixels)')
-    parser.add_argument('--hide-labels', default=False, action='store_true', help='hide labels')
-    parser.add_argument('--hide-conf', default=False, action='store_true', help='hide confidences')
-    parser.add_argument('--half', action='store_true', help='use FP16 half-precision inference')
-    parser.add_argument('--dnn', action='store_true', help='use OpenCV DNN for ONNX inference')
-    opt = parser.parse_args()
-    opt.imgsz *= 2 if len(opt.imgsz) == 1 else 1  # expand
-    print_args(FILE.stem, opt)
-    return opt
-
-
-def main(opt):
-    check_requirements(exclude=('tensorboard', 'thop'))
-    run(**vars(opt))
-
-
->>>>>>> d95978a5
 if __name__ == "__main__":
     check_requirements(exclude=('tensorboard', 'thop'))
     Fire(run)